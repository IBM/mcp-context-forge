--- conflicted
+++ resolved
@@ -766,11 +766,7 @@
 trivy:
 	@systemctl --user enable --now podman.socket
 	@echo "🔎  trivy vulnerability scan..."
-<<<<<<< HEAD
 	@trivy --format table --severity HIGH,CRITICAL image $(IMG)
-=======
-	@trivy --format table --severity HIGH,CRITICAL image $(PROJECT_NAME)/$(PROJECT_NAME)
->>>>>>> ce30cba3
 
 # help: dockle               - Lint the built container image via tarball (no daemon/socket needed)
 .PHONY: dockle
