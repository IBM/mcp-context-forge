# ----------------------------------------------------------------
# 💡 Build system (PEP 517)
#     - setuptools ≥ 77 gives SPDX licence support (PEP 639)
#     - wheel is needed by most build front-ends
# ----------------------------------------------------------------
[build-system]
requires = ["setuptools>=77", "wheel"]
build-backend = "setuptools.build_meta"

# ----------------------------------------------------------------
# 📦 Core project metadata (PEP 621)
# ----------------------------------------------------------------
[project]
name = "mcp-contextforge-gateway"
version = "0.8.0"
description = "A production-grade MCP Gateway & Proxy built with FastAPI. Supports multi-server registration, virtual server composition, authentication, retry logic, observability, protocol translation, and a unified federated tool catalog."
keywords = ["MCP","API","gateway","proxy","tools",
  "agents","agentic ai","model context protocol","multi-agent","fastapi",
  "json-rpc","sse","websocket","federation","security","authentication"
]
classifiers = [
    "Development Status :: 4 - Beta",
    "Intended Audience :: Developers",
    "Programming Language :: Python :: 3",
    "Programming Language :: Python :: 3.11",
    "Programming Language :: Python :: 3.12",
    "Programming Language :: Python :: 3.13",
    "Framework :: FastAPI",
    "Framework :: AsyncIO",
    "Topic :: Internet :: WWW/HTTP :: WSGI :: Application",
    "Topic :: Software Development :: Libraries :: Application Frameworks"
]
readme = "README.md"
requires-python = ">=3.11,<3.14"

# SPDX licence expression + explicit licence file (PEP 639)
license = "Apache-2.0"
license-files = ["LICENSE"]

# Maintainers
maintainers = [
    {name = "Mihai Criveti", email = "redacted@ibm.com"}
]

# ----------------------------------------------------------------
# Runtime dependencies
# ----------------------------------------------------------------
dependencies = [
    "aiohttp>=3.13.1",
    "alembic>=1.17.0",
    "argon2-cffi>=25.1.0",
    "copier>=9.10.3",
    "cryptography>=46.0.3",
    "fastapi>=0.119.0",
    "filelock>=3.20.0",
    "gunicorn>=23.0.0",
    "httpx>=0.28.1",
    "httpx[http2]>=0.28.1",
    "jinja2>=3.1.6",
    "jq>=1.10.0",
    "jsonpath-ng>=1.7.0",
    "jsonschema>=4.25.1",
    "mcp>=1.18.0",
    "oauthlib>=3.3.1",
    "orjson>=3.11.3",
    "parse>=1.20.2",
    "psutil>=7.1.1",
    "pydantic>=2.12.3",
    "pydantic[email]>=2.12.3",
    "pydantic-settings>=2.11.0",
    "pyjwt>=2.10.1",
    "python-json-logger>=4.0.0",
    "PyYAML>=6.0.3",
    "requests-oauthlib>=2.0.0",
    "sqlalchemy>=2.0.44",
    "sse-starlette>=3.0.2",
    "starlette>=0.48.0",
    "starlette-compress>=1.6.1",
    "typer>=0.19.2",
    "uvicorn>=0.38.0",
    "zeroconf>=0.148.0",
]

# ----------------------------------------------------------------
# Development dependencies (for contributors and maintainers)
# ----------------------------------------------------------------
[dependency-groups]
dev = [
    "aiohttp>=3.12.15",
    "argparse-manpage>=4.7",
    "autoflake>=2.3.1",
    "bandit>=1.8.6",
    "black>=25.9.0",
    "bump2version>=1.0.1",
    "check-manifest>=0.50",
    "code2flow>=2.5.1",
    "cookiecutter>=2.6.0",
    "coverage>=7.10.7",
    "coverage-badge>=1.1.2",
    "darglint>=1.8.1",
    "dlint>=0.16.0",
    "dodgy>=0.2.1",
    "fawltydeps>=0.20.0",
    "flake8>=7.3.0",
    "gprof2dot>=2025.4.14",
    "hypothesis>=6.140.3",
    "importchecker>=3.0",
    "interrogate>=1.7.0",
    "isort>=6.1.0",
    "mypy>=1.18.2",
    "pexpect>=4.9.0",
    "pip-licenses>=5.0.0",
    "pip_audit>=2.9.0",
    "pre-commit>=4.3.0",
    "prospector[with_everything]>=1.17.3",
    "pydocstyle>=6.3.0",
    "pylint>=3.3.9",
    "pylint-pydantic>=0.3.5",
    "pyre-check>=0.9.25",
    "pyrefly>=0.35.0",
    "pyright>=1.1.406",
    "pyroma>=5.0",
    "pyspelling>=2.11",
    "pytest>=8.4.2",
    "pytest-asyncio>=1.2.0",
    "pytest-cov>=7.0.0",
    "pytest-env>=1.1.5",
    "pytest-examples>=0.0.18",
    "pytest-httpx>=0.35.0",
    "pytest-md-report>=0.7.0",
    "pytest-rerunfailures>=16.0.1",
    "pytest-trio>=0.8.0",
    "pytest-xdist>=3.8.0",
    "pytype>=2024.10.11",
    "pyupgrade>=3.20.0",
    "radon>=6.0.1",
    "redis>=6.4.0",
    "ruff>=0.13.3",
    #"semgrep>=1.136.0",   # conflicts with opentelemetry-sdk
    "settings-doc>=4.3.2",
    "snakeviz>=2.2.2",
    "tomlcheck>=0.2.3",
    "tomlkit>=0.13.3",
    "tox>=4.30.3",
    "tox-uv>=1.28.0",
    "twine>=6.2.0",
    "ty>=0.0.1a21",
    "types-tabulate>=0.9.0.20241207",
    "unimport>=1.3.0",
    "url-normalize>=2.2.1",
    "uv>=0.8.23",
    "vulture>=2.14",
    "websockets>=15.0.1",
    "yamllint>=1.37.1",
]

# ----------------------------------------------------------------
# Optional dependency groups (extras)
# ----------------------------------------------------------------
[project.optional-dependencies]

# Optional dependency groups (runtime)
redis = [
    "redis>=6.4.0",
]

postgres = [
    "psycopg2-binary>=2.9.11",
]

mysql = [
    "pymysql>=1.1.2",
]

llmchat = [
    "langchain-core>=1.0.0",
    "langchain-mcp-adapters>=0.1.11",
    "langchain-ollama>=1.0.0",
    "langchain-openai>=1.0.0",
    "langgraph>=1.0.0",
]

toolops = [
<<<<<<< HEAD
    "langchain-core>=1.0.0",
    "aiofiles>=25.1.0",
    "tomli>=2.3.0",
]
=======
    "aiofiles>=25.1.0",
    "tomli>=2.3.0",
    ]
>>>>>>> 5268ed9f

# Fuzzing and property-based testing
fuzz = [
    "hypothesis>=6.142.1",
    "pytest-benchmark>=5.1.0",
    "pytest-xdist>=3.8.0",
    "schemathesis>=4.3.6",
]

# Coverage-guided fuzzing (requires clang/libfuzzer)
fuzz-atheris = [
    "atheris>=2.3.0",
]

alembic = [
    "alembic>=1.17.0",
]

# Observability dependencies (optional)
observability = [
    "opentelemetry-api>=1.38.0",
    "opentelemetry-sdk>=1.38.0",
]

# Async SQLite Driver (optional)
aiosqlite = [
    "aiosqlite>=0.21.0",
]

# Async PostgreSQL driver (optional)
asyncpg = [
    "asyncpg>=0.30.0",
]

# gRPC Support (EXPERIMENTAL - optional, disabled by default)
# Install with: pip install mcp-contextforge-gateway[grpc]
grpc = [
    "grpcio>=1.75.1",
    "grpcio-reflection>=1.75.1",
    "grpcio-tools>=1.75.1",
    "protobuf>=6.33.0",
]

# UI Testing
playwright = [
    "playwright>=1.55.0",
    "pytest-html>=4.1.1",
    "pytest-playwright>=0.7.1",
    "pytest-timeout>=2.4.0",
]

# Convenience meta-extras
all = [
    "mcp-contextforge-gateway[redis]>=0.7.0",
]

dev-all = [
    "mcp-contextforge-gateway[redis,dev]>=0.7.0",
]

# --------------------------------------------------------------------
#  Authors and URLs
# --------------------------------------------------------------------
[[project.authors]]
name = "Mihai Criveti"
email = "redacted@ibm.com"

[project.urls]
Homepage = "https://ibm.github.io/mcp-context-forge/"
Documentation = "https://ibm.github.io/mcp-context-forge/"
Repository = "https://github.com/IBM/mcp-context-forge"
"Bug Tracker" = "https://github.com/IBM/mcp-context-forge/issues"
Changelog = "https://github.com/IBM/mcp-context-forge/blob/main/CHANGELOG.md"

# --------------------------------------------------------------------
#  💻 Project scripts (cli entrypoint)
# --------------------------------------------------------------------
[project.scripts]
mcpgateway = "mcpgateway.cli:main"
mcpplugins = "mcpgateway.plugins.tools.cli:main"

# --------------------------------------------------------------------
#  🔧 setuptools-specific configuration
# --------------------------------------------------------------------
[tool.setuptools]
include-package-data = true          # ensure wheels include the data files

# Automatic discovery: keep every package that starts with "mcpgateway"
[tool.setuptools.packages.find]
include = ["mcpgateway*"]
exclude = ["tests*"]

##  Runtime data files  ------------------------------------------------
#  - py.typed  -> advertises inline type hints (PEP 561)
#  - static/*  -> CSS/JS for the admin UI
#  - templates -> Jinja2 templates shipped at runtime
[tool.setuptools.package-data]
mcpgateway = [
  "py.typed",
  "static/*.css",
  "static/*.js",
  "templates/*.html",
  "alembic.ini",
  "alembic/*.py",
  "alembic/*.mako",
  "alembic/*.md",
  "alembic/versions/*.py",
]

# --------------------------------------------------------------------
#  🛠  Tool configurations (black, mypy, etc.)
# --------------------------------------------------------------------
[tool.pytype]
# Directory-specific options:
inputs = ["mcpgateway"]
python_version = "3.11"          # match default runtime

[tool.check-manifest]
ignore = [
    "docs/**",
    "tests/**",
    ".github/**",
    "Makefile",
]

[tool.black]
line-length = 200
target-version = ["py310", "py311", "py312"]
include = "\\.pyi?$"

[tool.ruff]
# Exclude a variety of commonly ignored directories.
exclude = [
    ".bzr",
    ".direnv",
    ".eggs",
    ".git",
    ".git-rewrite",
    ".hg",
    ".ipynb_checkpoints",
    ".mypy_cache",
    ".nox",
    ".pants.d",
    ".pyenv",
    ".pytest_cache",
    ".pytype",
    ".ruff_cache",
    ".svn",
    ".tox",
    ".venv",
    ".vscode",
    "__pypackages__",
    "_build",
    "buck-out",
    "build",
    "dist",
    "node_modules",
    "site-packages",
    "venv",
    "docs",
    "test"
]

# 200 line length
line-length = 200
indent-width = 4

# Assume Python 3.11
target-version = "py311"


[tool.ruff.lint]
# Enable Pyflakes (`F`) and a subset of the pycodestyle (`E`)  codes by default.
# Also "D1" for docstring present checks.
# TODO: Enable "I" for import sorting as a separate PR.
select = ["E3", "E4", "E7", "E9", "F", "D1"]
ignore = []

# Allow fix for all enabled rules (when `--fix`) is provided.
fixable = ["ALL"]
unfixable = []

# Allow unused variables when underscore-prefixed.
dummy-variable-rgx = "^(_+|(_+[a-zA-Z0-9_]*[a-zA-Z0-9]+?))$"

preview = true

# Ignore D1 (docstring checks) in tests and other non-production code
[tool.ruff.lint.per-file-ignores]
"tests/**/*.py" = ["D1"]
"scripts/**/*.py" = ["D1"]
"mcp-servers/**/*.py" = ["D1"]
"agent_runtimes/**/*.py" = ["D1"]
".github/**/*.py" = ["D1"]
"migration_add_annotations.py" = ["D1"]
"playwright.config.py" = ["D1"]
"run_mutmut.py" = ["D1"]

[tool.ruff.lint.flake8-bugbear]
extend-immutable-calls = ["fastapi.Depends", "fastapi.Query"]

[tool.ruff.lint.isort]
###############################################################################
# Core behaviour
###############################################################################
# profile                    = "black"      # inherit Black's own import-sorting profile
# line-length                = 200          # match Black's custom line length
# multi-line-output          = 3            # vertical-hanging-indent style
# include-trailing-comma     = true         # keep trailing commas for Black
from-first                 = true         # place all "from ... import ..." before plain "import ..."

###############################################################################
# Section ordering & headings
###############################################################################
# sections                   = ["FUTURE", "STDLIB", "THIRDPARTY", "FIRSTPARTY", "LOCALFOLDER"]
# import-heading-future      = "Future"       # header above FUTURE imports (if headings enabled)
# import-heading-stdlib      = "Standard"     # header for built-in Stdlib imports
# import-heading-thirdparty  = "Third-Party"  # header for pip-installed packages
# import-heading-firstparty  = "First-Party"  # header for internal 'mcpgateway' code
# import-heading-localfolder = "Local"        # header for ad-hoc scripts / tests

###############################################################################
# What belongs where
###############################################################################
known-first-party          = ["mcpgateway"]    # treat "mcpgateway.*" as FIRSTPARTY
known-local-folder         = ["tests", "scripts"]  # treat these folders as LOCALFOLDER
known-third-party          = ["alembic"] # treat "alembic" as THIRDPARTY
# src-paths                = ["src/mcpgateway"]    # uncomment only if package moves under src/

###############################################################################
# Style niceties
###############################################################################
force-sort-within-sections = true         # always alphabetise names inside each block
order-by-type              = false        # don't group imports by "type vs. straight name"
# balanced-wrapping          = true         # spread wrapped imports evenly between lines
# lines-between-sections     = 1            # exactly one blank line between the five groups
# lines-between-types        = 1            # one blank line between 'import X' and 'from X import ...'
no-lines-before            = ["local-folder"]  # suppress blank line *before* the LOCALFOLDER block
# ensure-newline-before-comments = true     # newline before any inline # comment after an import

[tool.ruff.format]
# Like Black, use double quotes for strings.
quote-style = "double"

# Like Black, indent with spaces, rather than tabs.
indent-style = "space"

# Like Black, respect magic trailing commas.
skip-magic-trailing-comma = false

# Like Black, automatically detect the appropriate line ending.
line-ending = "auto"

[[tool.mypy.overrides]]
module = "tests.*"
disallow_untyped_defs = false

[tool.isort]
###############################################################################
# Core behaviour
###############################################################################
profile                    = "black"      # inherit Black's own import-sorting profile
line_length                = 200          # match Black's custom line length
multi_line_output          = 3            # vertical-hanging-indent style
include_trailing_comma     = true         # keep trailing commas for Black
from_first                 = true         # place all "from ... import ..." before plain "import ..."

###############################################################################
# Section ordering & headings
###############################################################################
sections                   = ["FUTURE", "STDLIB", "THIRDPARTY", "FIRSTPARTY", "LOCALFOLDER"]
import_heading_future      = "Future"       # header above FUTURE imports (if headings enabled)
import_heading_stdlib      = "Standard"     # header for built-in Stdlib imports
import_heading_thirdparty  = "Third-Party"  # header for pip-installed packages
import_heading_firstparty  = "First-Party"  # header for internal 'mcpgateway' code
import_heading_localfolder = "Local"        # header for ad-hoc scripts / tests

###############################################################################
# What belongs where
###############################################################################
known_first_party          = ["mcpgateway"]    # treat "mcpgateway.*" as FIRSTPARTY
known_local_folder         = ["tests", "scripts"]  # treat these folders as LOCALFOLDER
known_third_party          = ["alembic"] # treat "alembic" as THIRDPARTY
# src_paths                = ["src/mcpgateway"]    # uncomment only if package moves under src/

###############################################################################
# Style niceties
###############################################################################
force_sort_within_sections = true         # always alphabetise names inside each block
order_by_type              = false        # don't group imports by "type vs. straight name"
balanced_wrapping          = true         # spread wrapped imports evenly between lines
lines_between_sections     = 1            # exactly one blank line between the five groups
lines_between_types        = 1            # one blank line between 'import X' and 'from X import ...'
no_lines_before            = ["LOCALFOLDER"]  # suppress blank line *before* the LOCALFOLDER block
ensure_newline_before_comments = true     # newline before any inline # comment after an import

###############################################################################
# Ignore junk we never want to touch
###############################################################################
extend_skip                = [
  ".md", ".json", ".yaml", ".yml",
  "dist", "build", ".venv", ".tox",
  "*.tmp", "*.bak",
]
skip_glob                  = ["**/__init__.py"]  # leave namespace init files alone

# ---- Optional CI toggles ----------------------------------------------------
# check_only             = true    # dry-run mode: non-zero exit if files would change
# verbose                = true    # print every file name processed
# case_sensitive         = true    # treat upper/lowercase differences as significant

[tool.mypy]
# Target Python version
python_version = "3.11"

# Full strictness and individual checks
strict = true                           # Enable all strict checks

check_untyped_defs = true              # Type-check the bodies of untyped functions
no_implicit_optional = true            # Require explicit Optional for None default
disallow_untyped_defs = true           # Require type annotations for all functions
disallow_untyped_calls = true          # Disallow calling functions without type info
disallow_any_unimported = true         # Disallow Any from missing imports
warn_return_any = true                 # Warn if a function returns Any
warn_unreachable = true                # Warn about unreachable code
warn_unused_ignores = true             # Warn if a "# type: ignore" is unnecessary
warn_unused_configs = true             # Warn about unused config options
warn_redundant_casts = true            # Warn if a cast does nothing
warn_unused_coroutine = true           # Warn if an unused async coroutine is defined
strict_equality = true                 # Disallow ==/!= between incompatible types

# Output formatting
show_error_codes = true                # Show error codes in output
pretty = true                          # Format output nicely

# Exclude these paths from analysis
exclude = [
  '^build/',
  '^\\.venv/',
  '^\\.mypy_cache/',
]

# Plugins to use with mypy
plugins = ["pydantic.mypy"]              # Enable mypy plugin for Pydantic models

[tool.pytest.ini_options]
minversion = "6.0"
addopts = "-ra -q --cov=mcpgateway --ignore=tests/playwright --ignore=tests/migration"
testpaths = [ "tests",]
asyncio_mode = "auto"
filterwarnings = [
  "ignore:Passing 'msg' argument to .*\\.cancel\\(\\) is deprecated:DeprecationWarning", # From 3rd party libraries
]

# Set environment variables for all tests
env = [
    "MCPGATEWAY_ADMIN_API_ENABLED=true",
    "MCPGATEWAY_UI_ENABLED=true",
    "DATABASE_URL=sqlite:///:memory:",
    "TEST_DATABASE_URL=sqlite:///:memory:"
]

# ===== PLAYWRIGHT-SPECIFIC CONFIGURATIONS =====
# Pytest test markers
markers = [
    "slow: marks tests as slow (deselect with '-m \"not slow\"')",
    "ui: marks tests as UI tests",
    "api: marks tests as API tests",
    "smoke: marks tests as smoke tests for quick validation",
    "e2e: marks tests as end-to-end tests",
    "fuzz: marks tests as fuzz tests (excluded from main test suite)",
    "benchmark: marks tests as performance benchmarks (migration testing)",
]

# Playwright-specific test discovery patterns
python_files = ["test_*.py", "*_test.py"]
python_classes = ["Test*"]
python_functions = ["test_*"]

# Playwright browser configuration (can be overridden via CLI)
# These are custom options that your conftest.py can read
# playwright_browser = "chromium"  # default browser
# playwright_headed = false        # run headless by default
# playwright_slow_mo = 0          # milliseconds delay between actions
# playwright_screenshot = "only-on-failure"
# playwright_video = "retain-on-failure"
# playwright_trace = "retain-on-failure"

# ── fawltydeps ─────────────────────────────────────────────────────
[tool.fawltydeps]
# only parse main pyproject.toml
deps = ["pyproject.toml"]

# ignore 'dev' extras so they won't show up in fawltydeps
ignore_unused = [
  "autoflake",
  "argparse-manpage",
  "bandit",
  "black",
  "bump2version",
  "check-manifest",
  "code2flow",
  "cookiecutter",
  "coverage",
  "coverage-badge",
  "darglint",
  "flake8",
  "fawltydeps",
  "gprof2dot",
  "gunicorn",
  "importchecker",
  "isort",
  "ty",
  "tomlcheck",
  "mypy",
  "pexpect",
  "pip-licenses",
  "pip_audit",
  "pre-commit",
  "pydocstyle",
  "pylint",
  "pylint-pydantic",
  "pyre-check",
  "pyright",
  "pyroma",
  "pyspelling",
  "pytest",
  "pytest-asyncio",
  "pytest-cov",
  "pytest-examples",
  "pytest-md-report",
  "pytest-rerunfailures",
  "pytest-xdist",
  "pytype",
  "radon",
  "ruff",
  "settings-doc",
  "snakeviz",
  "types-tabulate",
  "twine",
  "uvicorn"
]

# --------------------------------------------------------------------
#  🛠  https://github.com/facebook/pyrefly (replaces pyre)
# --------------------------------------------------------------------
[tool.pyrefly]
project-excludes = [
    "**/build/",
    '**/\.venv/',
    '**/\.mypy_cache/',
]
python-version = "3.11.0"

# --------------------------------------------------------------------
#  🧬 mutmut - Mutation testing configuration
# --------------------------------------------------------------------
[tool.mutmut]
paths_to_mutate = ["mcpgateway/"]
tests_dir = ["tests/"]
do_not_mutate = ["mcpgateway/services/gateway_service.py"]
also_copy = ["plugins/", "pyproject.toml", "mutmut_config.py"]

# --------------------------------------------------------------------
#  📊 coverage - Code coverage configuration
# --------------------------------------------------------------------
[tool.coverage.run]
source = ["mcpgateway"]
omit = [
    "*/tests/*",
    "*/test_*.py",
    "*/__init__.py",
    "*/alembic/*",
    "*/version.py"
]

# --------------------------------------------------------------------
#  Interrogate - Documentation coverage tool
# --------------------------------------------------------------------
[tool.interrogate]
ignore-init-method = true
ignore-init-module = false
ignore-magic = false
ignore-semiprivate = false
ignore-private = false
ignore-property-decorators = false
ignore-module = false
ignore-nested-functions = false
ignore-nested-classes = true
ignore-setters = false
fail-under = 100
exclude = ["setup.py", "docs", "build", "tests"]
ignore-regex = ["^get_", "^post_"]
verbose = 0
quiet = false
whitelist-regex = []
color = true
omit-covered-files = false<|MERGE_RESOLUTION|>--- conflicted
+++ resolved
@@ -181,16 +181,9 @@
 ]
 
 toolops = [
-<<<<<<< HEAD
-    "langchain-core>=1.0.0",
-    "aiofiles>=25.1.0",
-    "tomli>=2.3.0",
-]
-=======
     "aiofiles>=25.1.0",
     "tomli>=2.3.0",
     ]
->>>>>>> 5268ed9f
 
 # Fuzzing and property-based testing
 fuzz = [
