{{- if .Values.migration.enabled }}
apiVersion: batch/v1
kind: Job
metadata:
  name: {{ include "mcp-stack.fullname" . }}-migration
  labels:
    {{- include "mcp-stack.labels" . | nindent 4 }}
    app.kubernetes.io/component: migration
  annotations:
    # Run after install (so Postgres exists) and before upgrade (so new app has migrated DB)
    "helm.sh/hook": post-install,pre-upgrade
    # Delete old Job before new one and clean up succeeded ones
    "helm.sh/hook-delete-policy": before-hook-creation,hook-succeeded
spec:
  # Job configuration
  backoffLimit: {{ .Values.migration.backoffLimit }}
  activeDeadlineSeconds: {{ .Values.migration.activeDeadlineSeconds }}

  template:
    metadata:
      labels:
        {{- include "mcp-stack.labels" . | nindent 8 }}
        app.kubernetes.io/component: migration
    spec:
      restartPolicy: {{ .Values.migration.restartPolicy }}

      containers:
        - name: migration
          image: "{{ .Values.migration.image.repository }}:{{ .Values.migration.image.tag }}"
          imagePullPolicy: {{ .Values.migration.image.pullPolicy }}

          # Migration workflow: wait for DB → run migrations
          command: ["/bin/sh"]
          args:
            - -c
            - |
              set -e
              echo "🔍 Waiting for database to be ready..."
              {{ .Values.migration.command.waitForDb }}
              echo "✅ Database is ready!"
              echo "🚀 Running database migrations..."
              {{ .Values.migration.command.migrate }}
              echo "✅ Migration job completed successfully!"

          env:
            # ---------- POSTGRES ----------
            {{- if .Values.postgres.external.enabled }}
            # External database: use provided DATABASE_URL directly from secret
            - name: DATABASE_URL
              valueFrom:
                secretKeyRef:
                  name: {{ include "mcp-stack.fullname" . }}-external-db-secret
                  key: DATABASE_URL
            {{- else }}
            # In-cluster database: construct DATABASE_URL from components
            - name: POSTGRES_HOST
              value: {{ printf "%s-postgres" (include "mcp-stack.fullname" .) }}
            - name: POSTGRES_PORT
              value: "{{ .Values.mcpContextForge.env.postgres.port }}"
            - name: POSTGRES_DB
              value: "{{ .Values.mcpContextForge.env.postgres.db }}"
            - name: POSTGRES_USER
              valueFrom:
                secretKeyRef:
                  name: {{ include "mcp-stack.postgresSecretName" . | trim }}
                  key: POSTGRES_USER
            - name: POSTGRES_PASSWORD
              valueFrom:
                secretKeyRef:
                  name: {{ include "mcp-stack.postgresSecretName" . | trim }}
                  key: POSTGRES_PASSWORD
            - name: DATABASE_URL
              value: >-
<<<<<<< HEAD
                postgresql://$(POSTGRES_USER):$(POSTGRES_PASSWORD)@$(POSTGRES_HOST):$(POSTGRES_PORT)/$(POSTGRES_DB)
            {{- end }}
=======
                postgresql+psycopg://$(POSTGRES_USER):$(POSTGRES_PASSWORD)@$(POSTGRES_HOST):$(POSTGRES_PORT)/$(POSTGRES_DB)
>>>>>>> f4e1a692
            # ---------- LOGGING ----------
            - name: LOG_LEVEL
              value: "INFO"
          # Resource limits
          resources:
{{- toYaml .Values.migration.resources | nindent 12 }}

      {{- if .Values.global.imagePullSecrets }}
      imagePullSecrets:
        {{- range .Values.global.imagePullSecrets }}
        - name: {{ . }}
        {{- end }}
      {{- end }}
{{- end }}<|MERGE_RESOLUTION|>--- conflicted
+++ resolved
@@ -71,12 +71,8 @@
                   key: POSTGRES_PASSWORD
             - name: DATABASE_URL
               value: >-
-<<<<<<< HEAD
-                postgresql://$(POSTGRES_USER):$(POSTGRES_PASSWORD)@$(POSTGRES_HOST):$(POSTGRES_PORT)/$(POSTGRES_DB)
+                postgresql+psycopg://$(POSTGRES_USER):$(POSTGRES_PASSWORD)@$(POSTGRES_HOST):$(POSTGRES_PORT)/$(POSTGRES_DB)
             {{- end }}
-=======
-                postgresql+psycopg://$(POSTGRES_USER):$(POSTGRES_PASSWORD)@$(POSTGRES_HOST):$(POSTGRES_PORT)/$(POSTGRES_DB)
->>>>>>> f4e1a692
             # ---------- LOGGING ----------
             - name: LOG_LEVEL
               value: "INFO"
