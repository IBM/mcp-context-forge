#version: "3.9"          # Supported by both podman-compose and Docker Compose v2+

###############################################################################
#  NETWORKS + VOLUMES - declared first so they can be referenced later
###############################################################################
networks:
  mcpnet:               # Single user-defined bridge network keeps traffic private
    driver: bridge

volumes:                # Named volumes survive podman-compose down/up
  pgdata:
  mariadbdata:
  mysqldata:
  mongodata:
  pgadmindata:
  redisinsight_data:

###############################################################################
#  CORE SERVICE - MCP Gateway
###############################################################################
services:

  # ──────────────────────────────────────────────────────────────────────
  # MCP Gateway - the main API server for the MCP stack
  # ──────────────────────────────────────────────────────────────────────
  gateway:
    #image: ghcr.io/ibm/mcp-context-forge:0.5.0 # Use the release MCP Context Forge image
    image: ${IMAGE_LOCAL:-mcpgateway/mcpgateway:latest} # Use the local latest image. Run `make docker-prod` to build it.
    build:
      context: .
      dockerfile: Containerfile     # Same one the Makefile builds
    restart: unless-stopped
    ports:
      - "4444:4444"                 # HTTP (or HTTPS if SSL=true is set)
    networks: [mcpnet]

    # ──────────────────────────────────────────────────────────────────────
    # Environment - pick ONE database URL line, comment the rest
    # ──────────────────────────────────────────────────────────────────────
    environment:
      - HOST=0.0.0.0
      - PORT=4444
      - DATABASE_URL=postgresql://postgres:${POSTGRES_PASSWORD:-mysecretpassword}@postgres:5432/mcp
      # - DATABASE_URL=mysql+pymysql://mysql:${MYSQL_PASSWORD:-changeme}@mysql:3306/mcp
      # - DATABASE_URL=mysql+pymysql://admin:${MARIADB_PASSWORD:-changeme}@mariadb:3306/mcp
      # - DATABASE_URL=mongodb://admin:${MONGO_PASSWORD:-changeme}@mongodb:27017/mcp
      - CACHE_TYPE=redis # backend for caching (memory, redis, database, or none)
      - REDIS_URL=redis://redis:6379/0
      - JWT_SECRET_KEY=my-test-key
      - BASIC_AUTH_USER=admin
      - BASIC_AUTH_PASSWORD=changeme
      - MCPGATEWAY_UI_ENABLED=true
      - MCPGATEWAY_ADMIN_API_ENABLED=true
      # - SSL=true
      # - CERT_FILE=/app/certs/cert.pem
      # - KEY_FILE=/app/certs/key.pem

    depends_on:          # Default stack: Postgres + Redis + Alembic migration
      postgres:
        condition: service_healthy   # ▶ wait for DB
      redis:
        condition: service_started
      migration:
        condition: service_completed_successfully

    healthcheck:
      test: ["CMD", "curl", "-f", "http://localhost:4444/health"]
      interval: 30s
      timeout: 10s
      retries: 5
      start_period: 20s

    # volumes:
    #   - ./certs:/app/certs:ro   # mount certs folder read-only

###############################################################################
#  DATABASES - enable ONE of these blocks and adjust DATABASE_URL
###############################################################################

  postgres:              # Official image - easy defaults
    image: postgres:17
    environment:
      - POSTGRES_USER=postgres
      - POSTGRES_PASSWORD=mysecretpassword
      - POSTGRES_DB=mcp
    volumes:
      - pgdata:/var/lib/postgresql/data
    networks: [mcpnet]
    healthcheck:
      test: ["CMD-SHELL", "pg_isready -U $$POSTGRES_USER"]
      interval: 30s
      timeout: 5s
      retries: 5
      start_period: 20s

  # mariadb:
  #   image: mariadb:11
  #   environment:
  #     - MARIADB_ROOT_PASSWORD=mysecretpassword
  #     - MARIADB_DATABASE=mcp
  #     - MARIADB_USER=admin
  #     - MARIADB_PASSWORD=changeme
  #   volumes: [mariadbdata:/var/lib/mysql]
  #   networks: [mcpnet]

  # mysql:
  #   image: mysql:8
  #   environment:
  #     - MYSQL_ROOT_PASSWORD=mysecretpassword
  #     - MYSQL_DATABASE=mcp
  #     - MYSQL_USER=mysql
  #     - MYSQL_PASSWORD=changeme
  #   volumes: [mysqldata:/var/lib/mysql]
  #   networks: [mcpnet]

  # mongodb:
  #   image: mongo:7
  #   environment:
  #     - MONGO_INITDB_ROOT_USERNAME=admin
  #     - MONGO_INITDB_ROOT_PASSWORD=changeme
  #     - MONGO_INITDB_DATABASE=mcp
  #   volumes: [mongodata:/data/db]
  #   networks: [mcpnet]

<<<<<<< HEAD
  migration:
    #image: ghcr.io/ibm/mcp-context-forge:0.4.0 # Use the release MCP Context Forge image
    image: mcpgateway/mcpgateway:latest # Use the local latest image. Run `make docker-prod` to build it.
    build:
      context: .
      dockerfile: Containerfile.lite
    environment:
      - DATABASE_URL=postgresql://postgres:${POSTGRES_PASSWORD:-mysecretpassword}@postgres:5432/mcp
    command: alembic -c mcpgateway/alembic.ini upgrade head
    depends_on:
      postgres:
        condition: service_healthy
    networks: [mcpnet]
=======
  # migration:
  #   #image: ghcr.io/ibm/mcp-context-forge:0.5.0 # Use the release MCP Context Forge image
  #   image: mcpgateway/mcpgateway:latest # Use the local latest image. Run `make docker-prod` to build it.
  #   build:
  #     context: .
  #     dockerfile: Containerfile
  #   environment:
  #     - DATABASE_URL=postgresql://postgres:${POSTGRES_PASSWORD:-mysecretpassword}@postgres:5432/mcp
  #   command: alembic upgrade head
  #   depends_on:
  #     postgres:
  #       condition: service_healthy
  #   networks: [mcpnet]
>>>>>>> c822fe85

###############################################################################
#  CACHE
###############################################################################
  redis:
    image: redis:latest
    ports:
      - "6379:6379"      # expose only if you want host access
    networks: [mcpnet]

###############################################################################
#  OPTIONAL ADMIN TOOLS - handy web UIs for DB & cache (disabled by default)
###############################################################################
  pgadmin:              # 🔧 Postgres admin UI
    image: dpage/pgadmin4:latest
    environment:
      - PGADMIN_DEFAULT_EMAIL=admin@example.com
      - PGADMIN_DEFAULT_PASSWORD=changeme
    ports:
      - "5050:80"      # http://localhost:5050
    volumes:
      - pgadmindata:/var/lib/pgadmin
    networks: [mcpnet]
    depends_on:
      postgres:
        condition: service_healthy

  # ──────────────────────────────────────────────────────────────────────
  # Redis Insight - a powerful Redis GUI (recently updated)
  # ──────────────────────────────────────────────────────────────────────
  redis_insight:                    # 🔧 Redis Insight GUI
    image: redis/redisinsight:latest
    container_name: redisinsight
    restart: unless-stopped
    networks: [mcpnet]
    ports:
      - "5540:5540"                 # Redis Insight UI (default 5540)
    depends_on:          # Default stack: Postgres + Redis
      redis:
        condition: service_started

    # ──────────────────────────────────────────────────────────────────────
    # Persist data (config, logs, history) between restarts
    # ──────────────────────────────────────────────────────────────────────
    # volumes:
    #   - ./redisinsight_data:/data
    volumes:
      - redisinsight_data:/data  # <- persist data in named volume

    # ──────────────────────────────────────────────────────────────────────
    # Preconfigure Redis connection(s) via env vars
    # ──────────────────────────────────────────────────────────────────────
    environment:
      # Single connection (omit "*" since only one):
      - RI_REDIS_HOST=redis         # <- your Redis hostname
      - RI_REDIS_PORT=6379          # <- your Redis port
      - RI_REDIS_USERNAME=default   # <- ACL/username (Redis 6+)
      #- RI_REDIS_PASSWORD=changeme  # <- Redis AUTH password
      #- RI_REDIS_TLS=true           # <- enable TLS

      # Optional: validate self-signed CA instead of trusting all:
      # - RI_REDIS_TLS_CA_PATH=/certs/selfsigned.crt
      # - RI_REDIS_TLS_CERT_PATH=/certs/client.crt
      # - RI_REDIS_TLS_KEY_PATH=/certs/client.key
      # - RI_REDIS_TLS=true           # (already set above)

      # ──────────────────────────────────────────────────────────────────
      # Core Redis Insight settings
      # ──────────────────────────────────────────────────────────────────
      - RI_APP_HOST=0.0.0.0          # <- listen on all interfaces
      - RI_APP_PORT=5540             # <- UI port (container-side)

      # ──────────────────────────────────────────────────────────────────
      # (Optional) Enable HTTPS for the UI
      # ──────────────────────────────────────────────────────────────────
      # - RI_SERVER_TLS_KEY=/certs/tls.key
      # - RI_SERVER_TLS_CERT=/certs/tls.crt

  # ──────────────────────────────────────────────────────────────────────
  # Redis Commander - a web-based Redis GUI
  # ──────────────────────────────────────────────────────────────────────
  # redis_commander:       # 🔧 Redis key browser
  #   image: rediscommander/redis-commander:latest
  #   restart: unless-stopped
  #   networks: [mcpnet]
  #   depends_on:
  #     redis:
  #       condition: service_started
  #   ports:
  #     - "8081:8081"    # <- change if you want a different host port

  #   # ─────────────────────────────────────────────────────────────────────────
  #   # Mount your local certs directory (only needed if you want real cert validation)
  #   # ─────────────────────────────────────────────────────────────────────────
  #   # volumes:
  #   #   - ./certs:/certs:ro   # <- put your selfsigned.crt (PEM) in ./certs

  #   environment:
  #     # ──────────────────────────────────────────────────────────────────────
  #     # LEGACY HOST LIST (for showing in UI - not used for TLS)
  #     # ──────────────────────────────────────────────────────────────────────
  #     - REDIS_HOSTS=local:redis:6379

  #     # ──────────────────────────────────────────────────────────────────────
  #     # CORE REDIS/TLS
  #     # ──────────────────────────────────────────────────────────────────────
  #     - REDIS_HOST=redis                # <- your Redis hostname or IP
  #     - REDIS_PORT=6379                 # <- your Redis port
  #     - REDIS_USERNAME=admin          # ← REQUIRED when Redis has users/ACLs
  #     - REDIS_PASSWORD=${REDIS_PASSWORD}# <- if you need a Redis auth password
  #     # - REDIS_TLS=true                  # <- turn on TLS
  #     - CLUSTER_NO_TLS_VALIDATION=true  # <- skip SNI/hostname checks in clusters

  #     # ──────────────────────────────────────────────────────────────────────
  #     # SELF-SIGNED: trust no-CA by default
  #     # ──────────────────────────────────────────────────────────────────────
  #     - NODE_TLS_REJECT_UNAUTHORIZED=0  # <- Node.js will accept your self-signed cert

  #     # ──────────────────────────────────────────────────────────────────────
  #     # HTTP BASIC-AUTH FOR THE WEB UI
  #     # ──────────────────────────────────────────────────────────────────────
  #     - HTTP_USER=admin                # <- change your UI username
  #     - HTTP_PASSWORD=changeme         # <- change your UI password

  #     # ──────────────────────────────────────────────────────────────────────
  #     # OPTIONAL: ENABLE REAL CERT VALIDATION (instead of skipping checks)
  #     # ──────────────────────────────────────────────────────────────────────
  #     # - REDIS_TLS_CA_CERT_FILE=/certs/selfsigned.crt
  #     # - REDIS_TLS_SERVER_NAME=redis.example.com


  # mongo_express:         # 🔧 MongoDB GUI (works if mongodb service is enabled)
  #   image: mongo-express:1
  #   environment:
  #     - ME_CONFIG_MONGODB_ADMINUSERNAME=admin
  #     - ME_CONFIG_MONGODB_ADMINPASSWORD=changeme
  #     - ME_CONFIG_MONGODB_SERVER=mongodb
  #   ports:
  #     - "8082:8081"    # http://localhost:8082
  #   networks: [mcpnet]
  #   depends_on:
  #     mongodb:
  #       condition: service_started

  # phpmyadmin:            # 🔧 MySQL / MariaDB GUI
  #   image: phpmyadmin:latest
  #   environment:
  #     - PMA_HOST=mysql   # or mariadb
  #     - PMA_USER=mysql
  #     - PMA_PASSWORD=changeme
  #     - PMA_ARBITRARY=1  # allow login to any host if you switch DBs
  #   ports:
  #     - "8083:80"      # http://localhost:8083
  #   networks: [mcpnet]
  #   depends_on:
  #     mysql:
  #       condition: service_started


###############################################################################
#  OPTIONAL MCP SERVERS - drop-in helpers the Gateway can call
###############################################################################

  ###############################################################################
  # Fast Time Server - High-performance time/timezone service for MCP
  ###############################################################################
  fast_time_server:
    image: ghcr.io/ibm/fast-time-server:latest
    restart: unless-stopped
    networks: [mcpnet]
    ports:
      - "8888:8080"    # Map host port 8888 to container port 8080
    command: ["-transport=sse", "-listen=0.0.0.0", "-port=8080", "-log-level=info"]

  ###############################################################################
  # Auto-registration service - registers fast_time_server with gateway
  ###############################################################################
  register_fast_time:
    image: python:3.11-slim
    networks: [mcpnet]
    depends_on:
      gateway:
        condition: service_healthy
      fast_time_server:
        condition: service_started
    environment:
      - JWT_SECRET_KEY=my-test-key
    # This is a one-shot container that exits after registration
    restart: "no"
    entrypoint: ["/bin/sh", "-c"]
    command:
      - |
        echo "Installing MCP Context Forge Gateway..."
        pip install --quiet mcp-contextforge-gateway

        echo "Installing curl..."
        apt-get update -qq && apt-get install -y -qq curl

        echo "Waiting for services to be ready..."
        # Wait for fast_time_server to be ready
        for i in {1..30}; do
          if curl -s -f http://fast_time_server:8080/health > /dev/null 2>&1; then
            echo "✅ fast_time_server is healthy"
            break
          fi
          echo "Waiting for fast_time_server... ($$i/30)"
          sleep 2
        done

        echo "Generating JWT token..."
        export MCPGATEWAY_BEARER_TOKEN=$$(python3 -m mcpgateway.utils.create_jwt_token -u admin --secret my-test-key)

        echo "Registering fast_time_server with gateway..."
        RESPONSE=$$(curl -s -X POST http://gateway:4444/gateways \
          -H "Authorization: Bearer $$MCPGATEWAY_BEARER_TOKEN" \
          -H "Content-Type: application/json" \
          -d '{"name":"fast_time","url":"http://fast_time_server:8080/sse"}')

        echo "Registration response: $$RESPONSE"

        # Check if registration was successful
        if echo "$$RESPONSE" | grep -q '"id"'; then
          echo "✅ Successfully registered fast_time_server"

          # Optional: Create a virtual server with the time tools
          echo "Creating virtual server..."
          curl -s -X POST http://gateway:4444/servers \
            -H "Authorization: Bearer $$MCPGATEWAY_BEARER_TOKEN" \
            -H "Content-Type: application/json" \
            -d '{"name":"time_server","description":"Fast time tools","associatedTools":["1","2"]}' || true

          echo "✅ Setup complete!"
        else
          echo "❌ Registration failed"
          exit 1
        fi

  ###############################################################################
  # Hashicorp Terraform MCP Server
  # https://hub.docker.com/r/hashicorp/terraform-mcp-server
  # https://github.com/hashicorp/terraform-mcp-server/blob/main/README.md
  ###############################################################################
  # terraform-mcp-server:
  #   image: docker.io/hashicorp/terraform-mcp-server:dev
  #   container_name: terraform-mcp-server
  #   networks: [mcpnet]
  #   ports:
  #     - "8001:8080"    # Map host port 8888 to container port 8080
  #   restart: unless-stopped
  #   environment:
  #     - TRANSPORT_MODE=streamable-http
  #     - TRANSPORT_HOST=0.0.0.0
  #     - TRANSPORT_PORT=8080
  #     - MCP_CORS_MODE=disabled
  #   healthcheck:
  #     test: ["CMD", "curl", "-f", "http://localhost:8080/health"]
  #     interval: 30s
  #     timeout: 10s
  #     retries: 5
  #     start_period: 20s<|MERGE_RESOLUTION|>--- conflicted
+++ resolved
@@ -122,9 +122,8 @@
   #   volumes: [mongodata:/data/db]
   #   networks: [mcpnet]
 
-<<<<<<< HEAD
   migration:
-    #image: ghcr.io/ibm/mcp-context-forge:0.4.0 # Use the release MCP Context Forge image
+    #image: ghcr.io/ibm/mcp-context-forge:0.5.0 # Use the release MCP Context Forge image
     image: mcpgateway/mcpgateway:latest # Use the local latest image. Run `make docker-prod` to build it.
     build:
       context: .
@@ -136,21 +135,6 @@
       postgres:
         condition: service_healthy
     networks: [mcpnet]
-=======
-  # migration:
-  #   #image: ghcr.io/ibm/mcp-context-forge:0.5.0 # Use the release MCP Context Forge image
-  #   image: mcpgateway/mcpgateway:latest # Use the local latest image. Run `make docker-prod` to build it.
-  #   build:
-  #     context: .
-  #     dockerfile: Containerfile
-  #   environment:
-  #     - DATABASE_URL=postgresql://postgres:${POSTGRES_PASSWORD:-mysecretpassword}@postgres:5432/mcp
-  #   command: alembic upgrade head
-  #   depends_on:
-  #     postgres:
-  #       condition: service_healthy
-  #   networks: [mcpnet]
->>>>>>> c822fe85
 
 ###############################################################################
 #  CACHE
