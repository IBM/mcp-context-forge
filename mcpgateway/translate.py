--- conflicted
+++ resolved
@@ -60,17 +60,8 @@
 from fastapi import FastAPI, Request, Response, status
 from fastapi.middleware.cors import CORSMiddleware
 from fastapi.responses import PlainTextResponse
-<<<<<<< HEAD
-# Conditional imports
-try:
-    # Third-Party
-    from fastapi.middleware.cors import CORSMiddleware
-except ImportError:
-    CORSMiddleware = None
-=======
 from sse_starlette.sse import EventSourceResponse
 import uvicorn
->>>>>>> ef79e123
 
 try:
     # Third-Party
@@ -205,12 +196,6 @@
                 text = line.decode(errors="replace")
                 LOGGER.debug(f"← stdio: {text.strip()}")
                 await self._pubsub.publish(text)
-<<<<<<< HEAD
-        except asyncio.CancelledError:
-            LOGGER.exception("stdout pump cancelled")
-            raise
-=======
->>>>>>> ef79e123
         except Exception:  # pragma: no cover --best-effort logging
             LOGGER.exception("stdout pump crashed - terminating bridge")
             raise
