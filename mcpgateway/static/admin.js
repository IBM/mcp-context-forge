--- conflicted
+++ resolved
@@ -6499,12 +6499,7 @@
         //     });
         // });
 
-<<<<<<< HEAD
-									
-							  
-
-=======
->>>>>>> 83bc6891
+
         // Mark as initialized
         AppState.isInitialized = true;
 
@@ -7067,305 +7062,6 @@
 
     openModal("config-selection-modal");
 }
-<<<<<<< HEAD
-
-/**
- * Generate and show configuration for selected type
- * @param {string} configType - Configuration type: 'stdio', 'sse', or 'http'
- */
-async function generateAndShowConfig(configType) {
-    try {
-        console.log(
-            `Generating ${configType} config for server ${currentServerId}`,
-        );
-
-        // First, fetch the server details
-        const response = await fetchWithTimeout(
-            `${window.ROOT_PATH}/admin/servers/${currentServerId}`,
-        );
-
-        if (!response.ok) {
-            throw new Error(`HTTP ${response.status}: ${response.statusText}`);
-        }
-
-        const server = await response.json();
-
-        // Generate the configuration
-        const config = generateConfig(server, configType);
-
-        // Store data for modal
-        currentConfigData = config;
-        currentConfigType = configType;
-
-        // Close selection modal and show config display modal
-        closeModal("config-selection-modal");
-        showConfigDisplayModal(server, configType, config);
-
-        console.log("✓ Config generated successfully");
-    } catch (error) {
-        console.error("Error generating config:", error);
-        const errorMessage = handleFetchError(error, "generate configuration");
-        showErrorMessage(errorMessage);
-    }
-}
-
-/**
- * Export server configuration in specified format
- * @param {string} serverId - The server UUID
- * @param {string} configType - Configuration type: 'stdio', 'sse', or 'http'
- */
-async function exportServerConfig(serverId, configType) {
-    try {
-        console.log(`Exporting ${configType} config for server ${serverId}`);
-
-        // First, fetch the server details
-        const response = await fetchWithTimeout(
-            `${window.ROOT_PATH}/admin/servers/${serverId}`,
-        );
-
-        if (!response.ok) {
-            throw new Error(`HTTP ${response.status}: ${response.statusText}`);
-        }
-
-        const server = await response.json();
-
-        // Generate the configuration
-        const config = generateConfig(server, configType);
-
-        // Store data for modal
-        currentConfigData = config;
-        currentConfigType = configType;
-        currentServerName = server.name;
-
-        // Show the modal with the config
-        showConfigDisplayModal(server, configType, config);
-
-        console.log("✓ Config generated successfully");
-    } catch (error) {
-        console.error("Error generating config:", error);
-        const errorMessage = handleFetchError(error, "generate configuration");
-        showErrorMessage(errorMessage);
-    }
-}
-
-/**
- * Generate configuration object based on server and type
- * @param {Object} server - Server object from API
- * @param {string} configType - Configuration type
- * @returns {Object} - Generated configuration object
- */
-function generateConfig(server, configType) {
-    const currentHost = window.location.hostname;
-    const currentPort =
-        window.location.port ||
-        (window.location.protocol === "https:" ? "443" : "80");
-    const protocol = window.location.protocol;
-    const baseUrl = `${protocol}//${currentHost}${currentPort !== "80" && currentPort !== "443" ? ":" + currentPort : ""}`;
-
-    // Clean server name for use as config key (alphanumeric and hyphens only)
-    const cleanServerName = server.name
-        .toLowerCase()
-        .replace(/[^a-z0-9-]/g, "-")
-        .replace(/-+/g, "-")
-        .replace(/^-|-$/g, "");
-
-    switch (configType) {
-        case "stdio":
-            return {
-                mcpServers: {
-                    [cleanServerName]: {
-                        command: "python",
-                        args: ["-m", "mcpgateway.wrapper"],
-                        env: {
-                            MCP_AUTH_TOKEN: "your-token-here",
-                            MCP_SERVER_CATALOG_URLS: `${baseUrl}/servers/${server.id}`,
-                            MCP_TOOL_CALL_TIMEOUT: "120",
-                        },
-                    },
-                },
-            };
-
-        case "sse":
-            return {
-                mcpServers: {
-                    [cleanServerName]: {
-                        type: "sse",
-                        url: `${baseUrl}/servers/${server.id}/sse`,
-                        headers: {
-                            Authorization: "Bearer your-token-here",
-                        },
-                    },
-                },
-            };
-
-        case "http":
-            return {
-                mcpServers: {
-                    [cleanServerName]: {
-                        type: "http",
-                        url: `${baseUrl}/servers/${server.id}`,
-                        headers: {
-                            Authorization: "Bearer your-token-here",
-                        },
-                    },
-                },
-            };
-
-        default:
-            throw new Error(`Unknown config type: ${configType}`);
-    }
-}
-
-/**
- * Show the config display modal with generated configuration
- * @param {Object} server - Server object
- * @param {string} configType - Configuration type
- * @param {Object} config - Generated configuration
- */
-function showConfigDisplayModal(server, configType, config) {
-    const descriptions = {
-        stdio: "Configuration for Claude Desktop, CLI tools, and stdio-based MCP clients",
-        sse: "Configuration for LangChain, LlamaIndex, and other SSE-based frameworks",
-        http: "Configuration for REST clients and HTTP-based MCP integrations",
-    };
-
-    const usageInstructions = {
-        stdio: "Save as .mcp.json in your user directory or use in Claude Desktop settings",
-        sse: "Use with MCP client libraries that support Server-Sent Events transport",
-        http: "Use with HTTP clients or REST API wrappers for MCP protocol",
-    };
-
-    // Update modal content
-    const descriptionEl = safeGetElement("config-description");
-    const usageEl = safeGetElement("config-usage");
-    const contentEl = safeGetElement("config-content");
-
-    if (descriptionEl) {
-        descriptionEl.textContent = `${descriptions[configType]} for server "${server.name}"`;
-    }
-
-    if (usageEl) {
-        usageEl.textContent = usageInstructions[configType];
-    }
-
-    if (contentEl) {
-        contentEl.value = JSON.stringify(config, null, 2);
-    }
-
-    // Update title and open the modal
-    const titleEl = safeGetElement("config-display-title");
-    if (titleEl) {
-        titleEl.textContent = `${configType.toUpperCase()} Configuration for ${server.name}`;
-    }
-    openModal("config-display-modal");
-}
-
-/**
- * Copy configuration to clipboard
- */
-async function copyConfigToClipboard() {
-    try {
-        const contentEl = safeGetElement("config-content");
-        if (!contentEl) {
-            throw new Error("Config content not found");
-        }
-
-        await navigator.clipboard.writeText(contentEl.value);
-        showSuccessMessage("Configuration copied to clipboard!");
-    } catch (error) {
-        console.error("Error copying to clipboard:", error);
-
-        // Fallback: select the text for manual copying
-        const contentEl = safeGetElement("config-content");
-        if (contentEl) {
-            contentEl.select();
-            contentEl.setSelectionRange(0, 99999); // For mobile devices
-            showErrorMessage("Please copy the selected text manually (Ctrl+C)");
-        } else {
-            showErrorMessage("Failed to copy configuration");
-        }
-    }
-}
-
-/**
- * Download configuration as JSON file
- */
-function downloadConfig() {
-    if (!currentConfigData || !currentConfigType || !currentServerName) {
-        showErrorMessage("No configuration data available");
-        return;
-    }
-
-    try {
-        const content = JSON.stringify(currentConfigData, null, 2);
-        const blob = new Blob([content], { type: "application/json" });
-        const url = window.URL.createObjectURL(blob);
-
-        const a = document.createElement("a");
-        a.href = url;
-        a.download = `${currentServerName}-${currentConfigType}-config.json`;
-        document.body.appendChild(a);
-        a.click();
-        document.body.removeChild(a);
-        window.URL.revokeObjectURL(url);
-
-        showSuccessMessage(`Configuration downloaded as ${a.download}`);
-    } catch (error) {
-        console.error("Error downloading config:", error);
-        showErrorMessage("Failed to download configuration");
-    }
-}
-
-/**
- * Go back to config selection modal
- */
-function goBackToSelection() {
-    closeModal("config-display-modal");
-    openModal("config-selection-modal");
-}
-
-// Export functions to global scope immediately after definition
-window.showConfigSelectionModal = showConfigSelectionModal;
-window.generateAndShowConfig = generateAndShowConfig;
-window.exportServerConfig = exportServerConfig;
-window.copyConfigToClipboard = copyConfigToClipboard;
-window.downloadConfig = downloadConfig;
-window.goBackToSelection = goBackToSelection;
-
-// ===============================================
-// TAG FILTERING FUNCTIONALITY
-// ===============================================
-
-/**
- * Extract all unique tags from entities in a given entity type
- * @param {string} entityType - The entity type (tools, resources, prompts, servers, gateways)
- * @returns {Array<string>} - Array of unique tags
- */
-function extractAvailableTags(entityType) {
-    const tags = new Set();
-    const tableSelector = `#${entityType}-panel tbody tr:not(.inactive-row)`;
-    const rows = document.querySelectorAll(tableSelector);
-
-    console.log(
-        `[DEBUG] extractAvailableTags for ${entityType}: Found ${rows.length} rows`,
-    );
-
-    // Find the Tags column index by examining the table header
-    const tableHeaderSelector = `#${entityType}-panel thead tr th`;
-    const headerCells = document.querySelectorAll(tableHeaderSelector);
-    let tagsColumnIndex = -1;
-
-    headerCells.forEach((header, index) => {
-        const headerText = header.textContent.trim().toLowerCase();
-        if (headerText === "tags") {
-            tagsColumnIndex = index;
-            console.log(
-                `[DEBUG] Found Tags column at index ${index} for ${entityType}`,
-            );
-        }
-    });
-=======
->>>>>>> 83bc6891
 
 /**
  * Generate and show configuration for selected type
