--- conflicted
+++ resolved
@@ -4778,18 +4778,6 @@
         showErrorMessage(error.message);
     }
 }
-
-<<<<<<< HEAD
-async function handleEditServerFormSubmit(e) {
-    e.preventDefault();
-    const form = e.target;
-    const formData = new FormData(form);
-
-    try {
-        // Validate inputs
-        const name = formData.get("name");
-        const nameValidation = validateInputName(name, "server");
-=======
 async function handleEditGatewayFormSubmit(e) {
     e.preventDefault();
     const form = e.target;
@@ -4802,31 +4790,16 @@
         const nameValidation = validateInputName(name, "gateway");
         const urlValidation = validateUrl(url);
 
->>>>>>> 28d27980
         if (!nameValidation.valid) {
             throw new Error(nameValidation.error);
         }
 
-<<<<<<< HEAD
-        // Save CodeMirror editors' contents if present
-        if (window.promptToolHeadersEditor) {
-            window.promptToolHeadersEditor.save();
-        }
-        if (window.promptToolSchemaEditor) {
-            window.promptToolSchemaEditor.save();
-        }
-
-        const isInactiveCheckedBool = isInactiveChecked("servers");
-        formData.append("is_inactive_checked", isInactiveCheckedBool);
-
-=======
         if (!urlValidation.valid) {
             throw new Error(urlValidation.error);
         }
 
         const isInactiveCheckedBool = isInactiveChecked("gateways");
         formData.append("is_inactive_checked", isInactiveCheckedBool);
->>>>>>> 28d27980
         // Submit via fetch
         const response = await fetch(form.action, {
             method: "POST",
@@ -4838,7 +4811,51 @@
             throw new Error(result.message || "An error occurred");
         }
         // Only redirect on success
-<<<<<<< HEAD
+        const redirectUrl = isInactiveCheckedBool
+            ? `${window.ROOT_PATH}/admin?include_inactive=true#gateways`
+            : `${window.ROOT_PATH}/admin#gateways`;
+        window.location.href = redirectUrl;
+    } catch (error) {
+        console.error("Error:", error);
+        showErrorMessage(error.message);
+    }
+}
+
+async function handleEditServerFormSubmit(e) {
+    e.preventDefault();
+    const form = e.target;
+    const formData = new FormData(form);
+
+    try {
+        // Validate inputs
+        const name = formData.get("name");
+        const nameValidation = validateInputName(name, "server");
+        if (!nameValidation.valid) {
+            throw new Error(nameValidation.error);
+        }
+
+        // Save CodeMirror editors' contents if present
+        if (window.promptToolHeadersEditor) {
+            window.promptToolHeadersEditor.save();
+        }
+        if (window.promptToolSchemaEditor) {
+            window.promptToolSchemaEditor.save();
+        }
+
+        const isInactiveCheckedBool = isInactiveChecked("servers");
+        formData.append("is_inactive_checked", isInactiveCheckedBool);
+
+        // Submit via fetch
+        const response = await fetch(form.action, {
+            method: "POST",
+            body: formData,
+        });
+
+        const result = await response.json();
+        if (!result.success) {
+            throw new Error(result.message || "An error occurred");
+        }
+        // Only redirect on success
         else {
             // Redirect to the appropriate page based on inactivity checkbox
             const redirectUrl = isInactiveCheckedBool
@@ -4846,17 +4863,12 @@
                     : `${window.ROOT_PATH}/admin#catalog`;
                 window.location.href = redirectUrl;
         }
-=======
-        const redirectUrl = isInactiveCheckedBool
-            ? `${window.ROOT_PATH}/admin?include_inactive=true#gateways`
-            : `${window.ROOT_PATH}/admin#gateways`;
-        window.location.href = redirectUrl;
->>>>>>> 28d27980
     } catch (error) {
         console.error("Error:", error);
         showErrorMessage(error.message);
     }
 }
+
 // ===================================================================
 // ENHANCED FORM VALIDATION for All Forms
 // ===================================================================
