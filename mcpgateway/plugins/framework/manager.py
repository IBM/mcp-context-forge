--- conflicted
+++ resolved
@@ -21,13 +21,8 @@
 
     >>> # Create test payload and context
     >>> from mcpgateway.plugins.framework.models import GlobalContext
-<<<<<<< HEAD
-    >>> from mcpgateway.plugins.mcp.entities.models import PromptPrehookPayload
-    >>> payload = PromptPrehookPayload(name="test", args={"user": "input"})
-=======
     >>> from mcpgateway.plugins.framework.hooks.prompts import PromptPrehookPayload
     >>> payload = PromptPrehookPayload(prompt_id="123", name="test", args={"user": "input"})
->>>>>>> a3b5ccc9
     >>> context = GlobalContext(request_id="123")
     >>> # result, contexts = await manager.prompt_pre_fetch(payload, context)  # Called in async context
 """
@@ -84,12 +79,7 @@
     - Metadata aggregation from multiple plugins
 
     Examples:
-<<<<<<< HEAD
-        >>> from mcpgateway.plugins.mcp.entities.models import PromptPrehookPayload
-        >>> executor = PluginExecutor[PromptPrehookPayload]()
-=======
         >>> executor = PluginExecutor()
->>>>>>> a3b5ccc9
         >>> # In async context:
         >>> # result, contexts = await executor.execute(
         >>> #     plugins=[plugin1, plugin2],
@@ -141,22 +131,14 @@
 
         Examples:
             >>> # Execute plugins with timeout protection
-<<<<<<< HEAD
-            >>> from mcpgateway.plugins.mcp.entities.models import HookType
-=======
             >>> from mcpgateway.plugins.framework.hooks.prompts import PromptHookType
->>>>>>> a3b5ccc9
             >>> executor = PluginExecutor(timeout=30)
             >>> # Assuming you have a registry instance:
             >>> # plugins = registry.get_plugins_for_hook(PromptHookType.PROMPT_PRE_FETCH)
             >>> # In async context:
             >>> # result, contexts = await executor.execute(
             >>> #     plugins=plugins,
-<<<<<<< HEAD
-            >>> #     payload=PromptPrehookPayload(name="test", args={}),
-=======
             >>> #     payload=PromptPrehookPayload(prompt_id="123", name="test", args={}),
->>>>>>> a3b5ccc9
             >>> #     global_context=GlobalContext(request_id="123"),
             >>> #     plugin_run=pre_prompt_fetch,
             >>> #     compare=pre_prompt_matches
@@ -323,10 +305,6 @@
 
         Args:
             hook_ref: Reference to the hook and plugin to execute.
-<<<<<<< HEAD
-            plugin_run: Function to execute the plugin.
-=======
->>>>>>> a3b5ccc9
             payload: Payload to process.
             context: Plugin execution context.
 
@@ -336,9 +314,6 @@
         Raises:
             asyncio.TimeoutError: If plugin exceeds timeout.
         """
-<<<<<<< HEAD
-        return await asyncio.wait_for(hook_ref.hook(payload, context), timeout=self.timeout)
-=======
         # Add observability tracing for plugin execution
         try:
             # First-Party
@@ -393,7 +368,6 @@
             # If observability setup fails, continue without instrumentation
             logger.debug(f"Plugin observability setup failed: {e}")
             return await asyncio.wait_for(hook_ref.hook(payload, context), timeout=self.timeout)
->>>>>>> a3b5ccc9
 
     def _validate_payload_size(self, payload: Any) -> None:
         """Validate that payload doesn't exceed size limits.
@@ -441,13 +415,8 @@
         >>>
         >>> # Execute prompt hooks
         >>> from mcpgateway.plugins.framework.models import GlobalContext
-<<<<<<< HEAD
-        >>> from mcpgateway.plugins.mcp.entities.models import PromptPrehookPayload
-        >>> payload = PromptPrehookPayload(name="test", args={})
-=======
         >>> from mcpgateway.plugins.framework.hooks.prompts import PromptPrehookPayload
         >>> payload = PromptPrehookPayload(prompt_id="123", name="test", args={})
->>>>>>> a3b5ccc9
         >>> context = GlobalContext(request_id="req-123")
         >>> # In async context:
         >>> # result, contexts = await manager.prompt_pre_fetch(payload, context)
@@ -612,10 +581,7 @@
         """Invoke a set of plugins configured for the hook point in priority order.
 
         Args:
-<<<<<<< HEAD
-=======
             hook_type: The type of hook to execute.
->>>>>>> a3b5ccc9
             payload: The plugin payload for which the plugins will analyze and modify.
             global_context: Shared context for all plugins with request metadata.
             local_contexts: Optional existing contexts from previous hook executions.
@@ -673,10 +639,7 @@
 
         Raises:
             PluginError: If the plugin or hook type cannot be found in the registry.
-<<<<<<< HEAD
-=======
             ValueError: If payload type does not match payload_as_json setting.
->>>>>>> a3b5ccc9
 
         Examples:
             >>> manager = PluginManager("plugins/config.yaml")
