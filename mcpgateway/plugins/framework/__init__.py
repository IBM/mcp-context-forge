# -*- coding: utf-8 -*-
"""Location: ./mcpgateway/plugins/framework/__init__.py
Copyright 2025
SPDX-License-Identifier: Apache-2.0
Authors: Fred Araujo

Services Package.
Exposes core MCP Gateway plugin components:
- Context
- Manager
- Payloads
- Models
- ExternalPluginServer
"""

# Standard
import os
from typing import Optional

# First-Party
from mcpgateway.plugins.framework.base import Plugin
from mcpgateway.plugins.framework.errors import PluginError, PluginViolationError
from mcpgateway.plugins.framework.external.mcp.server import ExternalPluginServer
from mcpgateway.plugins.framework.hooks.registry import HookRegistry, get_hook_registry
from mcpgateway.plugins.framework.loader.config import ConfigLoader
from mcpgateway.plugins.framework.loader.plugin import PluginLoader
from mcpgateway.plugins.framework.manager import PluginManager
<<<<<<< HEAD
from mcpgateway.plugins.framework.hooks.http import HttpHeaderPayload
=======
from mcpgateway.plugins.framework.hooks.http import (
    HttpAuthCheckPermissionPayload,
    HttpAuthCheckPermissionResult,
    HttpAuthCheckPermissionResultPayload,
    HttpAuthResolveUserPayload,
    HttpAuthResolveUserResult,
    HttpHeaderPayload,
    HttpHookType,
    HttpPostRequestPayload,
    HttpPostRequestResult,
    HttpPreRequestPayload,
    HttpPreRequestResult,
)
>>>>>>> a3b5ccc9
from mcpgateway.plugins.framework.hooks.agents import AgentHookType, AgentPostInvokePayload, AgentPostInvokeResult, AgentPreInvokePayload, AgentPreInvokeResult
from mcpgateway.plugins.framework.hooks.resources import ResourceHookType, ResourcePostFetchPayload, ResourcePostFetchResult, ResourcePreFetchPayload, ResourcePreFetchResult
from mcpgateway.plugins.framework.hooks.prompts import (
    PromptHookType,
    PromptPosthookPayload,
    PromptPosthookResult,
    PromptPrehookPayload,
    PromptPrehookResult,
)
from mcpgateway.plugins.framework.hooks.tools import ToolHookType, ToolPostInvokePayload, ToolPostInvokeResult, ToolPreInvokeResult, ToolPreInvokePayload
from mcpgateway.plugins.framework.models import (
    GlobalContext,
    MCPServerConfig,
    PluginCondition,
    PluginConfig,
    PluginContext,
    PluginErrorModel,
    PluginMode,
    PluginPayload,
    PluginResult,
    PluginViolation,
)

# Plugin manager singleton (lazy initialization)
_plugin_manager: Optional[PluginManager] = None


def get_plugin_manager() -> Optional[PluginManager]:
    """Get or initialize the plugin manager singleton.

    This is the public API for accessing the plugin manager from anywhere in the application.
    The plugin manager is lazily initialized on first access if plugins are enabled.

    Returns:
        PluginManager instance if plugins are enabled, None otherwise.

    Examples:
        >>> from mcpgateway.plugins.framework import get_plugin_manager
        >>> pm = get_plugin_manager()
        >>> # Returns PluginManager if plugins are enabled, None otherwise
        >>> pm is None or isinstance(pm, PluginManager)
        True
    """
    global _plugin_manager  # pylint: disable=global-statement
    if _plugin_manager is None:
        # Import here to avoid circular dependency
        from mcpgateway.config import settings  # pylint: disable=import-outside-toplevel

        if settings.plugins_enabled:
            config_file = os.getenv("PLUGIN_CONFIG_FILE", getattr(settings, "plugin_config_file", "plugins/config.yaml"))
            _plugin_manager = PluginManager(config_file)
    return _plugin_manager


__all__ = [
    "AgentHookType",
    "AgentPostInvokePayload",
    "AgentPostInvokeResult",
    "AgentPreInvokePayload",
    "AgentPreInvokeResult",
    "ConfigLoader",
    "ExternalPluginServer",
    "get_hook_registry",
    "get_plugin_manager",
    "GlobalContext",
    "HookRegistry",
<<<<<<< HEAD
    "HttpHeaderPayload",
    "get_hook_registry",
=======
    "HttpAuthCheckPermissionPayload",
    "HttpAuthCheckPermissionResult",
    "HttpAuthCheckPermissionResultPayload",
    "HttpAuthResolveUserPayload",
    "HttpAuthResolveUserResult",
    "HttpHeaderPayload",
    "HttpHookType",
    "HttpPostRequestPayload",
    "HttpPostRequestResult",
    "HttpPreRequestPayload",
    "HttpPreRequestResult",
>>>>>>> a3b5ccc9
    "MCPServerConfig",
    "Plugin",
    "PluginCondition",
    "PluginConfig",
    "PluginContext",
    "PluginError",
    "PluginErrorModel",
    "PluginLoader",
    "PluginManager",
    "PluginMode",
    "PluginPayload",
    "PluginResult",
    "PluginViolation",
    "PluginViolationError",
    "PromptHookType",
    "PromptPosthookPayload",
    "PromptPosthookResult",
    "PromptPrehookPayload",
    "PromptPrehookResult",
    "ResourceHookType",
    "ResourcePostFetchPayload",
    "ResourcePostFetchResult",
    "ResourcePreFetchPayload",
    "ResourcePreFetchResult",
    "ToolHookType",
    "ToolPostInvokePayload",
    "ToolPostInvokeResult",
    "ToolPreInvokeResult",
    "ToolPreInvokePayload",
]<|MERGE_RESOLUTION|>--- conflicted
+++ resolved
@@ -25,9 +25,6 @@
 from mcpgateway.plugins.framework.loader.config import ConfigLoader
 from mcpgateway.plugins.framework.loader.plugin import PluginLoader
 from mcpgateway.plugins.framework.manager import PluginManager
-<<<<<<< HEAD
-from mcpgateway.plugins.framework.hooks.http import HttpHeaderPayload
-=======
 from mcpgateway.plugins.framework.hooks.http import (
     HttpAuthCheckPermissionPayload,
     HttpAuthCheckPermissionResult,
@@ -41,7 +38,6 @@
     HttpPreRequestPayload,
     HttpPreRequestResult,
 )
->>>>>>> a3b5ccc9
 from mcpgateway.plugins.framework.hooks.agents import AgentHookType, AgentPostInvokePayload, AgentPostInvokeResult, AgentPreInvokePayload, AgentPreInvokeResult
 from mcpgateway.plugins.framework.hooks.resources import ResourceHookType, ResourcePostFetchPayload, ResourcePostFetchResult, ResourcePreFetchPayload, ResourcePreFetchResult
 from mcpgateway.plugins.framework.hooks.prompts import (
@@ -108,10 +104,6 @@
     "get_plugin_manager",
     "GlobalContext",
     "HookRegistry",
-<<<<<<< HEAD
-    "HttpHeaderPayload",
-    "get_hook_registry",
-=======
     "HttpAuthCheckPermissionPayload",
     "HttpAuthCheckPermissionResult",
     "HttpAuthCheckPermissionResultPayload",
@@ -123,7 +115,6 @@
     "HttpPostRequestResult",
     "HttpPreRequestPayload",
     "HttpPreRequestResult",
->>>>>>> a3b5ccc9
     "MCPServerConfig",
     "Plugin",
     "PluginCondition",
