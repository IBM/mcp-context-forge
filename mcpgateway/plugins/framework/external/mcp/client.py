--- conflicted
+++ resolved
@@ -325,12 +325,9 @@
         Args:
             hook: name of the hook point.
             plugin_ref: The reference to the plugin to hook.
-<<<<<<< HEAD
-=======
 
         Raises:
             PluginError: If the plugin is not an external plugin.
->>>>>>> a3b5ccc9
         """
         self._plugin_ref = plugin_ref
         self._hook = hook
