# -*- coding: utf-8 -*-
"""Location: ./mcpgateway/plugins/framework/external/mcp/server/runtime.py
Copyright 2025
SPDX-License-Identifier: Apache-2.0
Authors: Fred Araujo, Teryl Taylor

MCP Plugin Runtime using FastMCP with SSL/TLS support.

This runtime does the following:
- Uses FastMCP from the MCP Python SDK
- Supports both mTLS and non-mTLS configurations
- Reads configuration from PLUGINS_SERVER_* environment variables or uses configurations
  the plugin config.yaml
- Implements all plugin hook tools (get_plugin_configs, tool_pre_invoke, etc.)
"""

# Standard
import asyncio
import logging
import os
import sys
from typing import Any, Dict

# Third-Party
from mcp.server.fastmcp import FastMCP
import uvicorn

# First-Party
from mcpgateway.plugins.framework import (
    ExternalPluginServer,
    MCPServerConfig,
)
from mcpgateway.plugins.framework.constants import (
    GET_PLUGIN_CONFIG,
    GET_PLUGIN_CONFIGS,
    INVOKE_HOOK,
    MCP_SERVER_INSTRUCTIONS,
    MCP_SERVER_NAME,
)

logger = logging.getLogger(__name__)

SERVER: ExternalPluginServer | None = None


# Module-level tool functions (extracted for testability)


async def get_plugin_configs() -> list[dict]:
    """Get the plugin configurations installed on the server.

    Returns:
        JSON string containing list of plugin configuration dictionaries.

    Raises:
        RuntimeError: If plugin server not initialized.
    """
    if not SERVER:
        raise RuntimeError("Plugin server not initialized")
    return await SERVER.get_plugin_configs()


async def get_plugin_config(name: str) -> dict:
    """Get the plugin configuration for a specific plugin.

    Args:
        name: The name of the plugin

    Returns:
        JSON string containing plugin configuration dictionary.
<<<<<<< HEAD
=======

    Raises:
        RuntimeError: If plugin server not initialized.
>>>>>>> a3b5ccc9
    """
    if not SERVER:
        raise RuntimeError("Plugin server not initialized")
    result = await SERVER.get_plugin_config(name)
    if result is None:
        return {}
    return result


async def invoke_hook(hook_type: str, plugin_name: str, payload: Dict[str, Any], context: Dict[str, Any]) -> dict:
    """Execute a hook for a plugin.

    Args:
        hook_type: The name or type of the hook.
        plugin_name: The name of the plugin to execute
        payload: The resource payload to be analyzed
        context: Contextual information

    Returns:
        Result dictionary with payload, context and any error information.
<<<<<<< HEAD
=======

    Raises:
        RuntimeError: If plugin server not initialized.
>>>>>>> a3b5ccc9
    """
    if not SERVER:
        raise RuntimeError("Plugin server not initialized")
    return await SERVER.invoke_hook(hook_type, plugin_name, payload, context)


class SSLCapableFastMCP(FastMCP):
    """FastMCP server with SSL/TLS support using MCPServerConfig."""

    def __init__(self, server_config: MCPServerConfig, *args, **kwargs):
        """Initialize an SSL capable Fast MCP server.

        Args:
            server_config: the MCP server configuration including mTLS information.
            *args: Additional positional arguments passed to FastMCP.
            **kwargs: Additional keyword arguments passed to FastMCP.
        """
        # Load server config from environment

        self.server_config = server_config
        # Override FastMCP settings with our server config
        if "host" not in kwargs:
            kwargs["host"] = self.server_config.host
        if "port" not in kwargs:
            kwargs["port"] = self.server_config.port

        super().__init__(*args, **kwargs)

    def _get_ssl_config(self) -> dict:
        """Build SSL configuration for uvicorn from MCPServerConfig.

        Returns:
            Dictionary of SSL configuration parameters for uvicorn.
        """
        ssl_config = {}

        if self.server_config.tls:
            tls = self.server_config.tls
            if tls.keyfile and tls.certfile:
                ssl_config["ssl_keyfile"] = tls.keyfile
                ssl_config["ssl_certfile"] = tls.certfile

                if tls.ca_bundle:
                    ssl_config["ssl_ca_certs"] = tls.ca_bundle

                ssl_config["ssl_cert_reqs"] = str(tls.ssl_cert_reqs)

                if tls.keyfile_password:
                    ssl_config["ssl_keyfile_password"] = tls.keyfile_password

                logger.info("SSL/TLS enabled (mTLS)")
                logger.info(f"  Key: {ssl_config['ssl_keyfile']}")
                logger.info(f"  Cert: {ssl_config['ssl_certfile']}")
                if "ssl_ca_certs" in ssl_config:
                    logger.info(f"  CA: {ssl_config['ssl_ca_certs']}")
                logger.info(f"  Client cert required: {ssl_config['ssl_cert_reqs'] == 2}")
            else:
                logger.warning("TLS config present but keyfile/certfile not configured")
        else:
            logger.info("SSL/TLS not enabled")

        return ssl_config

    async def _start_health_check_server(self, health_port: int) -> None:
        """Start a simple HTTP-only health check server on a separate port.

        This allows health checks to work even when the main server uses HTTPS/mTLS.

        Args:
            health_port: Port number for the health check server.
        """
        # Third-Party
        from starlette.applications import Starlette  # pylint: disable=import-outside-toplevel
        from starlette.requests import Request  # pylint: disable=import-outside-toplevel
        from starlette.responses import JSONResponse  # pylint: disable=import-outside-toplevel
        from starlette.routing import Route  # pylint: disable=import-outside-toplevel

        async def health_check(_request: Request):
            """Health check endpoint for container orchestration.

            Returns:
                JSON response with health status.
            """
            return JSONResponse({"status": "healthy"})

        # Create a minimal Starlette app with only the health endpoint
        health_app = Starlette(routes=[Route("/health", health_check, methods=["GET"])])

        logger.info(f"Starting HTTP health check server on {self.settings.host}:{health_port}")
        config = uvicorn.Config(
            app=health_app,
            host=self.settings.host,
            port=health_port,
            log_level="warning",  # Reduce noise from health checks
        )
        server = uvicorn.Server(config)
        await server.serve()

    async def run_streamable_http_async(self) -> None:
        """Run the server using StreamableHTTP transport with optional SSL/TLS."""
        starlette_app = self.streamable_http_app()

        # Add health check endpoint to main app
        # Third-Party
        from starlette.requests import Request  # pylint: disable=import-outside-toplevel
        from starlette.responses import JSONResponse  # pylint: disable=import-outside-toplevel
        from starlette.routing import Route  # pylint: disable=import-outside-toplevel

        async def health_check(_request: Request):
            """Health check endpoint for container orchestration.

            Returns:
                JSON response with health status.
            """
            return JSONResponse({"status": "healthy"})

        # Add the health route to the Starlette app
        starlette_app.routes.append(Route("/health", health_check, methods=["GET"]))

        # Build uvicorn config with optional SSL
        ssl_config = self._get_ssl_config()
        config_kwargs = {
            "app": starlette_app,
            "host": self.settings.host,
            "port": self.settings.port,
            "log_level": self.settings.log_level.lower(),
        }
        config_kwargs.update(ssl_config)

        logger.info(f"Starting plugin server on {self.settings.host}:{self.settings.port}")
        config = uvicorn.Config(**config_kwargs)  # type: ignore[arg-type]
        server = uvicorn.Server(config)

        # If SSL is enabled, start a separate HTTP health check server
        if ssl_config:
            health_port = self.settings.port + 1000  # Use port+1000 for health checks
            logger.info(f"SSL enabled - starting separate HTTP health check on port {health_port}")
            # Run both servers concurrently
            await asyncio.gather(server.serve(), self._start_health_check_server(health_port))
        else:
            # Just run the main server (health check is already on it)
            await server.serve()


async def run() -> None:
    """Run the external plugin server with FastMCP.

    Supports both stdio and HTTP transports. Auto-detects transport based on stdin
    (if stdin is not a TTY, uses stdio mode), or you can explicitly set PLUGINS_TRANSPORT.

    Reads configuration from PLUGINS_SERVER_* environment variables:
        - PLUGINS_TRANSPORT: Transport type - 'stdio' or 'http' (default: auto-detect)
        - PLUGINS_SERVER_HOST: Server host (default: 0.0.0.0) - HTTP mode only
        - PLUGINS_SERVER_PORT: Server port (default: 8000) - HTTP mode only
        - PLUGINS_SERVER_SSL_ENABLED: Enable SSL/TLS (true/false) - HTTP mode only
        - PLUGINS_SERVER_SSL_KEYFILE: Path to server private key - HTTP mode only
        - PLUGINS_SERVER_SSL_CERTFILE: Path to server certificate - HTTP mode only
        - PLUGINS_SERVER_SSL_CA_CERTS: Path to CA bundle for client verification - HTTP mode only
        - PLUGINS_SERVER_SSL_CERT_REQS: Client cert requirement (0=NONE, 1=OPTIONAL, 2=REQUIRED) - HTTP mode only

    Raises:
        Exception: If plugin server initialization or execution fails.
    """
    global SERVER  # pylint: disable=global-statement

    # Initialize plugin server
    SERVER = ExternalPluginServer()

    if not await SERVER.initialize():
        logger.error("Failed to initialize plugin server")
        return

    # Determine transport type from environment variable or auto-detect
    # Auto-detect: if stdin is not a TTY (i.e., it's being piped), use stdio mode
    transport = os.environ.get("PLUGINS_TRANSPORT", None)
    if transport is None:
        # Auto-detect based on stdin
        if not sys.stdin.isatty():
            transport = "stdio"
            logger.info("Auto-detected stdio transport (stdin is not a TTY)")
        else:
            transport = "http"
    else:
        transport = transport.lower()

    try:
        if transport == "stdio":
            # Create basic FastMCP server for stdio (no SSL support needed for stdio)
            mcp = FastMCP(
                name=MCP_SERVER_NAME,
                instructions=MCP_SERVER_INSTRUCTIONS,
            )

            # Register module-level tool functions with FastMCP
            mcp.tool(name=GET_PLUGIN_CONFIGS)(get_plugin_configs)
            mcp.tool(name=GET_PLUGIN_CONFIG)(get_plugin_config)
            mcp.tool(name=INVOKE_HOOK)(invoke_hook)

            # Run with stdio transport
            logger.info("Starting MCP plugin server with FastMCP (stdio transport)")
            await mcp.run_stdio_async()

        else:  # http or streamablehttp
            # Create FastMCP server with SSL support
            mcp = SSLCapableFastMCP(
                server_config=SERVER.get_server_config(),
                name=MCP_SERVER_NAME,
                instructions=MCP_SERVER_INSTRUCTIONS,
            )

            # Register module-level tool functions with FastMCP
            mcp.tool(name=GET_PLUGIN_CONFIGS)(get_plugin_configs)
            mcp.tool(name=GET_PLUGIN_CONFIG)(get_plugin_config)
            mcp.tool(name=INVOKE_HOOK)(invoke_hook)

            # Run with streamable-http transport
            logger.info("Starting MCP plugin server with FastMCP (HTTP transport)")
            await mcp.run_streamable_http_async()

    except Exception:
        logger.exception("Caught error while executing plugin server")
        raise
    finally:
        await SERVER.shutdown()


if __name__ == "__main__":
    asyncio.run(run())<|MERGE_RESOLUTION|>--- conflicted
+++ resolved
@@ -68,12 +68,9 @@
 
     Returns:
         JSON string containing plugin configuration dictionary.
-<<<<<<< HEAD
-=======
 
     Raises:
         RuntimeError: If plugin server not initialized.
->>>>>>> a3b5ccc9
     """
     if not SERVER:
         raise RuntimeError("Plugin server not initialized")
@@ -94,12 +91,9 @@
 
     Returns:
         Result dictionary with payload, context and any error information.
-<<<<<<< HEAD
-=======
 
     Raises:
         RuntimeError: If plugin server not initialized.
->>>>>>> a3b5ccc9
     """
     if not SERVER:
         raise RuntimeError("Plugin server not initialized")
