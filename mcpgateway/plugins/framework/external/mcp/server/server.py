# -*- coding: utf-8 -*-
"""Location: ./mcpgateway/plugins/framework/external/mcp/server/server.py
Copyright 2025
SPDX-License-Identifier: Apache-2.0
Authors: Fred Araujo, Teryl Taylor

Module that contains plugin MCP server code to serve external plugins.
"""

# Standard
import logging
import os
from typing import Any, Dict, TypeVar

# Third-Party
from pydantic import BaseModel

# First-Party
from mcpgateway.plugins.framework.constants import CONTEXT, ERROR, PLUGIN_NAME, RESULT
from mcpgateway.plugins.framework.errors import convert_exception_to_error, PluginError
from mcpgateway.plugins.framework.loader.config import ConfigLoader
from mcpgateway.plugins.framework.manager import PluginManager
from mcpgateway.plugins.framework.models import (
    MCPServerConfig,
    PluginContext,
)

P = TypeVar("P", bound=BaseModel)

logger = logging.getLogger(__name__)


class ExternalPluginServer:
    """External plugin server, providing methods for invoking plugin hooks."""

    def __init__(self, config_path: str | None = None) -> None:
        """Create an external plugin server.

        Args:
            config_path: The configuration file path for loading plugins.
                        If set, this attribute overrides the value in PLUGINS_CONFIG_PATH.

        Examples:
            >>> server = ExternalPluginServer(config_path="./tests/unit/mcpgateway.plugins/plugins/fixtures/configs/valid_multiple_plugins_filter.yaml")
            >>> server is not None
            True
        """
        self._config_path = config_path or os.environ.get("PLUGINS_CONFIG_PATH", os.path.join(".", "resources", "plugins", "config.yaml"))
        self._config = ConfigLoader.load_config(self._config_path, use_jinja=False)
        self._plugin_manager = PluginManager(self._config_path)

    async def get_plugin_configs(self) -> list[dict]:
        """Return a list of plugin configurations for plugins currently installed on the MCP server.

        Returns:
            A list of plugin configurations.

        Examples:
            >>> import asyncio
            >>> server = ExternalPluginServer(config_path="./tests/unit/mcpgateway.plugins/plugins/fixtures/configs/valid_multiple_plugins_filter.yaml")
            >>> plugins = asyncio.run(server.get_plugin_configs())
            >>> len(plugins) > 0
            True
        """
        plugins: list[dict] = []
        if self._config.plugins:
            for plug in self._config.plugins:
                plugins.append(plug.model_dump())
        return plugins

    async def get_plugin_config(self, name: str) -> dict | None:
        """Return a plugin configuration give a plugin name.

        Args:
            name: The name of the plugin of which to return the plugin configuration.

        Returns:
            A plugin configuration dict, or None if not found.

        Examples:
            >>> import asyncio
            >>> server = ExternalPluginServer(config_path="./tests/unit/mcpgateway.plugins/plugins/fixtures/configs/valid_multiple_plugins_filter.yaml")
            >>> c = asyncio.run(server.get_plugin_config(name = "DenyListPlugin"))
            >>> c is not None
            True
            >>> c["name"] == "DenyListPlugin"
            True
        """
        if self._config.plugins:
            for plug in self._config.plugins:
                if plug.name.lower() == name.lower():
                    return plug.model_dump()
        return None

    async def invoke_hook(self, hook_type: str, plugin_name: str, payload: Dict[str, Any], context: Dict[str, Any]) -> dict:
        """Invoke a plugin hook.

        Args:
            hook_type: The type of hook function to be invoked.
            plugin_name: The name of the plugin to execute.
            payload: The prompt name and arguments to be analyzed.
            context: The contextual and state information required for the execution of the hook.

        Raises:
            ValueError: If unable to retrieve a plugin.

        Returns:
            The transformed or filtered response from the plugin hook.

        Examples:
            >>> import asyncio
            >>> import os
            >>> os.environ["PYTHONPATH"] = "."
<<<<<<< HEAD
            >>> from mcpgateway.plugins.framework import GlobalContext, PromptPrehookPayload, PluginContext, PromptPrehookResult
            >>> server = ExternalPluginServer(config_path="./tests/unit/mcpgateway.plugins/plugins/fixtures/configs/valid_multiple_plugins_filter.yaml")
            >>> def prompt_pre_fetch_func(plugin: Plugin, payload: PromptPrehookPayload, context: PluginContext) -> PromptPrehookResult:
            ...     return plugin.prompt_pre_fetch(payload, context)
            >>> payload = PromptPrehookPayload(name="test_prompt", args={"user": "This is so innovative"})
=======
            >>> from mcpgateway.plugins.framework import GlobalContext, Plugin, PromptHookType, PromptPrehookPayload, PluginContext, PromptPrehookResult
            >>> server = ExternalPluginServer(config_path="./tests/unit/mcpgateway/plugins/fixtures/configs/valid_multiple_plugins_filter.yaml")
            >>> payload = PromptPrehookPayload(prompt_id="123", name="test_prompt", args={"user": "This is so innovative"})
>>>>>>> a3b5ccc9
            >>> context = PluginContext(global_context=GlobalContext(request_id="1", server_id="2"))
            >>> initialized = asyncio.run(server.initialize())
            >>> initialized
            True
            >>> result = asyncio.run(server.invoke_hook(PromptHookType.PROMPT_PRE_FETCH, "DenyListPlugin", payload.model_dump(), context.model_dump()))
            >>> result is not None
            True
            >>> result["result"]["continue_processing"]
            False
        """
        global_plugin_manager = PluginManager()
        result_payload: dict[str, Any] = {PLUGIN_NAME: plugin_name}
        try:
            _context = PluginContext.model_validate(context)

            result = await global_plugin_manager.invoke_hook_for_plugin(plugin_name, hook_type, payload, _context, payload_as_json=True)

            result_payload[RESULT] = result.model_dump()
            if not _context.is_empty():
                result_payload[CONTEXT] = _context.model_dump()
            return result_payload
        except PluginError as pe:
            result_payload[ERROR] = pe.error
            return result_payload
        except Exception as ex:
            logger.exception(ex)
            result_payload[ERROR] = convert_exception_to_error(ex, plugin_name=plugin_name).model_dump()
            return result_payload

    async def initialize(self) -> bool:
        """Initialize the plugin server.

        Returns:
            A boolean indicating the intialization status of the server.
        """
        await self._plugin_manager.initialize()
        return self._plugin_manager.initialized

    async def shutdown(self) -> None:
        """Shutdown the plugin server."""
        if self._plugin_manager.initialized:
            await self._plugin_manager.shutdown()

    def get_server_config(self) -> MCPServerConfig:
        """Return the configuration for the plugin server.

        Returns:
            A server configuration including host, port, and TLS information.
        """
        return self._config.server_settings or MCPServerConfig.from_env() or MCPServerConfig()<|MERGE_RESOLUTION|>--- conflicted
+++ resolved
@@ -111,17 +111,9 @@
             >>> import asyncio
             >>> import os
             >>> os.environ["PYTHONPATH"] = "."
-<<<<<<< HEAD
-            >>> from mcpgateway.plugins.framework import GlobalContext, PromptPrehookPayload, PluginContext, PromptPrehookResult
-            >>> server = ExternalPluginServer(config_path="./tests/unit/mcpgateway.plugins/plugins/fixtures/configs/valid_multiple_plugins_filter.yaml")
-            >>> def prompt_pre_fetch_func(plugin: Plugin, payload: PromptPrehookPayload, context: PluginContext) -> PromptPrehookResult:
-            ...     return plugin.prompt_pre_fetch(payload, context)
-            >>> payload = PromptPrehookPayload(name="test_prompt", args={"user": "This is so innovative"})
-=======
             >>> from mcpgateway.plugins.framework import GlobalContext, Plugin, PromptHookType, PromptPrehookPayload, PluginContext, PromptPrehookResult
             >>> server = ExternalPluginServer(config_path="./tests/unit/mcpgateway/plugins/fixtures/configs/valid_multiple_plugins_filter.yaml")
             >>> payload = PromptPrehookPayload(prompt_id="123", name="test_prompt", args={"user": "This is so innovative"})
->>>>>>> a3b5ccc9
             >>> context = PluginContext(global_context=GlobalContext(request_id="1", server_id="2"))
             >>> initialized = asyncio.run(server.initialize())
             >>> initialized
