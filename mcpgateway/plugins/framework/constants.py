--- conflicted
+++ resolved
@@ -34,11 +34,7 @@
 # MCP Plugin Server Runtime constants
 MCP_SERVER_NAME = "MCP Plugin Server"
 MCP_SERVER_INSTRUCTIONS = "External plugin server for MCP Gateway"
-<<<<<<< HEAD
-GET_PLUGIN_CONFIGS = "get_plugin_configs"
-=======
 GET_PLUGIN_CONFIGS = "get_plugin_configs"
 GET_PLUGIN_CONFIG = "get_plugin_config"
 HOOK_TYPE = "hook_type"
-INVOKE_HOOK = "invoke_hook"
->>>>>>> 59fb8249
+INVOKE_HOOK = "invoke_hook"