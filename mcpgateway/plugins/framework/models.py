--- conflicted
+++ resolved
@@ -659,11 +659,8 @@
     plugin_name: str
     code: Optional[str] = ""
     details: Optional[dict[str, Any]] = Field(default_factory=dict)
-<<<<<<< HEAD
-=======
     plugin_name: str
     mcp_error_code: int = -32603
->>>>>>> 1f39bd52
 
 
 class PluginViolation(BaseModel):
