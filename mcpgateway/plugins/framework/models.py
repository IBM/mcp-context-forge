# -*- coding: utf-8 -*-
"""Location: ./mcpgateway/plugins/framework/models.py
Copyright 2025
SPDX-License-Identifier: Apache-2.0
Authors: Teryl Taylor, Mihai Criveti

Pydantic models for plugins.
This module implements the pydantic models associated with
the base plugin layer including configurations, and contexts.
"""

# Standard
from enum import Enum
import os
from pathlib import Path
from typing import Any, Generic, Optional, Self, TypeAlias, TypeVar

# Third-Party
from pydantic import (
    BaseModel,
    Field,
    field_serializer,
    field_validator,
    model_validator,
    PrivateAttr,
    ValidationInfo,
)

# First-Party
from mcpgateway.common.models import TransportType
from mcpgateway.common.validators import SecurityValidator
from mcpgateway.plugins.framework.constants import (
    EXTERNAL_PLUGIN_TYPE,
    IGNORE_CONFIG_EXTERNAL,
    PYTHON_SUFFIX,
    SCRIPT,
    URL,
)

T = TypeVar("T")


class PluginMode(str, Enum):
    """Plugin modes of operation.

    Attributes:
       enforce: enforces the plugin result, and blocks execution when there is an error.
       enforce_ignore_error: enforces the plugin result, but allows execution when there is an error.
       permissive: audits the result.
       disabled: plugin disabled.

    Examples:
        >>> PluginMode.ENFORCE
        <PluginMode.ENFORCE: 'enforce'>
        >>> PluginMode.ENFORCE_IGNORE_ERROR
        <PluginMode.ENFORCE_IGNORE_ERROR: 'enforce_ignore_error'>
        >>> PluginMode.PERMISSIVE.value
        'permissive'
        >>> PluginMode('disabled')
        <PluginMode.DISABLED: 'disabled'>
        >>> 'enforce' in [m.value for m in PluginMode]
        True
    """

    ENFORCE = "enforce"
    ENFORCE_IGNORE_ERROR = "enforce_ignore_error"
    PERMISSIVE = "permissive"
    DISABLED = "disabled"


class BaseTemplate(BaseModel):
    """Base Template.The ToolTemplate, PromptTemplate and ResourceTemplate could be extended using this

    Attributes:
        context (Optional[list[str]]): specifies the keys of context to be extracted. The context could be global (shared between the plugins) or
        local (shared within the plugin). Example: global.key1.
        extensions (Optional[dict[str, Any]]): add custom keys for your specific plugin. Example - 'policy'
        key for opa plugin.

    Examples:
        >>> base = BaseTemplate(context=["global.key1.key2", "local.key1.key2"])
        >>> base.context
        ['global.key1.key2', 'local.key1.key2']
        >>> base = BaseTemplate(context=["global.key1.key2"], extensions={"policy" : "sample policy"})
        >>> base.extensions
        {'policy': 'sample policy'}
    """

    context: Optional[list[str]] = None
    extensions: Optional[dict[str, Any]] = None


class ToolTemplate(BaseTemplate):
    """Tool Template.

    Attributes:
        tool_name (str): the name of the tool.
        fields (Optional[list[str]]): the tool fields that are affected.
        result (bool): analyze tool output if true.

    Examples:
        >>> tool = ToolTemplate(tool_name="my_tool")
        >>> tool.tool_name
        'my_tool'
        >>> tool.result
        False
        >>> tool2 = ToolTemplate(tool_name="analyzer", fields=["input", "params"], result=True)
        >>> tool2.fields
        ['input', 'params']
        >>> tool2.result
        True
    """

    tool_name: str
    fields: Optional[list[str]] = None
    result: bool = False


class PromptTemplate(BaseTemplate):
    """Prompt Template.

    Attributes:
        prompt_name (str): the name of the prompt.
        fields (Optional[list[str]]): the prompt fields that are affected.
        result (bool): analyze tool output if true.

    Examples:
        >>> prompt = PromptTemplate(prompt_name="greeting")
        >>> prompt.prompt_name
        'greeting'
        >>> prompt.result
        False
        >>> prompt2 = PromptTemplate(prompt_name="question", fields=["context"], result=True)
        >>> prompt2.fields
        ['context']
    """

    prompt_name: str
    fields: Optional[list[str]] = None
    result: bool = False


class ResourceTemplate(BaseTemplate):
    """Resource Template.

    Attributes:
        resource_uri (str): the URI of the resource.
        fields (Optional[list[str]]): the resource fields that are affected.
        result (bool): analyze resource output if true.

    Examples:
        >>> resource = ResourceTemplate(resource_uri="file:///data.txt")
        >>> resource.resource_uri
        'file:///data.txt'
        >>> resource.result
        False
        >>> resource2 = ResourceTemplate(resource_uri="http://api/data", fields=["content"], result=True)
        >>> resource2.fields
        ['content']
    """

    resource_uri: str
    fields: Optional[list[str]] = None
    result: bool = False


class PluginCondition(BaseModel):
    """Conditions for when plugin should execute.

    Attributes:
        server_ids (Optional[set[str]]): set of server ids.
        tenant_ids (Optional[set[str]]): set of tenant ids.
        tools (Optional[set[str]]): set of tool names.
        prompts (Optional[set[str]]): set of prompt names.
        resources (Optional[set[str]]): set of resource URIs.
        agents (Optional[set[str]]): set of agent IDs.
        user_pattern (Optional[list[str]]): list of user patterns.
        content_types (Optional[list[str]]): list of content types.

    Examples:
        >>> cond = PluginCondition(server_ids={"server1", "server2"})
        >>> "server1" in cond.server_ids
        True
        >>> cond2 = PluginCondition(tools={"tool1"}, prompts={"prompt1"})
        >>> cond2.tools
        {'tool1'}
        >>> cond3 = PluginCondition(user_patterns=["admin", "root"])
        >>> len(cond3.user_patterns)
        2
    """

    server_ids: Optional[set[str]] = None
    tenant_ids: Optional[set[str]] = None
    tools: Optional[set[str]] = None
    prompts: Optional[set[str]] = None
    resources: Optional[set[str]] = None
    agents: Optional[set[str]] = None
    user_patterns: Optional[list[str]] = None
    content_types: Optional[list[str]] = None

    @field_serializer("server_ids", "tenant_ids", "tools", "prompts", "resources", "agents")
    def serialize_set(self, value: set[str] | None) -> list[str] | None:
        """Serialize set objects in PluginCondition for MCP.

        Args:
            value: a set of server ids, tenant ids, tools or prompts.

        Returns:
            The set as a serializable list.
        """
        if value:
            values = []
            for key in value:
                values.append(key)
            return values
        return None


class AppliedTo(BaseModel):
    """What tools/prompts/resources and fields the plugin will be applied to.

    Attributes:
        tools (Optional[list[ToolTemplate]]): tools and fields to be applied.
        prompts (Optional[list[PromptTemplate]]): prompts and fields to be applied.
        resources (Optional[list[ResourceTemplate]]): resources and fields to be applied.
        global_context (Optional[list[str]]): keys in the context to be applied on globally
        local_context(Optional[list[str]]): keys in the context to be applied on locally
    """

    tools: Optional[list[ToolTemplate]] = None
    prompts: Optional[list[PromptTemplate]] = None
    resources: Optional[list[ResourceTemplate]] = None


class MCPTransportTLSConfigBase(BaseModel):
    """Base TLS configuration with common fields for both client and server.

    Attributes:
        certfile (Optional[str]): Path to the PEM-encoded certificate file.
        keyfile (Optional[str]): Path to the PEM-encoded private key file.
        ca_bundle (Optional[str]): Path to a CA bundle file for verification.
        keyfile_password (Optional[str]): Optional password for encrypted private key.
    """

    certfile: Optional[str] = Field(default=None, description="Path to PEM certificate file")
    keyfile: Optional[str] = Field(default=None, description="Path to PEM private key file")
    ca_bundle: Optional[str] = Field(default=None, description="Path to CA bundle for verification")
    keyfile_password: Optional[str] = Field(default=None, description="Password for encrypted private key")

    @field_validator("ca_bundle", "certfile", "keyfile", mode="after")
    @classmethod
    def validate_path(cls, value: Optional[str]) -> Optional[str]:
        """Expand and validate file paths supplied in TLS configuration.

        Args:
            value: File path to validate.

        Returns:
            Expanded file path or None if not provided.

        Raises:
            ValueError: If file path does not exist.
        """

        if not value:
            return value
        expanded = Path(value).expanduser()
        if not expanded.is_file():
            raise ValueError(f"TLS file path does not exist: {value}")
        return str(expanded)

    @model_validator(mode="after")
    def validate_cert_key(self) -> Self:  # pylint: disable=bad-classmethod-argument
        """Ensure certificate and key options are consistent.

        Returns:
            Self after validation.

        Raises:
            ValueError: If keyfile is specified without certfile.
        """

        if self.keyfile and not self.certfile:
            raise ValueError("keyfile requires certfile to be specified")
        return self

    @staticmethod
    def _parse_bool(value: Optional[str]) -> Optional[bool]:
        """Convert a string environment value to boolean.

        Args:
            value: String value to parse as boolean.

        Returns:
            Boolean value or None if value is None.

        Raises:
            ValueError: If value is not a valid boolean string.
        """

        if value is None:
            return None
        normalized = value.strip().lower()
        if normalized in {"1", "true", "yes", "on"}:
            return True
        if normalized in {"0", "false", "no", "off"}:
            return False
        raise ValueError(f"Invalid boolean value: {value}")


class MCPClientTLSConfig(MCPTransportTLSConfigBase):
    """Client-side TLS configuration (gateway connecting to plugin).

    Attributes:
        verify (bool): Whether to verify the remote server certificate.
        check_hostname (bool): Enable hostname verification when verify is true.
    """

    verify: bool = Field(default=True, description="Verify the upstream server certificate")
    check_hostname: bool = Field(default=True, description="Enable hostname verification")

    @classmethod
    def from_env(cls) -> Optional["MCPClientTLSConfig"]:
        """Construct client TLS configuration from PLUGINS_CLIENT_* environment variables.

        Returns:
            MCPClientTLSConfig instance or None if no environment variables are set.
        """

        env = os.environ
        data: dict[str, Any] = {}

        if env.get("PLUGINS_CLIENT_MTLS_CERTFILE"):
            data["certfile"] = env["PLUGINS_CLIENT_MTLS_CERTFILE"]
        if env.get("PLUGINS_CLIENT_MTLS_KEYFILE"):
            data["keyfile"] = env["PLUGINS_CLIENT_MTLS_KEYFILE"]
        if env.get("PLUGINS_CLIENT_MTLS_CA_BUNDLE"):
            data["ca_bundle"] = env["PLUGINS_CLIENT_MTLS_CA_BUNDLE"]
        if env.get("PLUGINS_CLIENT_MTLS_KEYFILE_PASSWORD") is not None:
            data["keyfile_password"] = env["PLUGINS_CLIENT_MTLS_KEYFILE_PASSWORD"]

        verify_val = cls._parse_bool(env.get("PLUGINS_CLIENT_MTLS_VERIFY"))
        if verify_val is not None:
            data["verify"] = verify_val

        check_hostname_val = cls._parse_bool(env.get("PLUGINS_CLIENT_MTLS_CHECK_HOSTNAME"))
        if check_hostname_val is not None:
            data["check_hostname"] = check_hostname_val

        if not data:
            return None

        return cls(**data)


class MCPServerTLSConfig(MCPTransportTLSConfigBase):
    """Server-side TLS configuration (plugin accepting gateway connections).

    Attributes:
        ssl_cert_reqs (int): Client certificate requirement (0=NONE, 1=OPTIONAL, 2=REQUIRED).
    """

    ssl_cert_reqs: int = Field(default=2, description="Client certificate requirement (0=NONE, 1=OPTIONAL, 2=REQUIRED)")

    @classmethod
    def from_env(cls) -> Optional["MCPServerTLSConfig"]:
        """Construct server TLS configuration from PLUGINS_SERVER_SSL_* environment variables.

        Returns:
            MCPServerTLSConfig instance or None if no environment variables are set.

        Raises:
            ValueError: If PLUGINS_SERVER_SSL_CERT_REQS is not a valid integer.
        """

        env = os.environ
        data: dict[str, Any] = {}

        if env.get("PLUGINS_SERVER_SSL_KEYFILE"):
            data["keyfile"] = env["PLUGINS_SERVER_SSL_KEYFILE"]
        if env.get("PLUGINS_SERVER_SSL_CERTFILE"):
            data["certfile"] = env["PLUGINS_SERVER_SSL_CERTFILE"]
        if env.get("PLUGINS_SERVER_SSL_CA_CERTS"):
            data["ca_bundle"] = env["PLUGINS_SERVER_SSL_CA_CERTS"]
        if env.get("PLUGINS_SERVER_SSL_KEYFILE_PASSWORD") is not None:
            data["keyfile_password"] = env["PLUGINS_SERVER_SSL_KEYFILE_PASSWORD"]

        if env.get("PLUGINS_SERVER_SSL_CERT_REQS"):
            try:
                data["ssl_cert_reqs"] = int(env["PLUGINS_SERVER_SSL_CERT_REQS"])
            except ValueError:
                raise ValueError(f"Invalid PLUGINS_SERVER_SSL_CERT_REQS: {env['PLUGINS_SERVER_SSL_CERT_REQS']}")

        if not data:
            return None

        return cls(**data)


class MCPServerConfig(BaseModel):
    """Server-side MCP configuration (plugin running as server).

    Attributes:
        host (str): Server host to bind to.
        port (int): Server port to bind to.
        tls (Optional[MCPServerTLSConfig]): Server-side TLS configuration.
    """

<<<<<<< HEAD
    host: str = Field(default="0.0.0.0", description="Server host to bind to")
=======
    host: str = Field(default="127.0.0.1", description="Server host to bind to")
>>>>>>> a3b5ccc9
    port: int = Field(default=8000, description="Server port to bind to")
    tls: Optional[MCPServerTLSConfig] = Field(default=None, description="Server-side TLS configuration")

    @staticmethod
    def _parse_bool(value: Optional[str]) -> Optional[bool]:
        """Convert a string environment value to boolean.

        Args:
            value: String value to parse as boolean.

        Returns:
            Boolean value or None if value is None.

        Raises:
            ValueError: If value is not a valid boolean string.
        """

        if value is None:
            return None
        normalized = value.strip().lower()
        if normalized in {"1", "true", "yes", "on"}:
            return True
        if normalized in {"0", "false", "no", "off"}:
            return False
        raise ValueError(f"Invalid boolean value: {value}")

    @classmethod
    def from_env(cls) -> Optional["MCPServerConfig"]:
        """Construct server configuration from PLUGINS_SERVER_* environment variables.

        Returns:
            MCPServerConfig instance or None if no environment variables are set.

        Raises:
            ValueError: If PLUGINS_SERVER_PORT is not a valid integer.
        """

        env = os.environ
        data: dict[str, Any] = {}

        if env.get("PLUGINS_SERVER_HOST"):
            data["host"] = env["PLUGINS_SERVER_HOST"]
        if env.get("PLUGINS_SERVER_PORT"):
            try:
                data["port"] = int(env["PLUGINS_SERVER_PORT"])
            except ValueError:
                raise ValueError(f"Invalid PLUGINS_SERVER_PORT: {env['PLUGINS_SERVER_PORT']}")

        # Check if SSL/TLS is enabled
        ssl_enabled = cls._parse_bool(env.get("PLUGINS_SERVER_SSL_ENABLED"))
        if ssl_enabled:
            # Load TLS configuration
            tls_config = MCPServerTLSConfig.from_env()
            if tls_config:
                data["tls"] = tls_config

        if not data:
            return None

        return cls(**data)


class MCPClientConfig(BaseModel):
    """Client-side MCP configuration (gateway connecting to external plugin).

    Attributes:
        proto (TransportType): The MCP transport type. Can be SSE, STDIO, or STREAMABLEHTTP
        url (Optional[str]): An MCP URL. Only valid when MCP transport type is SSE or STREAMABLEHTTP.
        script (Optional[str]): The path and name to the STDIO script that runs the plugin server. Only valid for STDIO type.
        tls (Optional[MCPClientTLSConfig]): Client-side TLS configuration for mTLS.
    """

    proto: TransportType
    url: Optional[str] = None
    script: Optional[str] = None
    tls: Optional[MCPClientTLSConfig] = None

    @field_validator(URL, mode="after")
    @classmethod
    def validate_url(cls, url: str | None) -> str | None:
        """Validate a MCP url for streamable HTTP connections.

        Args:
            url: the url to be validated.

        Raises:
            ValueError: if the URL fails validation.

        Returns:
            The validated URL or None if none is set.
        """
        if url:
            result = SecurityValidator.validate_url(url)
            return result
        return url

    @field_validator(SCRIPT, mode="after")
    @classmethod
    def validate_script(cls, script: str | None) -> str | None:
        """Validate an MCP stdio script.

        Args:
            script: the script to be validated.

        Raises:
            ValueError: if the script doesn't exist or doesn't have a valid suffix.

        Returns:
            The validated string or None if none is set.
        """
        if script:
            file_path = Path(script)
            if not file_path.is_file():
                raise ValueError(f"MCP server script {script} does not exist.")
            # Allow both Python (.py) and shell scripts (.sh)
            allowed_suffixes = {PYTHON_SUFFIX, ".sh"}
            if file_path.suffix not in allowed_suffixes:
                raise ValueError(f"MCP server script {script} must have a .py or .sh suffix.")
        return script

    @model_validator(mode="after")
    def validate_tls_usage(self) -> Self:  # pylint: disable=bad-classmethod-argument
        """Ensure TLS configuration is only used with HTTP-based transports.

        Returns:
            Self after validation.

        Raises:
            ValueError: If TLS configuration is used with non-HTTP transports.
        """

        if self.tls and self.proto not in (TransportType.SSE, TransportType.STREAMABLEHTTP):
            raise ValueError("TLS configuration is only valid for HTTP/SSE transports")
        return self


class PluginConfig(BaseModel):
    """A plugin configuration.

    Attributes:
        name (str): The unique name of the plugin.
        description (str): A description of the plugin.
        author (str): The author of the plugin.
        kind (str): The kind or type of plugin. Usually a fully qualified object type.
        namespace (str): The namespace where the plugin resides.
        version (str): version of the plugin.
        hooks (list[str]): a list of the hook points where the plugin will be called. Default: [].
        tags (list[str]): a list of tags for making the plugin searchable.
        mode (bool): whether the plugin is active.
        priority (int): indicates the order in which the plugin is run. Lower = higher priority. Default: 100.
        conditions (Optional[list[PluginCondition]]): the conditions on which the plugin is run.
        applied_to (Optional[list[AppliedTo]]): the tools, fields, that the plugin is applied to.
        config (dict[str, Any]): the plugin specific configurations.
        mcp (Optional[MCPClientConfig]): Client-side MCP configuration (gateway connecting to plugin).
    """

    name: str
    description: Optional[str] = None
    author: Optional[str] = None
    kind: str
    namespace: Optional[str] = None
    version: Optional[str] = None
    hooks: list[str] = Field(default_factory=list)
    tags: list[str] = Field(default_factory=list)
    mode: PluginMode = PluginMode.ENFORCE
    priority: int = 100  # Lower = higher priority
    conditions: list[PluginCondition] = Field(default_factory=list)  # When to apply
    applied_to: Optional[AppliedTo] = None  # Fields to apply to.
    config: Optional[dict[str, Any]] = None
    mcp: Optional[MCPClientConfig] = None

    @model_validator(mode="after")
    def check_url_or_script_filled(self) -> Self:  # pylint: disable=bad-classmethod-argument
        """Checks to see that at least one of url or script are set depending on MCP server configuration.

        Raises:
            ValueError: if the script attribute is not defined with STDIO set, or the URL not defined with HTTP transports.

        Returns:
            The model after validation.
        """
        if not self.mcp:
            return self
        if self.mcp.proto == TransportType.STDIO and not self.mcp.script:
            raise ValueError(f"Plugin {self.name} has transport type set to SSE but no script value")
        if self.mcp.proto in (TransportType.STREAMABLEHTTP, TransportType.SSE) and not self.mcp.url:
            raise ValueError(f"Plugin {self.name} has transport type set to StreamableHTTP but no url value")
        if self.mcp.proto not in (TransportType.SSE, TransportType.STREAMABLEHTTP, TransportType.STDIO):
            raise ValueError(f"Plugin {self.name} must set transport type to either SSE or STREAMABLEHTTP or STDIO")
        return self

    @model_validator(mode="after")
    def check_config_and_external(self, info: ValidationInfo) -> Self:  # pylint: disable=bad-classmethod-argument
        """Checks to see that a plugin's 'config' section is not defined if the kind is 'external'. This is because developers cannot override items in the plugin config section for external plugins.

        Args:
            info: the contextual information passed into the pydantic model during model validation. Used to determine validation sequence.

        Raises:
            ValueError: if the script attribute is not defined with STDIO set, or the URL not defined with HTTP transports.

        Returns:
            The model after validation.
        """
        ignore_config_external = False
        if info and info.context and IGNORE_CONFIG_EXTERNAL in info.context:
            ignore_config_external = info.context[IGNORE_CONFIG_EXTERNAL]

        if not ignore_config_external and self.config and self.kind == EXTERNAL_PLUGIN_TYPE:
            raise ValueError(f"""Cannot have {self.name} plugin defined as 'external' with 'config' set.""" """ 'config' section settings can only be set on the plugin server.""")

        if self.kind == EXTERNAL_PLUGIN_TYPE and not self.mcp:
            raise ValueError(f"Must set 'mcp' section for external plugin {self.name}")

        return self


class PluginManifest(BaseModel):
    """Plugin manifest.

    Attributes:
        description (str): A description of the plugin.
        author (str): The author of the plugin.
        version (str): version of the plugin.
        tags (list[str]): a list of tags for making the plugin searchable.
        available_hooks (list[str]): a list of the hook points where the plugin is callable.
        default_config (dict[str, Any]): the default configurations.
    """

    description: str
    author: str
    version: str
    tags: list[str]
    available_hooks: list[str]
    default_config: dict[str, Any]


class PluginErrorModel(BaseModel):
    """A plugin error, used to denote exceptions/errors inside external plugins.

    Attributes:
        message (str): the reason for the error.
        code (str): an error code.
        details: (dict[str, Any]): additional error details.
        plugin_name (str): the plugin name.
        mcp_error_code ([int]): The MCP error code passed back to the client. Defaults to Internal Error.
    """

    message: str
    plugin_name: str
    code: Optional[str] = ""
    details: Optional[dict[str, Any]] = Field(default_factory=dict)
    mcp_error_code: int = -32603


class PluginViolation(BaseModel):
    """A plugin violation, used to denote policy violations.

    Attributes:
        reason (str): the reason for the violation.
        description (str): a longer description of the violation.
        code (str): a violation code.
        details: (dict[str, Any]): additional violation details.
        _plugin_name (str): the plugin name, private attribute set by the plugin manager.
        mcp_error_code(Optional[int]): A valid mcp error code which will be sent back to the client if plugin enabled.

    Examples:
        >>> violation = PluginViolation(
        ...     reason="Invalid input",
        ...     description="The input contains prohibited content",
        ...     code="PROHIBITED_CONTENT",
        ...     details={"field": "message", "value": "test"}
        ... )
        >>> violation.reason
        'Invalid input'
        >>> violation.code
        'PROHIBITED_CONTENT'
        >>> violation.plugin_name = "content_filter"
        >>> violation.plugin_name
        'content_filter'
    """

    reason: str
    description: str
    code: str
    details: Optional[dict[str, Any]] = Field(default_factory=dict)
    _plugin_name: str = PrivateAttr(default="")
    mcp_error_code: Optional[int] = None

    @property
    def plugin_name(self) -> str:
        """Getter for the plugin name attribute.

        Returns:
            The plugin name associated with the violation.
        """
        return self._plugin_name

    @plugin_name.setter
    def plugin_name(self, name: str) -> None:
        """Setter for the plugin_name attribute.

        Args:
            name: the plugin name.

        Raises:
            ValueError: if name is empty or not a string.
        """
        if not isinstance(name, str) or not name.strip():
            raise ValueError("Name must be a non-empty string.")
        self._plugin_name = name

    def model_dump_pb(self):
        """Convert to protobuf PluginViolation message.

        Returns:
            types_pb2.PluginViolation: Protobuf message.

        Note:
            Lazy imports protobuf to avoid dependency if not needed.
        """
        # Third-Party
        from google.protobuf import struct_pb2

        # First-Party
        from mcpgateway.plugins.framework.generated import types_pb2

        # Convert details dict to Struct
        details_struct = struct_pb2.Struct()
        if self.details:
            for key, value in self.details.items():
                if isinstance(value, dict):
                    details_struct[key] = value
                elif isinstance(value, (list, tuple)):
                    details_struct[key] = list(value)
                else:
                    details_struct[key] = value

        return types_pb2.PluginViolation(
            reason=self.reason,
            description=self.description,
            code=self.code,
            details=details_struct if self.details else None,
            plugin_name=self._plugin_name,
        )

    @classmethod
    def model_validate_pb(cls, proto) -> "PluginViolation":
        """Create from protobuf PluginViolation message.

        Args:
            proto: types_pb2.PluginViolation protobuf message.

        Returns:
            PluginViolation: Pydantic model instance.

        Note:
            Lazy imports protobuf to avoid dependency if not needed.
        """
        # Third-Party
        from google.protobuf import json_format

        # Convert Struct to dict
        details = {}
        if proto.HasField("details"):
            details = json_format.MessageToDict(proto.details)

        violation = cls(
            reason=proto.reason,
            description=proto.description,
            code=proto.code,
            details=details,
        )
        if proto.plugin_name:
            violation._plugin_name = proto.plugin_name
        return violation


class PluginSettings(BaseModel):
    """Global plugin settings.

    Attributes:
        parallel_execution_within_band (bool): execute plugins with same priority in parallel.
        plugin_timeout (int):  timeout value for plugins operations.
        fail_on_plugin_error (bool): error when there is a plugin connectivity or ignore.
        enable_plugin_api (bool): enable or disable plugins globally.
        plugin_health_check_interval (int): health check interval check.
    """

    parallel_execution_within_band: bool = False
    plugin_timeout: int = 30
    fail_on_plugin_error: bool = False
    enable_plugin_api: bool = False
    plugin_health_check_interval: int = 60


class Config(BaseModel):
    """Configurations for plugins.

    Attributes:
        plugins (Optional[list[PluginConfig]]): the list of plugins to enable.
        plugin_dirs (list[str]): The directories in which to look for plugins.
        plugin_settings (PluginSettings): global settings for plugins.
        server_settings (Optional[MCPServerConfig]): Server-side MCP configuration (when plugins run as server).
    """

    plugins: Optional[list[PluginConfig]] = []
    plugin_dirs: list[str] = []
    plugin_settings: PluginSettings
    server_settings: Optional[MCPServerConfig] = None


class PluginResult(BaseModel, Generic[T]):
    """A result of the plugin hook processing. The actual type is dependent on the hook.

    Attributes:
            continue_processing (bool): Whether to stop processing.
            modified_payload (Optional[Any]): The modified payload if the plugin is a transformer.
            violation (Optional[PluginViolation]): violation object.
            metadata (Optional[dict[str, Any]]): additional metadata.

     Examples:
        >>> result = PluginResult()
        >>> result.continue_processing
        True
        >>> result.metadata
        {}
        >>> from mcpgateway.plugins.framework import PluginViolation
        >>> violation = PluginViolation(
        ...     reason="Test", description="Test desc", code="TEST", details={}
        ... )
        >>> result2 = PluginResult(continue_processing=False, violation=violation)
        >>> result2.continue_processing
        False
        >>> result2.violation.code
        'TEST'
        >>> r = PluginResult(metadata={"key": "value"})
        >>> r.metadata["key"]
        'value'
        >>> r2 = PluginResult(continue_processing=False)
        >>> r2.continue_processing
        False
    """

    continue_processing: bool = True
    modified_payload: Optional[T] = None
    violation: Optional[PluginViolation] = None
    metadata: Optional[dict[str, Any]] = Field(default_factory=dict)

<<<<<<< HEAD
    def model_dump_pb(self):
        """Convert to protobuf PluginResult message.

        Returns:
            types_pb2.PluginResult: Protobuf message.

        Note:
            Lazy imports protobuf to avoid dependency if not needed.
            The modified_payload will be serialized using google.protobuf.Any.
        """
        # Third-Party
        from google.protobuf import any_pb2

        # First-Party
        from mcpgateway.plugins.framework.generated import types_pb2

        # Handle modified_payload - need to convert to Any if present
        modified_payload_any = None
        if self.modified_payload is not None:
            # If modified_payload has model_dump_pb, use it
            if hasattr(self.modified_payload, "model_dump_pb"):
                payload_pb = self.modified_payload.model_dump_pb()
                modified_payload_any = any_pb2.Any()
                modified_payload_any.Pack(payload_pb)

        return types_pb2.PluginResult(
            continue_processing=self.continue_processing,
            modified_payload=modified_payload_any,
            violation=self.violation.model_dump_pb() if self.violation else None,
            metadata=self.metadata or {},
        )

    @classmethod
    def model_validate_pb(cls, proto, payload_type=None) -> "PluginResult":
        """Create from protobuf PluginResult message.

        Args:
            proto: types_pb2.PluginResult protobuf message.
            payload_type: Optional Pydantic class to deserialize modified_payload.

        Returns:
            PluginResult: Pydantic model instance.

        Note:
            Lazy imports protobuf to avoid dependency if not needed.
            If payload_type is provided and has model_validate_pb, it will be used.
        """
        modified_payload = None
        if proto.HasField("modified_payload") and payload_type:
            # Try to unpack and convert if payload_type has model_validate_pb
            if hasattr(payload_type, "model_validate_pb"):
                # This requires knowing the protobuf type - left as future enhancement
                pass

        return cls(
            continue_processing=proto.continue_processing,
            modified_payload=modified_payload,
            violation=PluginViolation.model_validate_pb(proto.violation) if proto.HasField("violation") else None,
            metadata=dict(proto.metadata),
        )

=======
>>>>>>> a3b5ccc9

class GlobalContext(BaseModel):
    """The global context, which shared across all plugins.

    Attributes:
            request_id (str): ID of the HTTP request.
            user (str): user ID associated with the request.
            tenant_id (str): tenant ID.
            server_id (str): server ID.
            metadata (Optional[dict[str,Any]]): a global shared metadata across plugins (Read-only from plugin's perspective).
            state (Optional[dict[str,Any]]): a global shared state across plugins.

    Examples:
        >>> ctx = GlobalContext(request_id="req-123")
        >>> ctx.request_id
        'req-123'
        >>> ctx.user is None
        True
        >>> ctx2 = GlobalContext(request_id="req-456", user="alice", tenant_id="tenant1")
        >>> ctx2.user
        'alice'
        >>> ctx2.tenant_id
        'tenant1'
        >>> c = GlobalContext(request_id="123", server_id="srv1")
        >>> c.request_id
        '123'
        >>> c.server_id
        'srv1'
    """

    request_id: str
    user: Optional[str] = None
    tenant_id: Optional[str] = None
    server_id: Optional[str] = None
    state: dict[str, Any] = Field(default_factory=dict)
    metadata: dict[str, Any] = Field(default_factory=dict)

    def model_dump_pb(self):
        """Convert to protobuf GlobalContext message.

        Returns:
            types_pb2.GlobalContext: Protobuf message.

        Note:
            Lazy imports protobuf to avoid dependency if not needed.
        """
        # First-Party
        from mcpgateway.plugins.framework.generated import types_pb2

        return types_pb2.GlobalContext(
            request_id=self.request_id,
            user=self.user or "",
            tenant_id=self.tenant_id or "",
            server_id=self.server_id or "",
            state=self.state,
            metadata={k: str(v) for k, v in self.metadata.items()},  # proto expects string values
        )

    @classmethod
    def model_validate_pb(cls, proto) -> "GlobalContext":
        """Create from protobuf GlobalContext message.

        Args:
            proto: types_pb2.GlobalContext protobuf message.

        Returns:
            GlobalContext: Pydantic model instance.

        Note:
            Lazy imports protobuf to avoid dependency if not needed.
        """
        return cls(
            request_id=proto.request_id,
            user=proto.user if proto.user else None,
            tenant_id=proto.tenant_id if proto.tenant_id else None,
            server_id=proto.server_id if proto.server_id else None,
            state=dict(proto.state),
            metadata=dict(proto.metadata),
        )


class PluginContext(BaseModel):
    """The plugin's context, which lasts a request lifecycle.

    Attributes:
       state:  the inmemory state of the request.
       global_context: the context that is shared across plugins.
       metadata: plugin meta data.

    Examples:
        >>> gctx = GlobalContext(request_id="req-123")
        >>> ctx = PluginContext(global_context=gctx)
        >>> ctx.global_context.request_id
        'req-123'
        >>> ctx.global_context.user is None
        True
        >>> ctx.state["somekey"] = "some value"
        >>> ctx.state["somekey"]
        'some value'
    """

    state: dict[str, Any] = Field(default_factory=dict)
    global_context: GlobalContext
    metadata: dict[str, Any] = Field(default_factory=dict)

    def get_state(self, key: str, default: Any = None) -> Any:
        """Get value from shared state.

        Args:
            key: The key to access the shared state.
            default: A default value if one doesn't exist.

        Returns:
            The state value.
        """
        return self.state.get(key, default)

    def set_state(self, key: str, value: Any) -> None:
        """Set value in shared state.

        Args:
            key: the key to add to the state.
            value: the value to add to the state.
        """
        self.state[key] = value

    async def cleanup(self) -> None:
        """Cleanup context resources."""
        self.state.clear()
        self.metadata.clear()

    def is_empty(self) -> bool:
        """Check whether the state and metadata objects are empty.

        Returns:
            True if the context state and metadata are empty.
        """
        return not (self.state or self.metadata or self.global_context.state)

    def model_dump_pb(self):
        """Convert to protobuf PluginContext message.

<<<<<<< HEAD
        Returns:
            types_pb2.PluginContext: Protobuf message.

        Note:
            Lazy imports protobuf to avoid dependency if not needed.
        """
        # Third-Party
        from google.protobuf import json_format, struct_pb2

        # First-Party
        from mcpgateway.plugins.framework.generated import types_pb2

        # Convert state dict to map of Struct
        state_map = {}
        for key, value in self.state.items():
            struct = struct_pb2.Struct()
            if isinstance(value, dict):
                json_format.ParseDict(value, struct)
            else:
                struct.update({key: value})
            state_map[key] = struct

        # Convert metadata dict to map of Struct
        metadata_map = {}
        for key, value in self.metadata.items():
            struct = struct_pb2.Struct()
            if isinstance(value, dict):
                json_format.ParseDict(value, struct)
            else:
                struct.update({key: value})
            metadata_map[key] = struct

        return types_pb2.PluginContext(
            state=state_map,
            global_context=self.global_context.model_dump_pb(),
            metadata=metadata_map,
        )

    @classmethod
    def model_validate_pb(cls, proto) -> "PluginContext":
        """Create from protobuf PluginContext message.

        Args:
            proto: types_pb2.PluginContext protobuf message.

        Returns:
            PluginContext: Pydantic model instance.

        Note:
            Lazy imports protobuf to avoid dependency if not needed.
        """
        # Third-Party
        from google.protobuf import json_format

        # Convert state map of Struct to dict
        state = {}
        for key, struct_value in proto.state.items():
            state[key] = json_format.MessageToDict(struct_value)

        # Convert metadata map of Struct to dict
        metadata = {}
        for key, struct_value in proto.metadata.items():
            metadata[key] = json_format.MessageToDict(struct_value)

        return cls(
            state=state,
            global_context=GlobalContext.model_validate_pb(proto.global_context),
            metadata=metadata,
        )


=======
>>>>>>> a3b5ccc9
PluginContextTable = dict[str, PluginContext]

PluginPayload: TypeAlias = BaseModel<|MERGE_RESOLUTION|>--- conflicted
+++ resolved
@@ -406,11 +406,7 @@
         tls (Optional[MCPServerTLSConfig]): Server-side TLS configuration.
     """
 
-<<<<<<< HEAD
-    host: str = Field(default="0.0.0.0", description="Server host to bind to")
-=======
     host: str = Field(default="127.0.0.1", description="Server host to bind to")
->>>>>>> a3b5ccc9
     port: int = Field(default=8000, description="Server port to bind to")
     tls: Optional[MCPServerTLSConfig] = Field(default=None, description="Server-side TLS configuration")
 
@@ -860,7 +856,6 @@
     violation: Optional[PluginViolation] = None
     metadata: Optional[dict[str, Any]] = Field(default_factory=dict)
 
-<<<<<<< HEAD
     def model_dump_pb(self):
         """Convert to protobuf PluginResult message.
 
@@ -922,8 +917,6 @@
             metadata=dict(proto.metadata),
         )
 
-=======
->>>>>>> a3b5ccc9
 
 class GlobalContext(BaseModel):
     """The global context, which shared across all plugins.
@@ -1066,7 +1059,6 @@
     def model_dump_pb(self):
         """Convert to protobuf PluginContext message.
 
-<<<<<<< HEAD
         Returns:
             types_pb2.PluginContext: Protobuf message.
 
@@ -1138,8 +1130,6 @@
         )
 
 
-=======
->>>>>>> a3b5ccc9
 PluginContextTable = dict[str, PluginContext]
 
 PluginPayload: TypeAlias = BaseModel