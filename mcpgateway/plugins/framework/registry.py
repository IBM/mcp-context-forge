--- conflicted
+++ resolved
@@ -26,11 +26,7 @@
 
     Examples:
         >>> from mcpgateway.plugins.framework import Plugin, PluginConfig
-<<<<<<< HEAD
-        >>> from mcpgateway.plugins.mcp.entities import HookType
-=======
         >>> from mcpgateway.plugins.framework.hooks.prompts import PromptHookType
->>>>>>> a3b5ccc9
         >>> registry = PluginInstanceRegistry()
         >>> config = PluginConfig(
         ...     name="test",
