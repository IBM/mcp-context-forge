--- conflicted
+++ resolved
@@ -2725,10 +2725,6 @@
                         name="template"
                         id="edit-prompt-template"
                         class="mt-1 block w-full h-48 rounded-md border border-gray-300 shadow-sm focus:border-indigo-500 focus:ring-indigo-500"
-<<<<<<< HEAD
-
-=======
->>>>>>> b985757d
                       ></textarea>
                     </div>
                     <div>
