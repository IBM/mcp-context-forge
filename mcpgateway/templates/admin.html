--- conflicted
+++ resolved
@@ -1603,62 +1603,6 @@
         <div class="bg-white shadow rounded-lg p-6 dark:bg-gray-800">
           <div class="flex items-center justify-between mb-4">
             <h3 class="text-lg font-bold dark:text-gray-200">Add New Tool</h3>
-<<<<<<< HEAD
-          <button 
-            id="open-bulk-import"
-            type="button"
-            class="inline-flex items-center gap-1 text-sm text-indigo-600 hover:text-indigo-700"
-          >
-            + Bulk Import Tools
-          </button>
-          <!-- Right before </body> tag -->
-<script>
-// Super simple version - no dependencies
-window.addEventListener('load', function() {
-  console.log('Setting up bulk import...');
-  
-  const button = document.getElementById('open-bulk-import');
-  const modal = document.getElementById('bulk-import-modal');
-  
-  console.log('Button found:', !!button);
-  console.log('Modal found:', !!modal);
-  
-  if (button && modal) {
-    button.onclick = function(e) {
-      e.preventDefault();
-      console.log('Button clicked!');
-      modal.style.display = 'block';
-      modal.classList.remove('hidden');
-      return false;
-    };
-    
-    // Close button
-    const closeBtn = document.getElementById('close-bulk-import');
-    if (closeBtn) {
-      closeBtn.onclick = function() {
-        modal.style.display = 'none';
-        modal.classList.add('hidden');
-      };
-    }
-    
-    // Click backdrop to close
-    const backdrop = document.getElementById('bulk-import-backdrop');
-    if (backdrop) {
-      backdrop.onclick = function() {
-        modal.style.display = 'none';
-        modal.classList.add('hidden');
-      };
-    }
-  } else {
-    console.error('Missing elements!', {button: !!button, modal: !!modal});
-  }
-});
-</script>
-
-          </div>
-
-
-=======
             <button
               id="open-bulk-import"
               type="button"
@@ -1668,7 +1612,6 @@
             </button>
           </div>
 
->>>>>>> f7718000
           <form id="add-tool-form">
             <div class="grid grid-cols-1 gap-6">
               <div>
@@ -1911,65 +1854,8 @@
             </div>
           </form>
         </div>
-        <!-- Modal -->
-        <div id="bulk-import-modal" class="fixed inset-0 z-[60] hidden">
-          <div id="bulk-import-backdrop" class="absolute inset-0 bg-black/50"></div>
-          <div role="dialog" aria-modal="true"
-              class="relative mx-auto my-12 w-full max-w-2xl rounded-xl bg-white p-0 shadow-xl dark:bg-gray-900">
-            <div class="flex items-center justify-between border-b px-5 py-3 dark:border-gray-700">
-              <h3 class="text-base font-semibold dark:text-gray-100">Bulk Import Tools</h3>
-              <button id="close-bulk-import" data-close-bulk-import
-                      class="rounded p-1 text-gray-500 hover:bg-gray-100 dark:text-gray-300 dark:hover:bg-gray-800"
-                      aria-label="Close">✕</button>
-            </div>
-
-            <form id="bulk-import-form"
-                  hx-post="{{ root_path }}/admin/tools/import"
-                  hx-target="#bulk-import-result"
-                  hx-swap="innerHTML"
-                  hx-indicator="#bulk-import-indicator"
-                  enctype="multipart/form-data"
-                  class="space-y-4 p-5">
-              <p class="text-sm text-gray-600 dark:text-gray-400">
-                Paste a JSON array or upload a <code>.json</code> file. Max 200 tools.
-              </p>
-
-              <label class="block text-sm font-medium dark:text-gray-300" for="tools_json">JSON Data</label>
-              <textarea id="tools_json" name="tools_json" rows="8"
-                class="mt-1 block w-full rounded-md border border-gray-300 font-mono text-sm shadow-sm
-                      focus:border-indigo-500 focus:ring-indigo-500 dark:border-gray-700 dark:bg-gray-900 dark:text-gray-300"
-                placeholder='[{"name":"tool_name","url":"https://...","integration_type":"REST","request_type":"GET"}]'></textarea>
-
-              <div>
-                <label class="block text-sm font-medium dark:text-gray-300" for="tools_file">Or upload JSON file</label>
-                <input id="tools_file" name="tools_file" type="file" accept="application/json,.json"
-                      class="mt-1 block w-full text-sm dark:text-gray-300" />
-              </div>
-
-              <div class="flex items-center gap-3 pt-1">
-                <button type="submit"
-                  class="inline-flex justify-center rounded-md bg-indigo-600 px-4 py-2 text-sm font-medium text-white
-                        hover:bg-indigo-700 focus:outline-none focus:ring-2 focus:ring-indigo-500">
-                  Import Tools
-                </button>
-                <span id="bulk-import-indicator" class="htmx-indicator flex items-center text-sm text-gray-500 dark:text-gray-400">
-                  <svg class="mr-2 h-4 w-4 animate-spin" viewBox="0 0 24 24" fill="none">
-                    <circle class="opacity-25" cx="12" cy="12" r="10" stroke="currentColor" stroke-width="4"/>
-                    <path class="opacity-75" fill="currentColor"
-                          d="M4 12a8 8 0 018-8V0C5.373 0 0 5.373 0 12h4z"/>
-                  </svg>
-                  Processing...
-                </span>
-              </div>
-
-              <div id="bulk-import-result" class="pt-2"></div>
-            </form>
-          </div>
-        </div>
-
-<<<<<<< HEAD
-      
-=======
+      </div>
+
       <!-- Bulk Import Modal -->
       <div id="bulk-import-modal" class="fixed inset-0 z-[60] hidden">
         <div
@@ -2074,7 +1960,6 @@
         </div>
       </div>
 
->>>>>>> f7718000
       <!-- Resources Panel -->
       <div id="resources-panel" class="tab-panel hidden">
         <div class="flex justify-between items-center mb-4">
