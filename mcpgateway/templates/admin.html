--- conflicted
+++ resolved
@@ -2855,7 +2855,6 @@
                     name="auth_headers"
                     id="auth-headers-json-gw"
                   />
-<<<<<<< HEAD
                 </div>
               </div>
 
@@ -3018,8 +3017,6 @@
                       Space-separated list of OAuth scopes (e.g., "repo read:user")
                     </p>
                   </div>
-=======
->>>>>>> ab77d059
                 </div>
               </div>
               <div>
