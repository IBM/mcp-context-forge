--- conflicted
+++ resolved
@@ -66,11 +66,8 @@
 from mcpgateway.db import PromptMetric, refresh_slugs_on_startup, SessionLocal
 from mcpgateway.db import Tool as DbTool
 from mcpgateway.handlers.sampling import SamplingHandler
-<<<<<<< HEAD
 from mcpgateway.middleware.rate_limiter_middleware import RateLimiterMiddleware,ProtectionMetricsService
-=======
 from mcpgateway.middleware.rbac import get_current_user_with_permissions, require_permission
->>>>>>> 7af39689
 from mcpgateway.middleware.security_headers import SecurityHeadersMiddleware
 from mcpgateway.middleware.token_scoping import token_scoping_middleware
 from mcpgateway.models import InitializeResult, ListResourceTemplatesResult, LogLevel, Root
@@ -173,13 +170,13 @@
 tag_service = TagService()
 export_service = ExportService()
 import_service = ImportService()
-<<<<<<< HEAD
+
 protection_metrics_service = ProtectionMetricsService()
 
-=======
+
 # Initialize A2A service only if A2A features are enabled
 a2a_service = A2AAgentService() if settings.mcpgateway_a2a_enabled else None
->>>>>>> 7af39689
+
 
 # Initialize session manager for Streamable HTTP transport
 streamable_http_session = SessionManagerWrapper()
@@ -3739,14 +3736,10 @@
     resource_metrics = await resource_service.aggregate_metrics(db)
     server_metrics = await server_service.aggregate_metrics(db)
     prompt_metrics = await prompt_service.aggregate_metrics(db)
-<<<<<<< HEAD
+
     protection_metrics = await protection_metrics_service.get_protection_metrics(db)
 
-    return {
-=======
-
     metrics_result = {
->>>>>>> 7af39689
         "tools": tool_metrics,
         "resources": resource_metrics,
         "servers": server_metrics,
@@ -3788,12 +3781,9 @@
         await resource_service.reset_metrics(db)
         await server_service.reset_metrics(db)
         await prompt_service.reset_metrics(db)
-<<<<<<< HEAD
         await protection_metrics_service.reset_metrics(db)
-=======
         if a2a_service and settings.mcpgateway_a2a_metrics_enabled:
             await a2a_service.reset_metrics(db)
->>>>>>> 7af39689
     elif entity.lower() == "tool":
         await tool_service.reset_metrics(db, entity_id)
     elif entity.lower() == "resource":
