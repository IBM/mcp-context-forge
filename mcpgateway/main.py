--- conflicted
+++ resolved
@@ -63,7 +63,9 @@
 from mcpgateway.auth import get_current_user
 from mcpgateway.bootstrap_db import main as bootstrap_db
 from mcpgateway.cache import ResourceCache, SessionRegistry
-from mcpgateway.common.models import InitializeResult, ListResourceTemplatesResult, LogLevel, Root
+from mcpgateway.common.models import InitializeResult
+from mcpgateway.common.models import JSONRPCError as PydanticJSONRPCError
+from mcpgateway.common.models import ListResourceTemplatesResult, LogLevel, Root
 from mcpgateway.config import settings
 from mcpgateway.db import refresh_slugs_on_startup, SessionLocal
 from mcpgateway.db import Tool as DbTool
@@ -73,12 +75,6 @@
 from mcpgateway.middleware.request_logging_middleware import RequestLoggingMiddleware
 from mcpgateway.middleware.security_headers import SecurityHeadersMiddleware
 from mcpgateway.middleware.token_scoping import token_scoping_middleware
-<<<<<<< HEAD
-=======
-from mcpgateway.models import InitializeResult
-from mcpgateway.models import JSONRPCError as PydanticJSONRPCError
-from mcpgateway.models import ListResourceTemplatesResult, LogLevel, Root
->>>>>>> 1f39bd52
 from mcpgateway.observability import init_telemetry
 from mcpgateway.plugins.framework import PluginError, PluginManager, PluginViolationError
 from mcpgateway.routers.well_known import router as well_known_router
@@ -1824,7 +1820,7 @@
                 if request_id:
                     # Try to complete the elicitation
                     # First-Party
-                    from mcpgateway.models import ElicitResult  # pylint: disable=import-outside-toplevel
+                    from mcpgateway.common.models import ElicitResult  # pylint: disable=import-outside-toplevel
                     from mcpgateway.services.elicitation_service import get_elicitation_service  # pylint: disable=import-outside-toplevel
 
                     elicitation_service = get_elicitation_service()
@@ -3807,7 +3803,7 @@
 
             # Validate params
             # First-Party
-            from mcpgateway.models import ElicitRequestParams  # pylint: disable=import-outside-toplevel
+            from mcpgateway.common.models import ElicitRequestParams  # pylint: disable=import-outside-toplevel
             from mcpgateway.services.elicitation_service import get_elicitation_service  # pylint: disable=import-outside-toplevel
 
             try:
