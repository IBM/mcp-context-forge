# -*- coding: utf-8 -*-
"""
Copyright 2025
SPDX-License-Identifier: Apache-2.0
Authors: Mihai Criveti

MCP Gateway - Main FastAPI Application.

This module defines the core FastAPI application for the Model Context Protocol (MCP) Gateway.
It serves as the entry point for handling all HTTP and WebSocket traffic.

Features and Responsibilities:
- Initializes and orchestrates services for tools, resources, prompts, servers, gateways, and roots.
- Supports full MCP protocol operations: initialize, ping, notify, complete, and sample.
- Integrates authentication (JWT and basic), CORS, caching, and middleware.
- Serves a rich Admin UI for managing gateway entities via HTMX-based frontend.
- Exposes routes for JSON-RPC, SSE, and WebSocket transports.
- Manages application lifecycle including startup and graceful shutdown of all services.

Structure:
- Declares routers for MCP protocol operations and administration.
- Registers dependencies (e.g., DB sessions, auth handlers).
- Applies middleware including custom documentation protection.
- Configures resource caching and session registry using pluggable backends.
- Provides OpenAPI metadata and redirect handling depending on UI feature flags.
"""

# Standard
import asyncio
from contextlib import asynccontextmanager
import json
import time
from typing import Any, AsyncIterator, Dict, List, Optional, Union
from urllib.parse import urlparse, urlunparse
import uuid

# Third-Party
from fastapi import APIRouter, Body, Depends, FastAPI, HTTPException, Request, status, WebSocket, WebSocketDisconnect
from fastapi.background import BackgroundTasks
from fastapi.exception_handlers import request_validation_exception_handler as fastapi_default_validation_handler
from fastapi.exceptions import RequestValidationError
from fastapi.middleware.cors import CORSMiddleware
from fastapi.responses import JSONResponse, RedirectResponse, StreamingResponse
from fastapi.staticfiles import StaticFiles
from fastapi.templating import Jinja2Templates
from pydantic import ValidationError
from sqlalchemy import select, text
from sqlalchemy.exc import IntegrityError
from sqlalchemy.orm import Session
from starlette.middleware.base import BaseHTTPMiddleware
from uvicorn.middleware.proxy_headers import ProxyHeadersMiddleware

# First-Party
from mcpgateway import __version__
from mcpgateway.admin import admin_router, set_logging_service
from mcpgateway.bootstrap_db import main as bootstrap_db
from mcpgateway.cache import ResourceCache, SessionRegistry
from mcpgateway.config import jsonpath_modifier, settings
from mcpgateway.db import Prompt as DbPrompt
from mcpgateway.db import PromptMetric, refresh_slugs_on_startup, SessionLocal
from mcpgateway.db import Tool as DbTool
from mcpgateway.handlers.sampling import SamplingHandler
from mcpgateway.middleware.security_headers import SecurityHeadersMiddleware
from mcpgateway.models import InitializeResult, ListResourceTemplatesResult, LogLevel, ResourceContent, Root
from mcpgateway.observability import init_telemetry
from mcpgateway.plugins.framework import PluginManager, PluginViolationError
from mcpgateway.routers.well_known import router as well_known_router
from mcpgateway.schemas import (
    GatewayCreate,
    GatewayRead,
    GatewayUpdate,
    JsonPathModifier,
    PromptCreate,
    PromptExecuteArgs,
    PromptRead,
    PromptUpdate,
    ResourceCreate,
    ResourceRead,
    ResourceUpdate,
    RPCRequest,
    ServerCreate,
    ServerRead,
    ServerUpdate,
    TaggedEntity,
    TagInfo,
    ToolCreate,
    ToolRead,
    ToolUpdate,
)
from mcpgateway.services.completion_service import CompletionService
from mcpgateway.services.export_service import ExportError, ExportService
from mcpgateway.services.gateway_service import GatewayConnectionError, GatewayNameConflictError, GatewayNotFoundError, GatewayService
from mcpgateway.services.import_service import ConflictStrategy, ImportConflictError
from mcpgateway.services.import_service import ImportError as ImportServiceError
from mcpgateway.services.import_service import ImportService, ImportValidationError
from mcpgateway.services.logging_service import LoggingService
from mcpgateway.services.prompt_service import PromptError, PromptNameConflictError, PromptNotFoundError, PromptService
from mcpgateway.services.resource_service import ResourceError, ResourceNotFoundError, ResourceService, ResourceURIConflictError
from mcpgateway.services.root_service import RootService
from mcpgateway.services.server_service import ServerError, ServerNameConflictError, ServerNotFoundError, ServerService
from mcpgateway.services.tag_service import TagService
from mcpgateway.services.tool_service import ToolError, ToolNameConflictError, ToolNotFoundError, ToolService
from mcpgateway.transports.sse_transport import SSETransport
from mcpgateway.transports.streamablehttp_transport import SessionManagerWrapper, streamable_http_auth
from mcpgateway.utils.db_isready import wait_for_db_ready
from mcpgateway.utils.error_formatter import ErrorFormatter
from mcpgateway.utils.metadata_capture import MetadataCapture
from mcpgateway.utils.passthrough_headers import set_global_passthrough_headers
from mcpgateway.utils.redis_isready import wait_for_redis_ready
from mcpgateway.utils.retry_manager import ResilientHttpClient
from mcpgateway.utils.verify_credentials import require_auth, require_auth_override, verify_jwt_token
from mcpgateway.validation.jsonrpc import JSONRPCError

# Import the admin routes from the new module
from mcpgateway.version import router as version_router

# Initialize logging service first
logging_service = LoggingService()
logger = logging_service.get_logger("mcpgateway")

# Share the logging service with admin module
set_logging_service(logging_service)

# Note: Logging configuration is handled by LoggingService during startup
# Don't use basicConfig here as it conflicts with our dual logging setup

# Wait for database to be ready before creating tables
wait_for_db_ready(max_tries=int(settings.db_max_retries), interval=int(settings.db_retry_interval_ms) / 1000, sync=True)  # Converting ms to s

# Create database tables
try:
    loop = asyncio.get_running_loop()
except RuntimeError:
    asyncio.run(bootstrap_db())
else:
    loop.create_task(bootstrap_db())

# Initialize plugin manager as a singleton.
plugin_manager: PluginManager | None = PluginManager(settings.plugin_config_file) if settings.plugins_enabled else None

# Initialize services
tool_service = ToolService()
resource_service = ResourceService()
prompt_service = PromptService()
gateway_service = GatewayService()
root_service = RootService()
completion_service = CompletionService()
sampling_handler = SamplingHandler()
server_service = ServerService()
tag_service = TagService()
export_service = ExportService()
import_service = ImportService()

# Initialize session manager for Streamable HTTP transport
streamable_http_session = SessionManagerWrapper()

# Wait for redis to be ready
if settings.cache_type == "redis":
    wait_for_redis_ready(redis_url=settings.redis_url, max_retries=int(settings.redis_max_retries), retry_interval_ms=int(settings.redis_retry_interval_ms), sync=True)

# Initialize session registry
session_registry = SessionRegistry(
    backend=settings.cache_type,
    redis_url=settings.redis_url if settings.cache_type == "redis" else None,
    database_url=settings.database_url if settings.cache_type == "database" else None,
    session_ttl=settings.session_ttl,
    message_ttl=settings.message_ttl,
)

# Initialize cache
resource_cache = ResourceCache(max_size=settings.resource_cache_size, ttl=settings.resource_cache_ttl)


####################
# Startup/Shutdown #
####################
@asynccontextmanager
async def lifespan(_app: FastAPI) -> AsyncIterator[None]:
    """
    Manage the application's startup and shutdown lifecycle.

    The function initialises every core service on entry and then
    shuts them down in reverse order on exit.

    Args:
        _app (FastAPI): FastAPI app

    Yields:
        None

    Raises:
        Exception: Any unhandled error that occurs during service
            initialisation or shutdown is re-raised to the caller.
    """
    # Initialize logging service FIRST to ensure all logging goes to dual output
    await logging_service.initialize()
    logger.info("Starting MCP Gateway services")

    # Initialize observability (Phoenix tracing)
    init_telemetry()
    logger.info("Observability initialized")

    try:
        if plugin_manager:
            await plugin_manager.initialize()
            logger.info(f"Plugin manager initialized with {plugin_manager.plugin_count} plugins")

        if settings.enable_header_passthrough:
            db_gen = get_db()
            db = next(db_gen)  # pylint: disable=stop-iteration-return
            try:
                await set_global_passthrough_headers(db)
            finally:
                db.close()

        await tool_service.initialize()
        await resource_service.initialize()
        await prompt_service.initialize()
        await gateway_service.initialize()
        await root_service.initialize()
        await completion_service.initialize()
        await sampling_handler.initialize()
        await export_service.initialize()
        await import_service.initialize()
        await resource_cache.initialize()
        await streamable_http_session.initialize()
        refresh_slugs_on_startup()

        logger.info("All services initialized successfully")

        # Reconfigure uvicorn loggers after startup to capture access logs in dual output
        logging_service.configure_uvicorn_after_startup()

        yield
    except Exception as e:
        logger.error(f"Error during startup: {str(e)}")
        raise
    finally:
        # Shutdown plugin manager
        if plugin_manager:
            try:
                await plugin_manager.shutdown()
                logger.info("Plugin manager shutdown complete")
            except Exception as e:
                logger.error(f"Error shutting down plugin manager: {str(e)}")
        logger.info("Shutting down MCP Gateway services")
        # await stop_streamablehttp()
        for service in [
            resource_cache,
            sampling_handler,
            import_service,
            export_service,
            logging_service,
            completion_service,
            root_service,
            gateway_service,
            prompt_service,
            resource_service,
            tool_service,
            streamable_http_session,
        ]:
            try:
                await service.shutdown()
            except Exception as e:
                logger.error(f"Error shutting down {service.__class__.__name__}: {str(e)}")
        logger.info("Shutdown complete")


# Initialize FastAPI app
app = FastAPI(
    title=settings.app_name,
    version=__version__,
    description="A FastAPI-based MCP Gateway with federation support",
    root_path=settings.app_root_path,
    lifespan=lifespan,
)


# Global exceptions handlers
@app.exception_handler(ValidationError)
async def validation_exception_handler(_request: Request, exc: ValidationError):
    """Handle Pydantic validation errors globally.

    Intercepts ValidationError exceptions raised anywhere in the application
    and returns a properly formatted JSON error response with detailed
    validation error information.

    Args:
        _request: The FastAPI request object that triggered the validation error.
                  (Unused but required by FastAPI's exception handler interface)
        exc: The Pydantic ValidationError exception containing validation
             failure details.

    Returns:
        JSONResponse: A 422 Unprocessable Entity response with formatted
                      validation error details.

    Examples:
        >>> from pydantic import ValidationError, BaseModel
        >>> from fastapi import Request
        >>> import asyncio
        >>>
        >>> class TestModel(BaseModel):
        ...     name: str
        ...     age: int
        >>>
        >>> # Create a validation error
        >>> try:
        ...     TestModel(name="", age="invalid")
        ... except ValidationError as e:
        ...     # Test our handler
        ...     result = asyncio.run(validation_exception_handler(None, e))
        ...     result.status_code
        422
    """
    return JSONResponse(status_code=422, content=ErrorFormatter.format_validation_error(exc))


@app.exception_handler(RequestValidationError)
async def request_validation_exception_handler(_request: Request, exc: RequestValidationError):
    """Handle FastAPI request validation errors (automatic request parsing).

    This handles ValidationErrors that occur during FastAPI's automatic request
    parsing before the request reaches your endpoint.

    Args:
        _request: The FastAPI request object that triggered validation error.
        exc: The RequestValidationError exception containing failure details.

    Returns:
        JSONResponse: A 422 Unprocessable Entity response with error details.
    """
    if _request.url.path.startswith("/tools"):
        error_details = []

        for error in exc.errors():
            loc = error.get("loc", [])
            msg = error.get("msg", "Unknown error")
            ctx = error.get("ctx", {"error": {}})
            type_ = error.get("type", "value_error")
            # Ensure ctx is JSON serializable
            if isinstance(ctx, dict):
                ctx_serializable = {k: (str(v) if isinstance(v, Exception) else v) for k, v in ctx.items()}
            else:
                ctx_serializable = str(ctx)
            error_detail = {"type": type_, "loc": loc, "msg": msg, "ctx": ctx_serializable}
            error_details.append(error_detail)

        response_content = {"detail": error_details}
        return JSONResponse(status_code=422, content=response_content)
    return await fastapi_default_validation_handler(_request, exc)


@app.exception_handler(IntegrityError)
async def database_exception_handler(_request: Request, exc: IntegrityError):
    """Handle SQLAlchemy database integrity constraint violations globally.

    Intercepts IntegrityError exceptions (e.g., unique constraint violations,
    foreign key constraints) and returns a properly formatted JSON error response.
    This provides consistent error handling for database constraint violations
    across the entire application.

    Args:
        _request: The FastAPI request object that triggered the database error.
                  (Unused but required by FastAPI's exception handler interface)
        exc: The SQLAlchemy IntegrityError exception containing constraint
             violation details.

    Returns:
        JSONResponse: A 409 Conflict response with formatted database error details.

    Examples:
        >>> from sqlalchemy.exc import IntegrityError
        >>> from fastapi import Request
        >>> import asyncio
        >>>
        >>> # Create a mock integrity error
        >>> mock_error = IntegrityError("statement", {}, Exception("duplicate key"))
        >>> result = asyncio.run(database_exception_handler(None, mock_error))
        >>> result.status_code
        409
        >>> # Verify ErrorFormatter.format_database_error is called
        >>> hasattr(result, 'body')
        True
    """
    return JSONResponse(status_code=409, content=ErrorFormatter.format_database_error(exc))


class DocsAuthMiddleware(BaseHTTPMiddleware):
    """
    Middleware to protect FastAPI's auto-generated documentation routes
    (/docs, /redoc, and /openapi.json) using Bearer token authentication.

    If a request to one of these paths is made without a valid token,
    the request is rejected with a 401 or 403 error.

    Note:
        When DOCS_ALLOW_BASIC_AUTH is enabled, Basic Authentication
        is also accepted using BASIC_AUTH_USER and BASIC_AUTH_PASSWORD credentials.
    """

    async def dispatch(self, request: Request, call_next):
        """
        Intercepts incoming requests to check if they are accessing protected documentation routes.
        If so, it requires a valid Bearer token; otherwise, it allows the request to proceed.

        Args:
            request (Request): The incoming HTTP request.
            call_next (Callable): The function to call the next middleware or endpoint.

        Returns:
            Response: Either the standard route response or a 401/403 error response.

        Examples:
            >>> import asyncio
            >>> from unittest.mock import Mock, AsyncMock, patch
            >>> from fastapi import HTTPException
            >>> from fastapi.responses import JSONResponse
            >>>
            >>> # Test unprotected path - should pass through
            >>> middleware = DocsAuthMiddleware(None)
            >>> request = Mock()
            >>> request.url.path = "/api/tools"
            >>> request.headers.get.return_value = None
            >>> call_next = AsyncMock(return_value="response")
            >>>
            >>> result = asyncio.run(middleware.dispatch(request, call_next))
            >>> result
            'response'
            >>>
            >>> # Test that middleware checks protected paths
            >>> request.url.path = "/docs"
            >>> isinstance(middleware, DocsAuthMiddleware)
            True
        """
        protected_paths = ["/docs", "/redoc", "/openapi.json"]

        if any(request.url.path.startswith(p) for p in protected_paths):
            try:
                token = request.headers.get("Authorization")
                cookie_token = request.cookies.get("jwt_token")

                # Simulate what Depends(require_auth) would do
                await require_auth_override(token, cookie_token)
            except HTTPException as e:
                return JSONResponse(status_code=e.status_code, content={"detail": e.detail}, headers=e.headers if e.headers else None)

        # Proceed to next middleware or route
        return await call_next(request)


class MCPPathRewriteMiddleware:
    """
    Supports requests like '/servers/<server_id>/mcp' by rewriting the path to '/mcp'.

    - Only rewrites paths ending with '/mcp' but not exactly '/mcp'.
    - Performs authentication before rewriting.
    - Passes rewritten requests to `streamable_http_session`.
    - All other requests are passed through without change.
    """

    def __init__(self, application):
        """
        Initialize the middleware with the ASGI application.

        Args:
            application (Callable): The next ASGI application in the middleware stack.
        """
        self.application = application

    async def __call__(self, scope, receive, send):
        """
        Intercept and potentially rewrite the incoming HTTP request path.

        Args:
            scope (dict): The ASGI connection scope.
            receive (Callable): Awaitable that yields events from the client.
            send (Callable): Awaitable used to send events to the client.

        Examples:
            >>> import asyncio
            >>> from unittest.mock import AsyncMock, patch
            >>>
            >>> # Test non-HTTP request passthrough
            >>> app_mock = AsyncMock()
            >>> middleware = MCPPathRewriteMiddleware(app_mock)
            >>> scope = {"type": "websocket", "path": "/ws"}
            >>> receive = AsyncMock()
            >>> send = AsyncMock()
            >>>
            >>> asyncio.run(middleware(scope, receive, send))
            >>> app_mock.assert_called_once_with(scope, receive, send)
            >>>
            >>> # Test path rewriting for /servers/123/mcp
            >>> app_mock.reset_mock()
            >>> scope = {"type": "http", "path": "/servers/123/mcp"}
            >>> with patch('mcpgateway.main.streamable_http_auth', return_value=True):
            ...     with patch.object(streamable_http_session, 'handle_streamable_http') as mock_handler:
            ...         asyncio.run(middleware(scope, receive, send))
            ...         scope["path"]
            '/mcp'
            >>>
            >>> # Test regular path (no rewrite)
            >>> scope = {"type": "http", "path": "/tools"}
            >>> with patch('mcpgateway.main.streamable_http_auth', return_value=True):
            ...     asyncio.run(middleware(scope, receive, send))
            ...     scope["path"]
            '/tools'
        """
        # Only handle HTTP requests, HTTPS uses scope["type"] == "http" in ASGI
        if scope["type"] != "http":
            await self.application(scope, receive, send)
            return

        # Call auth check first
        auth_ok = await streamable_http_auth(scope, receive, send)
        if not auth_ok:
            return

        original_path = scope.get("path", "")
        scope["modified_path"] = original_path
        if (original_path.endswith("/mcp") and original_path != "/mcp") or (original_path.endswith("/mcp/") and original_path != "/mcp/"):
            # Rewrite path so mounted app at /mcp handles it
            scope["path"] = "/mcp"
            await streamable_http_session.handle_streamable_http(scope, receive, send)
            return
        await self.application(scope, receive, send)


# Configure CORS with environment-aware origins
cors_origins = list(settings.allowed_origins) if settings.allowed_origins else []

# Ensure we never use wildcard in production
if settings.environment == "production" and not cors_origins:
    logger.warning("No CORS origins configured for production environment. CORS will be disabled.")
    cors_origins = []

app.add_middleware(
    CORSMiddleware,
    allow_origins=cors_origins,
    allow_credentials=settings.cors_allow_credentials,
    allow_methods=["GET", "POST", "PUT", "DELETE", "OPTIONS"],
    allow_headers=["*"],
    expose_headers=["Content-Length", "X-Request-ID"],
)


# Add security headers middleware
app.add_middleware(SecurityHeadersMiddleware)

# Add custom DocsAuthMiddleware
app.add_middleware(DocsAuthMiddleware)

# Add streamable HTTP middleware for /mcp routes
app.add_middleware(MCPPathRewriteMiddleware)

# Trust all proxies (or lock down with a list of host patterns)
app.add_middleware(ProxyHeadersMiddleware, trusted_hosts="*")


# Set up Jinja2 templates and store in app state for later use
templates = Jinja2Templates(directory=str(settings.templates_dir))
app.state.templates = templates

# Create API routers
protocol_router = APIRouter(prefix="/protocol", tags=["Protocol"])
tool_router = APIRouter(prefix="/tools", tags=["Tools"])
resource_router = APIRouter(prefix="/resources", tags=["Resources"])
prompt_router = APIRouter(prefix="/prompts", tags=["Prompts"])
gateway_router = APIRouter(prefix="/gateways", tags=["Gateways"])
root_router = APIRouter(prefix="/roots", tags=["Roots"])
utility_router = APIRouter(tags=["Utilities"])
server_router = APIRouter(prefix="/servers", tags=["Servers"])
metrics_router = APIRouter(prefix="/metrics", tags=["Metrics"])
tag_router = APIRouter(prefix="/tags", tags=["Tags"])
export_import_router = APIRouter(tags=["Export/Import"])

# Basic Auth setup


# Database dependency
def get_db():
    """
    Dependency function to provide a database session.

    Yields:
        Session: A SQLAlchemy session object for interacting with the database.

    Ensures:
        The database session is closed after the request completes, even in the case of an exception.

    Examples:
        >>> # Test that get_db returns a generator
        >>> db_gen = get_db()
        >>> hasattr(db_gen, '__next__')
        True
        >>> # Test cleanup happens
        >>> try:
        ...     db = next(db_gen)
        ...     type(db).__name__
        ... finally:
        ...     try:
        ...         next(db_gen)
        ...     except StopIteration:
        ...         pass  # Expected - generator cleanup
        'Session'
    """
    db = SessionLocal()
    try:
        yield db
    finally:
        db.close()


def require_api_key(api_key: str) -> None:
    """Validates the provided API key.

    This function checks if the provided API key matches the expected one
    based on the settings. If the validation fails, it raises an HTTPException
    with a 401 Unauthorized status.

    Args:
        api_key (str): The API key provided by the user or client.

    Raises:
        HTTPException: If the API key is invalid, a 401 Unauthorized error is raised.

    Examples:
        >>> from mcpgateway.config import settings
        >>> settings.auth_required = True
        >>> settings.basic_auth_user = "admin"
        >>> settings.basic_auth_password = "secret"
        >>>
        >>> # Valid API key
        >>> require_api_key("admin:secret")  # Should not raise
        >>>
        >>> # Invalid API key
        >>> try:
        ...     require_api_key("wrong:key")
        ... except HTTPException as e:
        ...     e.status_code
        401
    """
    if settings.auth_required:
        expected = f"{settings.basic_auth_user}:{settings.basic_auth_password}"
        if api_key != expected:
            raise HTTPException(status_code=status.HTTP_401_UNAUTHORIZED, detail="Invalid API key")


async def invalidate_resource_cache(uri: Optional[str] = None) -> None:
    """
    Invalidates the resource cache.

    If a specific URI is provided, only that resource will be removed from the cache.
    If no URI is provided, the entire resource cache will be cleared.

    Args:
        uri (Optional[str]): The URI of the resource to invalidate from the cache. If None, the entire cache is cleared.

    Examples:
        >>> import asyncio
        >>> # Test clearing specific URI from cache
        >>> resource_cache.set("/test/resource", {"content": "test data"})
        >>> resource_cache.get("/test/resource") is not None
        True
        >>> asyncio.run(invalidate_resource_cache("/test/resource"))
        >>> resource_cache.get("/test/resource") is None
        True
        >>>
        >>> # Test clearing entire cache
        >>> resource_cache.set("/resource1", {"content": "data1"})
        >>> resource_cache.set("/resource2", {"content": "data2"})
        >>> asyncio.run(invalidate_resource_cache())
        >>> resource_cache.get("/resource1") is None and resource_cache.get("/resource2") is None
        True
    """
    if uri:
        resource_cache.delete(uri)
    else:
        resource_cache.clear()


def get_protocol_from_request(request: Request) -> str:
    """
    Return "https" or "http" based on:
     1) X-Forwarded-Proto (if set by a proxy)
     2) request.url.scheme  (e.g. when Gunicorn/Uvicorn is terminating TLS)

    Args:
        request (Request): The FastAPI request object.

    Returns:
        str: The protocol used for the request, either "http" or "https".
    """
    forwarded = request.headers.get("x-forwarded-proto")
    if forwarded:
        # may be a comma-separated list; take the first
        return forwarded.split(",")[0].strip()
    return request.url.scheme


def update_url_protocol(request: Request) -> str:
    """
    Update the base URL protocol based on the request's scheme or forwarded headers.

    Args:
        request (Request): The FastAPI request object.

    Returns:
        str: The base URL with the correct protocol.
    """
    parsed = urlparse(str(request.base_url))
    proto = get_protocol_from_request(request)
    new_parsed = parsed._replace(scheme=proto)
    # urlunparse keeps netloc and path intact
    return urlunparse(new_parsed).rstrip("/")


# Protocol APIs #
@protocol_router.post("/initialize")
async def initialize(request: Request, user: str = Depends(require_auth)) -> InitializeResult:
    """
    Initialize a protocol.

    This endpoint handles the initialization process of a protocol by accepting
    a JSON request body and processing it. The `require_auth` dependency ensures that
    the user is authenticated before proceeding.

    Args:
        request (Request): The incoming request object containing the JSON body.
        user (str): The authenticated user (from `require_auth` dependency).

    Returns:
        InitializeResult: The result of the initialization process.

    Raises:
        HTTPException: If the request body contains invalid JSON, a 400 Bad Request error is raised.
    """
    try:
        body = await request.json()

        logger.debug(f"Authenticated user {user} is initializing the protocol.")
        return await session_registry.handle_initialize_logic(body)

    except json.JSONDecodeError:
        raise HTTPException(
            status_code=status.HTTP_400_BAD_REQUEST,
            detail="Invalid JSON in request body",
        )


@protocol_router.post("/ping")
async def ping(request: Request, user: str = Depends(require_auth)) -> JSONResponse:
    """
    Handle a ping request according to the MCP specification.

    This endpoint expects a JSON-RPC request with the method "ping" and responds
    with a JSON-RPC response containing an empty result, as required by the protocol.

    Args:
        request (Request): The incoming FastAPI request.
        user (str): The authenticated user (dependency injection).

    Returns:
        JSONResponse: A JSON-RPC response with an empty result or an error response.

    Raises:
        HTTPException: If the request method is not "ping".
    """
    try:
        body: dict = await request.json()
        if body.get("method") != "ping":
            raise HTTPException(status_code=400, detail="Invalid method")
        req_id: str = body.get("id")
        logger.debug(f"Authenticated user {user} sent ping request.")
        # Return an empty result per the MCP ping specification.
        response: dict = {"jsonrpc": "2.0", "id": req_id, "result": {}}
        return JSONResponse(content=response)
    except Exception as e:
        error_response: dict = {
            "jsonrpc": "2.0",
            "id": body.get("id") if "body" in locals() else None,
            "error": {"code": -32603, "message": "Internal error", "data": str(e)},
        }
        return JSONResponse(status_code=500, content=error_response)


@protocol_router.post("/notifications")
async def handle_notification(request: Request, user: str = Depends(require_auth)) -> None:
    """
    Handles incoming notifications from clients. Depending on the notification method,
    different actions are taken (e.g., logging initialization, cancellation, or messages).

    Args:
        request (Request): The incoming request containing the notification data.
        user (str): The authenticated user making the request.
    """
    body = await request.json()
    logger.debug(f"User {user} sent a notification")
    if body.get("method") == "notifications/initialized":
        logger.info("Client initialized")
        await logging_service.notify("Client initialized", LogLevel.INFO)
    elif body.get("method") == "notifications/cancelled":
        request_id = body.get("params", {}).get("requestId")
        logger.info(f"Request cancelled: {request_id}")
        await logging_service.notify(f"Request cancelled: {request_id}", LogLevel.INFO)
    elif body.get("method") == "notifications/message":
        params = body.get("params", {})
        await logging_service.notify(
            params.get("data"),
            LogLevel(params.get("level", "info")),
            params.get("logger"),
        )


@protocol_router.post("/completion/complete")
async def handle_completion(request: Request, db: Session = Depends(get_db), user: str = Depends(require_auth)):
    """
    Handles the completion of tasks by processing a completion request.

    Args:
        request (Request): The incoming request with completion data.
        db (Session): The database session used to interact with the data store.
        user (str): The authenticated user making the request.

    Returns:
        The result of the completion process.
    """
    body = await request.json()
    logger.debug(f"User {user} sent a completion request")
    return await completion_service.handle_completion(db, body)


@protocol_router.post("/sampling/createMessage")
async def handle_sampling(request: Request, db: Session = Depends(get_db), user: str = Depends(require_auth)):
    """
    Handles the creation of a new message for sampling.

    Args:
        request (Request): The incoming request with sampling data.
        db (Session): The database session used to interact with the data store.
        user (str): The authenticated user making the request.

    Returns:
        The result of the message creation process.
    """
    logger.debug(f"User {user} sent a sampling request")
    body = await request.json()
    return await sampling_handler.create_message(db, body)


###############
# Server APIs #
###############
@server_router.get("", response_model=List[ServerRead])
@server_router.get("/", response_model=List[ServerRead])
async def list_servers(
    include_inactive: bool = False,
    tags: Optional[str] = None,
    db: Session = Depends(get_db),
    user: str = Depends(require_auth),
) -> List[ServerRead]:
    """
    Lists all servers in the system, optionally including inactive ones.

    Args:
        include_inactive (bool): Whether to include inactive servers in the response.
        tags (Optional[str]): Comma-separated list of tags to filter by.
        db (Session): The database session used to interact with the data store.
        user (str): The authenticated user making the request.

    Returns:
        List[ServerRead]: A list of server objects.
    """
    # Parse tags parameter if provided
    tags_list = None
    if tags:
        tags_list = [tag.strip() for tag in tags.split(",") if tag.strip()]

    logger.debug(f"User {user} requested server list with tags={tags_list}")
    return await server_service.list_servers(db, include_inactive=include_inactive, tags=tags_list)


@server_router.get("/{server_id}", response_model=ServerRead)
async def get_server(server_id: str, db: Session = Depends(get_db), user: str = Depends(require_auth)) -> ServerRead:
    """
    Retrieves a server by its ID.

    Args:
        server_id (str): The ID of the server to retrieve.
        db (Session): The database session used to interact with the data store.
        user (str): The authenticated user making the request.

    Returns:
        ServerRead: The server object with the specified ID.

    Raises:
        HTTPException: If the server is not found.
    """
    try:
        logger.debug(f"User {user} requested server with ID {server_id}")
        return await server_service.get_server(db, server_id)
    except ServerNotFoundError as e:
        raise HTTPException(status_code=404, detail=str(e))


@server_router.post("", response_model=ServerRead, status_code=201)
@server_router.post("/", response_model=ServerRead, status_code=201)
async def create_server(
    server: ServerCreate,
    db: Session = Depends(get_db),
    user: str = Depends(require_auth),
) -> ServerRead:
    """
    Creates a new server.

    Args:
        server (ServerCreate): The data for the new server.
        db (Session): The database session used to interact with the data store.
        user (str): The authenticated user making the request.

    Returns:
        ServerRead: The created server object.

    Raises:
        HTTPException: If there is a conflict with the server name or other errors.
    """
    try:
        logger.debug(f"User {user} is creating a new server")
        return await server_service.register_server(db, server)
    except ServerNameConflictError as e:
        raise HTTPException(status_code=409, detail=str(e))
    except ServerError as e:
        raise HTTPException(status_code=400, detail=str(e))
    except ValidationError as e:
        logger.error(f"Validation error while creating server: {e}")
        raise HTTPException(status_code=422, detail=ErrorFormatter.format_validation_error(e))
    except IntegrityError as e:
        logger.error(f"Integrity error while creating server: {e}")
        raise HTTPException(status_code=409, detail=ErrorFormatter.format_database_error(e))


@server_router.put("/{server_id}", response_model=ServerRead)
async def update_server(
    server_id: str,
    server: ServerUpdate,
    db: Session = Depends(get_db),
    user: str = Depends(require_auth),
) -> ServerRead:
    """
    Updates the information of an existing server.

    Args:
        server_id (str): The ID of the server to update.
        server (ServerUpdate): The updated server data.
        db (Session): The database session used to interact with the data store.
        user (str): The authenticated user making the request.

    Returns:
        ServerRead: The updated server object.

    Raises:
        HTTPException: If the server is not found, there is a name conflict, or other errors.
    """
    try:
        logger.debug(f"User {user} is updating server with ID {server_id}")
        return await server_service.update_server(db, server_id, server)
    except ServerNotFoundError as e:
        raise HTTPException(status_code=404, detail=str(e))
    except ServerNameConflictError as e:
        raise HTTPException(status_code=409, detail=str(e))
    except ServerError as e:
        raise HTTPException(status_code=400, detail=str(e))
    except ValidationError as e:
        logger.error(f"Validation error while updating server {server_id}: {e}")
        raise HTTPException(status_code=422, detail=ErrorFormatter.format_validation_error(e))
    except IntegrityError as e:
        logger.error(f"Integrity error while updating server {server_id}: {e}")
        raise HTTPException(status_code=409, detail=ErrorFormatter.format_database_error(e))


@server_router.post("/{server_id}/toggle", response_model=ServerRead)
async def toggle_server_status(
    server_id: str,
    activate: bool = True,
    db: Session = Depends(get_db),
    user: str = Depends(require_auth),
) -> ServerRead:
    """
    Toggles the status of a server (activate or deactivate).

    Args:
        server_id (str): The ID of the server to toggle.
        activate (bool): Whether to activate or deactivate the server.
        db (Session): The database session used to interact with the data store.
        user (str): The authenticated user making the request.

    Returns:
        ServerRead: The server object after the status change.

    Raises:
        HTTPException: If the server is not found or there is an error.
    """
    try:
        logger.debug(f"User {user} is toggling server with ID {server_id} to {'active' if activate else 'inactive'}")
        return await server_service.toggle_server_status(db, server_id, activate)
    except ServerNotFoundError as e:
        raise HTTPException(status_code=404, detail=str(e))
    except ServerError as e:
        raise HTTPException(status_code=400, detail=str(e))


@server_router.delete("/{server_id}", response_model=Dict[str, str])
async def delete_server(server_id: str, db: Session = Depends(get_db), user: str = Depends(require_auth)) -> Dict[str, str]:
    """
    Deletes a server by its ID.

    Args:
        server_id (str): The ID of the server to delete.
        db (Session): The database session used to interact with the data store.
        user (str): The authenticated user making the request.

    Returns:
        Dict[str, str]: A success message indicating the server was deleted.

    Raises:
        HTTPException: If the server is not found or there is an error.
    """
    try:
        logger.debug(f"User {user} is deleting server with ID {server_id}")
        await server_service.delete_server(db, server_id)
        return {
            "status": "success",
            "message": f"Server {server_id} deleted successfully",
        }
    except ServerNotFoundError as e:
        raise HTTPException(status_code=404, detail=str(e))
    except ServerError as e:
        raise HTTPException(status_code=400, detail=str(e))


@server_router.get("/{server_id}/sse")
async def sse_endpoint(request: Request, server_id: str, user: str = Depends(require_auth)):
    """
    Establishes a Server-Sent Events (SSE) connection for real-time updates about a server.

    Args:
        request (Request): The incoming request.
        server_id (str): The ID of the server for which updates are received.
        user (str): The authenticated user making the request.

    Returns:
        The SSE response object for the established connection.

    Raises:
        HTTPException: If there is an error in establishing the SSE connection.
    """
    try:
        logger.debug(f"User {user} is establishing SSE connection for server {server_id}")
        base_url = update_url_protocol(request)
        server_sse_url = f"{base_url}/servers/{server_id}"

        transport = SSETransport(base_url=server_sse_url)
        await transport.connect()
        await session_registry.add_session(transport.session_id, transport)
        response = await transport.create_sse_response(request)

        asyncio.create_task(session_registry.respond(server_id, user, session_id=transport.session_id, base_url=base_url))

        tasks = BackgroundTasks()
        tasks.add_task(session_registry.remove_session, transport.session_id)
        response.background = tasks
        logger.info(f"SSE connection established: {transport.session_id}")
        return response
    except Exception as e:
        logger.error(f"SSE connection error: {e}")
        raise HTTPException(status_code=500, detail="SSE connection failed")


@server_router.post("/{server_id}/message")
async def message_endpoint(request: Request, server_id: str, user: str = Depends(require_auth)):
    """
    Handles incoming messages for a specific server.

    Args:
        request (Request): The incoming message request.
        server_id (str): The ID of the server receiving the message.
        user (str): The authenticated user making the request.

    Returns:
        JSONResponse: A success status after processing the message.

    Raises:
        HTTPException: If there are errors processing the message.
    """
    try:
        logger.debug(f"User {user} sent a message to server {server_id}")
        session_id = request.query_params.get("session_id")
        if not session_id:
            logger.error("Missing session_id in message request")
            raise HTTPException(status_code=400, detail="Missing session_id")

        message = await request.json()

        await session_registry.broadcast(
            session_id=session_id,
            message=message,
        )

        return JSONResponse(content={"status": "success"}, status_code=202)
    except ValueError as e:
        logger.error(f"Invalid message format: {e}")
        raise HTTPException(status_code=400, detail=str(e))
    except HTTPException:
        raise
    except Exception as e:
        logger.error(f"Message handling error: {e}")
        raise HTTPException(status_code=500, detail="Failed to process message")


@server_router.get("/{server_id}/tools", response_model=List[ToolRead])
async def server_get_tools(
    server_id: str,
    include_inactive: bool = False,
    db: Session = Depends(get_db),
    user: str = Depends(require_auth),
) -> List[ToolRead]:
    """
    List tools for the server  with an option to include inactive tools.

    This endpoint retrieves a list of tools from the database, optionally including
    those that are inactive. The inactive filter helps administrators manage tools
    that have been deactivated but not deleted from the system.

    Args:
        server_id (str): ID of the server
        include_inactive (bool): Whether to include inactive tools in the results.
        db (Session): Database session dependency.
        user (str): Authenticated user dependency.

    Returns:
        List[ToolRead]: A list of tool records formatted with by_alias=True.
    """
    logger.debug(f"User: {user} has listed tools for the server_id: {server_id}")
    tools = await tool_service.list_server_tools(db, server_id=server_id, include_inactive=include_inactive)
    return [tool.model_dump(by_alias=True) for tool in tools]


@server_router.get("/{server_id}/resources", response_model=List[ResourceRead])
async def server_get_resources(
    server_id: str,
    include_inactive: bool = False,
    db: Session = Depends(get_db),
    user: str = Depends(require_auth),
) -> List[ResourceRead]:
    """
    List resources for the server with an option to include inactive resources.

    This endpoint retrieves a list of resources from the database, optionally including
    those that are inactive. The inactive filter is useful for administrators who need
    to view or manage resources that have been deactivated but not deleted.

    Args:
        server_id (str): ID of the server
        include_inactive (bool): Whether to include inactive resources in the results.
        db (Session): Database session dependency.
        user (str): Authenticated user dependency.

    Returns:
        List[ResourceRead]: A list of resource records formatted with by_alias=True.
    """
    logger.debug(f"User: {user} has listed resources for the server_id: {server_id}")
    resources = await resource_service.list_server_resources(db, server_id=server_id, include_inactive=include_inactive)
    return [resource.model_dump(by_alias=True) for resource in resources]


@server_router.get("/{server_id}/prompts", response_model=List[PromptRead])
async def server_get_prompts(
    server_id: str,
    include_inactive: bool = False,
    db: Session = Depends(get_db),
    user: str = Depends(require_auth),
) -> List[PromptRead]:
    """
    List prompts for the server with an option to include inactive prompts.

    This endpoint retrieves a list of prompts from the database, optionally including
    those that are inactive. The inactive filter helps administrators see and manage
    prompts that have been deactivated but not deleted from the system.

    Args:
        server_id (str): ID of the server
        include_inactive (bool): Whether to include inactive prompts in the results.
        db (Session): Database session dependency.
        user (str): Authenticated user dependency.

    Returns:
        List[PromptRead]: A list of prompt records formatted with by_alias=True.
    """
    logger.debug(f"User: {user} has listed prompts for the server_id: {server_id}")
    prompts = await prompt_service.list_server_prompts(db, server_id=server_id, include_inactive=include_inactive)
    return [prompt.model_dump(by_alias=True) for prompt in prompts]


#############
# Tool APIs #
#############
@tool_router.get("", response_model=Union[List[ToolRead], List[Dict], Dict, List])
@tool_router.get("/", response_model=Union[List[ToolRead], List[Dict], Dict, List])
async def list_tools(
    cursor: Optional[str] = None,
    include_inactive: bool = False,
    tags: Optional[str] = None,
    db: Session = Depends(get_db),
    apijsonpath: JsonPathModifier = Body(None),
    _: str = Depends(require_auth),
) -> Union[List[ToolRead], List[Dict], Dict]:
    """List all registered tools with pagination support.

    Args:
        cursor: Pagination cursor for fetching the next set of results
        include_inactive: Whether to include inactive tools in the results
        tags: Comma-separated list of tags to filter by (e.g., "api,data")
        db: Database session
        apijsonpath: JSON path modifier to filter or transform the response
        _: Authenticated user

    Returns:
        List of tools or modified result based on jsonpath
    """

    # Parse tags parameter if provided
    tags_list = None
    if tags:
        tags_list = [tag.strip() for tag in tags.split(",") if tag.strip()]

    # For now just pass the cursor parameter even if not used
    data = await tool_service.list_tools(db, cursor=cursor, include_inactive=include_inactive, tags=tags_list)

    if apijsonpath is None:
        return data

    tools_dict_list = [tool.to_dict(use_alias=True) for tool in data]

    return jsonpath_modifier(tools_dict_list, apijsonpath.jsonpath, apijsonpath.mapping)


@tool_router.post("", response_model=ToolRead)
@tool_router.post("/", response_model=ToolRead)
async def create_tool(tool: ToolCreate, request: Request, db: Session = Depends(get_db), user: str = Depends(require_auth)) -> ToolRead:
    """
    Creates a new tool in the system.

    Args:
        tool (ToolCreate): The data needed to create the tool.
        request (Request): The FastAPI request object for metadata extraction.
        db (Session): The database session dependency.
        user (str): The authenticated user making the request.

    Returns:
        ToolRead: The created tool data.

    Raises:
        HTTPException: If the tool name already exists or other validation errors occur.
    """
    try:
<<<<<<< HEAD

=======
>>>>>>> 83bc6891
        # Extract metadata from request
        metadata = MetadataCapture.extract_creation_metadata(request, user)

        logger.debug(f"User {user} is creating a new tool")
        return await tool_service.register_tool(
            db,
            tool,
            created_by=metadata["created_by"],
            created_from_ip=metadata["created_from_ip"],
            created_via=metadata["created_via"],
            created_user_agent=metadata["created_user_agent"],
            import_batch_id=metadata["import_batch_id"],
            federation_source=metadata["federation_source"],
        )
    except Exception as ex:
        logger.error(f"Error while creating tool: {ex}")
        if isinstance(ex, ToolNameConflictError):
            if not ex.enabled and ex.tool_id:
                raise HTTPException(
                    status_code=status.HTTP_409_CONFLICT,
                    detail=f"Tool name already exists but is inactive. Consider activating it with ID: {ex.tool_id}",
                )
            raise HTTPException(status_code=status.HTTP_409_CONFLICT, detail=str(ex))
        if isinstance(ex, (ValidationError, ValueError)):
            logger.error(f"Validation error while creating tool: {ex}")
            raise HTTPException(status_code=status.HTTP_422_UNPROCESSABLE_ENTITY, detail=ErrorFormatter.format_validation_error(ex))
        if isinstance(ex, IntegrityError):
            logger.error(f"Integrity error while creating tool: {ex}")
            raise HTTPException(status_code=status.HTTP_409_CONFLICT, detail=ErrorFormatter.format_database_error(ex))
        if isinstance(ex, ToolError):
            raise HTTPException(status_code=status.HTTP_400_BAD_REQUEST, detail=str(ex))
        logger.error(f"Unexpected error while creating tool: {ex}")
        raise HTTPException(status_code=status.HTTP_500_INTERNAL_SERVER_ERROR, detail="An unexpected error occurred while creating the tool")


@tool_router.get("/{tool_id}", response_model=Union[ToolRead, Dict])
async def get_tool(
    tool_id: str,
    db: Session = Depends(get_db),
    user: str = Depends(require_auth),
    apijsonpath: JsonPathModifier = Body(None),
) -> Union[ToolRead, Dict]:
    """
    Retrieve a tool by ID, optionally applying a JSONPath post-filter.

    Args:
        tool_id: The numeric ID of the tool.
        db:     Active SQLAlchemy session (dependency).
        user:   Authenticated username (dependency).
        apijsonpath: Optional JSON-Path modifier supplied in the body.

    Returns:
        The raw ``ToolRead`` model **or** a JSON-transformed ``dict`` if
        a JSONPath filter/mapping was supplied.

    Raises:
        HTTPException: If the tool does not exist or the transformation fails.
    """
    try:
        logger.debug(f"User {user} is retrieving tool with ID {tool_id}")
        data = await tool_service.get_tool(db, tool_id)
        if apijsonpath is None:
            return data

        data_dict = data.to_dict(use_alias=True)

        return jsonpath_modifier(data_dict, apijsonpath.jsonpath, apijsonpath.mapping)
    except Exception as e:
        raise HTTPException(status_code=status.HTTP_404_NOT_FOUND, detail=str(e))


@tool_router.put("/{tool_id}", response_model=ToolRead)
async def update_tool(
    tool_id: str,
    tool: ToolUpdate,
    request: Request,
    db: Session = Depends(get_db),
    user: str = Depends(require_auth),
) -> ToolRead:
    """
    Updates an existing tool with new data.

    Args:
        tool_id (str): The ID of the tool to update.
        tool (ToolUpdate): The updated tool information.
        request (Request): The FastAPI request object for metadata extraction.
        db (Session): The database session dependency.
        user (str): The authenticated user making the request.

    Returns:
        ToolRead: The updated tool data.

    Raises:
        HTTPException: If an error occurs during the update.
    """
    try:
<<<<<<< HEAD

=======
>>>>>>> 83bc6891
        # Get current tool to extract current version
        current_tool = db.get(DbTool, tool_id)
        current_version = getattr(current_tool, "version", 0) if current_tool else 0

        # Extract modification metadata
        mod_metadata = MetadataCapture.extract_modification_metadata(request, user, current_version)

        logger.debug(f"User {user} is updating tool with ID {tool_id}")
        return await tool_service.update_tool(
            db,
            tool_id,
            tool,
            modified_by=mod_metadata["modified_by"],
            modified_from_ip=mod_metadata["modified_from_ip"],
            modified_via=mod_metadata["modified_via"],
            modified_user_agent=mod_metadata["modified_user_agent"],
        )
    except Exception as ex:
        if isinstance(ex, ToolNotFoundError):
            raise HTTPException(status_code=status.HTTP_404_NOT_FOUND, detail=str(ex))
        if isinstance(ex, ValidationError):
            logger.error(f"Validation error while creating tool: {ex}")
            raise HTTPException(status_code=status.HTTP_422_UNPROCESSABLE_ENTITY, detail=ErrorFormatter.format_validation_error(ex))
        if isinstance(ex, IntegrityError):
            logger.error(f"Integrity error while creating tool: {ex}")
            raise HTTPException(status_code=status.HTTP_409_CONFLICT, detail=ErrorFormatter.format_database_error(ex))
        if isinstance(ex, ToolError):
            raise HTTPException(status_code=status.HTTP_400_BAD_REQUEST, detail=str(ex))
        logger.error(f"Unexpected error while creating tool: {ex}")
        raise HTTPException(status_code=status.HTTP_500_INTERNAL_SERVER_ERROR, detail="An unexpected error occurred while creating the tool")


@tool_router.delete("/{tool_id}")
async def delete_tool(tool_id: str, db: Session = Depends(get_db), user: str = Depends(require_auth)) -> Dict[str, str]:
    """
    Permanently deletes a tool by ID.

    Args:
        tool_id (str): The ID of the tool to delete.
        db (Session): The database session dependency.
        user (str): The authenticated user making the request.

    Returns:
        Dict[str, str]: A confirmation message upon successful deletion.

    Raises:
        HTTPException: If an error occurs during deletion.
    """
    try:
        logger.debug(f"User {user} is deleting tool with ID {tool_id}")
        await tool_service.delete_tool(db, tool_id)
        return {"status": "success", "message": f"Tool {tool_id} permanently deleted"}
    except Exception as e:
        raise HTTPException(status_code=status.HTTP_400_BAD_REQUEST, detail=str(e))


@tool_router.post("/{tool_id}/toggle")
async def toggle_tool_status(
    tool_id: str,
    activate: bool = True,
    db: Session = Depends(get_db),
    user: str = Depends(require_auth),
) -> Dict[str, Any]:
    """
    Activates or deactivates a tool.

    Args:
        tool_id (str): The ID of the tool to toggle.
        activate (bool): Whether to activate (`True`) or deactivate (`False`) the tool.
        db (Session): The database session dependency.
        user (str): The authenticated user making the request.

    Returns:
        Dict[str, Any]: The status, message, and updated tool data.

    Raises:
        HTTPException: If an error occurs during status toggling.
    """
    try:
        logger.debug(f"User {user} is toggling tool with ID {tool_id} to {'active' if activate else 'inactive'}")
        tool = await tool_service.toggle_tool_status(db, tool_id, activate, reachable=activate)
        return {
            "status": "success",
            "message": f"Tool {tool_id} {'activated' if activate else 'deactivated'}",
            "tool": tool.model_dump(),
        }
    except Exception as e:
        raise HTTPException(status_code=status.HTTP_400_BAD_REQUEST, detail=str(e))


#################
# Resource APIs #
#################
# --- Resource templates endpoint - MUST come before variable paths ---
@resource_router.get("/templates/list", response_model=ListResourceTemplatesResult)
async def list_resource_templates(
    db: Session = Depends(get_db),
    user: str = Depends(require_auth),
) -> ListResourceTemplatesResult:
    """
    List all available resource templates.

    Args:
        db (Session): Database session.
        user (str): Authenticated user.

    Returns:
        ListResourceTemplatesResult: A paginated list of resource templates.
    """
    logger.debug(f"User {user} requested resource templates")
    resource_templates = await resource_service.list_resource_templates(db)
    # For simplicity, we're not implementing real pagination here
    return ListResourceTemplatesResult(_meta={}, resource_templates=resource_templates, next_cursor=None)  # No pagination for now


@resource_router.post("/{resource_id}/toggle")
async def toggle_resource_status(
    resource_id: int,
    activate: bool = True,
    db: Session = Depends(get_db),
    user: str = Depends(require_auth),
) -> Dict[str, Any]:
    """
    Activate or deactivate a resource by its ID.

    Args:
        resource_id (int): The ID of the resource.
        activate (bool): True to activate, False to deactivate.
        db (Session): Database session.
        user (str): Authenticated user.

    Returns:
        Dict[str, Any]: Status message and updated resource data.

    Raises:
        HTTPException: If toggling fails.
    """
    logger.debug(f"User {user} is toggling resource with ID {resource_id} to {'active' if activate else 'inactive'}")
    try:
        resource = await resource_service.toggle_resource_status(db, resource_id, activate)
        return {
            "status": "success",
            "message": f"Resource {resource_id} {'activated' if activate else 'deactivated'}",
            "resource": resource.model_dump(),
        }
    except Exception as e:
        raise HTTPException(status_code=status.HTTP_400_BAD_REQUEST, detail=str(e))


@resource_router.get("", response_model=List[ResourceRead])
@resource_router.get("/", response_model=List[ResourceRead])
async def list_resources(
    cursor: Optional[str] = None,
    include_inactive: bool = False,
    tags: Optional[str] = None,
    db: Session = Depends(get_db),
    user: str = Depends(require_auth),
) -> List[ResourceRead]:
    """
    Retrieve a list of resources.

    Args:
        cursor (Optional[str]): Optional cursor for pagination.
        include_inactive (bool): Whether to include inactive resources.
        tags (Optional[str]): Comma-separated list of tags to filter by.
        db (Session): Database session.
        user (str): Authenticated user.

    Returns:
        List[ResourceRead]: List of resources.
    """
    # Parse tags parameter if provided
    tags_list = None
    if tags:
        tags_list = [tag.strip() for tag in tags.split(",") if tag.strip()]

    logger.debug(f"User {user} requested resource list with cursor {cursor}, include_inactive={include_inactive}, tags={tags_list}")
    if cached := resource_cache.get("resource_list"):
        return cached
    # Pass the cursor parameter
    resources = await resource_service.list_resources(db, include_inactive=include_inactive, tags=tags_list)
    resource_cache.set("resource_list", resources)
    return resources


@resource_router.post("", response_model=ResourceRead)
@resource_router.post("/", response_model=ResourceRead)
async def create_resource(
    resource: ResourceCreate,
    request: Request,
    db: Session = Depends(get_db),
    user: str = Depends(require_auth),
) -> ResourceRead:
    """
    Create a new resource.

    Args:
        resource (ResourceCreate): Data for the new resource.
        request (Request): FastAPI request object for metadata extraction.
        db (Session): Database session.
        user (str): Authenticated user.

    Returns:
        ResourceRead: The created resource.

    Raises:
        HTTPException: On conflict or validation errors or IntegrityError.
    """
    logger.debug(f"User {user} is creating a new resource")
    try:
        metadata = MetadataCapture.extract_creation_metadata(request, user)

        return await resource_service.register_resource(
            db,
            resource,
            created_by=metadata["created_by"],
            created_from_ip=metadata["created_from_ip"],
            created_via=metadata["created_via"],
            created_user_agent=metadata["created_user_agent"],
            import_batch_id=metadata["import_batch_id"],
            federation_source=metadata["federation_source"],
        )
    except ResourceURIConflictError as e:
        raise HTTPException(status_code=409, detail=str(e))
    except ResourceError as e:
        raise HTTPException(status_code=400, detail=str(e))
    except ValidationError as e:
        # Handle validation errors from Pydantic
        logger.error(f"Validation error while creating resource: {e}")
        raise HTTPException(status_code=422, detail=ErrorFormatter.format_validation_error(e))
    except IntegrityError as e:
        logger.error(f"Integrity error while creating resource: {e}")
        raise HTTPException(status_code=409, detail=ErrorFormatter.format_database_error(e))


@resource_router.get("/{uri:path}")
async def read_resource(uri: str, request: Request, db: Session = Depends(get_db), user: str = Depends(require_auth)) -> ResourceContent:
    """
    Read a resource by its URI with plugin support.

    Args:
        uri (str): URI of the resource.
        request (Request): FastAPI request object for context.
        db (Session): Database session.
        user (str): Authenticated user.

    Returns:
        ResourceContent: The content of the resource.

    Raises:
        HTTPException: If the resource cannot be found or read.
    """
    # Get request ID from headers or generate one
    request_id = request.headers.get("X-Request-ID", str(uuid.uuid4()))
    server_id = request.headers.get("X-Server-ID")

    logger.debug(f"User {user} requested resource with URI {uri} (request_id: {request_id})")

    # Check cache
    if cached := resource_cache.get(uri):
        return cached

    try:
        # Call service with context for plugin support
        content: ResourceContent = await resource_service.read_resource(db, uri, request_id=request_id, user=user, server_id=server_id)
    except (ResourceNotFoundError, ResourceError) as exc:
        # Translate to FastAPI HTTP error
        raise HTTPException(status_code=status.HTTP_404_NOT_FOUND, detail=str(exc)) from exc

    resource_cache.set(uri, content)
    return content


@resource_router.put("/{uri:path}", response_model=ResourceRead)
async def update_resource(
    uri: str,
    resource: ResourceUpdate,
    db: Session = Depends(get_db),
    user: str = Depends(require_auth),
) -> ResourceRead:
    """
    Update a resource identified by its URI.

    Args:
        uri (str): URI of the resource.
        resource (ResourceUpdate): New resource data.
        db (Session): Database session.
        user (str): Authenticated user.

    Returns:
        ResourceRead: The updated resource.

    Raises:
        HTTPException: If the resource is not found or update fails.
    """
    try:
        logger.debug(f"User {user} is updating resource with URI {uri}")
        result = await resource_service.update_resource(db, uri, resource)
    except ResourceNotFoundError as e:
        raise HTTPException(status_code=404, detail=str(e))
    except ValidationError as e:
        logger.error(f"Validation error while updating resource {uri}: {e}")
        raise HTTPException(status_code=422, detail=ErrorFormatter.format_validation_error(e))
    except IntegrityError as e:
        logger.error(f"Integrity error while updating resource {uri}: {e}")
        raise HTTPException(status_code=409, detail=ErrorFormatter.format_database_error(e))
    await invalidate_resource_cache(uri)
    return result


@resource_router.delete("/{uri:path}")
async def delete_resource(uri: str, db: Session = Depends(get_db), user: str = Depends(require_auth)) -> Dict[str, str]:
    """
    Delete a resource by its URI.

    Args:
        uri (str): URI of the resource to delete.
        db (Session): Database session.
        user (str): Authenticated user.

    Returns:
        Dict[str, str]: Status message indicating deletion success.

    Raises:
        HTTPException: If the resource is not found or deletion fails.
    """
    try:
        logger.debug(f"User {user} is deleting resource with URI {uri}")
        await resource_service.delete_resource(db, uri)
        await invalidate_resource_cache(uri)
        return {"status": "success", "message": f"Resource {uri} deleted"}
    except ResourceNotFoundError as e:
        raise HTTPException(status_code=404, detail=str(e))
    except ResourceError as e:
        raise HTTPException(status_code=400, detail=str(e))


@resource_router.post("/subscribe/{uri:path}")
async def subscribe_resource(uri: str, user: str = Depends(require_auth)) -> StreamingResponse:
    """
    Subscribe to server-sent events (SSE) for a specific resource.

    Args:
        uri (str): URI of the resource to subscribe to.
        user (str): Authenticated user.

    Returns:
        StreamingResponse: A streaming response with event updates.
    """
    logger.debug(f"User {user} is subscribing to resource with URI {uri}")
    return StreamingResponse(resource_service.subscribe_events(uri), media_type="text/event-stream")


###############
# Prompt APIs #
###############
@prompt_router.post("/{prompt_id}/toggle")
async def toggle_prompt_status(
    prompt_id: int,
    activate: bool = True,
    db: Session = Depends(get_db),
    user: str = Depends(require_auth),
) -> Dict[str, Any]:
    """
    Toggle the activation status of a prompt.

    Args:
        prompt_id: ID of the prompt to toggle.
        activate: True to activate, False to deactivate.
        db: Database session.
        user: Authenticated user.

    Returns:
        Status message and updated prompt details.

    Raises:
        HTTPException: If the toggle fails (e.g., prompt not found or database error); emitted with *400 Bad Request* status and an error message.
    """
    logger.debug(f"User: {user} requested toggle for prompt {prompt_id}, activate={activate}")
    try:
        prompt = await prompt_service.toggle_prompt_status(db, prompt_id, activate)
        return {
            "status": "success",
            "message": f"Prompt {prompt_id} {'activated' if activate else 'deactivated'}",
            "prompt": prompt.model_dump(),
        }
    except Exception as e:
        raise HTTPException(status_code=status.HTTP_400_BAD_REQUEST, detail=str(e))


@prompt_router.get("", response_model=List[PromptRead])
@prompt_router.get("/", response_model=List[PromptRead])
async def list_prompts(
    cursor: Optional[str] = None,
    include_inactive: bool = False,
    tags: Optional[str] = None,
    db: Session = Depends(get_db),
    user: str = Depends(require_auth),
) -> List[PromptRead]:
    """
    List prompts with optional pagination and inclusion of inactive items.

    Args:
        cursor: Cursor for pagination.
        include_inactive: Include inactive prompts.
        tags: Comma-separated list of tags to filter by.
        db: Database session.
        user: Authenticated user.

    Returns:
        List of prompt records.
    """
    # Parse tags parameter if provided
    tags_list = None
    if tags:
        tags_list = [tag.strip() for tag in tags.split(",") if tag.strip()]

    logger.debug(f"User: {user} requested prompt list with include_inactive={include_inactive}, cursor={cursor}, tags={tags_list}")
    return await prompt_service.list_prompts(db, cursor=cursor, include_inactive=include_inactive, tags=tags_list)


@prompt_router.post("", response_model=PromptRead)
@prompt_router.post("/", response_model=PromptRead)
async def create_prompt(
    prompt: PromptCreate,
    request: Request,
    db: Session = Depends(get_db),
    user: str = Depends(require_auth),
) -> PromptRead:
    """
    Create a new prompt.

    Args:
        prompt (PromptCreate): Payload describing the prompt to create.
        request (Request): The FastAPI request object for metadata extraction.
        db (Session): Active SQLAlchemy session.
        user (str): Authenticated username.

    Returns:
        PromptRead: The newly-created prompt.

    Raises:
        HTTPException: * **409 Conflict** - another prompt with the same name already exists.
            * **400 Bad Request** - validation or persistence error raised
                by :pyclass:`~mcpgateway.services.prompt_service.PromptService`.
    """
    logger.debug(f"User: {user} requested to create prompt: {prompt}")
    try:
        # Extract metadata from request
        metadata = MetadataCapture.extract_creation_metadata(request, user)

        return await prompt_service.register_prompt(
            db,
            prompt,
            created_by=metadata["created_by"],
            created_from_ip=metadata["created_from_ip"],
            created_via=metadata["created_via"],
            created_user_agent=metadata["created_user_agent"],
            import_batch_id=metadata["import_batch_id"],
            federation_source=metadata["federation_source"],
        )
    except Exception as e:
        if isinstance(e, PromptNameConflictError):
            # If the prompt name already exists, return a 409 Conflict error
            raise HTTPException(status_code=status.HTTP_409_CONFLICT, detail=str(e))
        if isinstance(e, PromptError):
            # If there is a general prompt error, return a 400 Bad Request error
            raise HTTPException(status_code=status.HTTP_400_BAD_REQUEST, detail=str(e))
        if isinstance(e, ValidationError):
            # If there is a validation error, return a 422 Unprocessable Entity error
            logger.error(f"Validation error while creating prompt: {e}")
            raise HTTPException(status_code=status.HTTP_422_UNPROCESSABLE_ENTITY, detail=ErrorFormatter.format_validation_error(e))
        if isinstance(e, IntegrityError):
            # If there is an integrity error, return a 409 Conflict error
            logger.error(f"Integrity error while creating prompt: {e}")
            raise HTTPException(status_code=status.HTTP_409_CONFLICT, detail=ErrorFormatter.format_database_error(e))
        # For any other unexpected errors, return a 500 Internal Server Error
        logger.error(f"Unexpected error while creating prompt: {e}")
        raise HTTPException(status_code=status.HTTP_500_INTERNAL_SERVER_ERROR, detail="An unexpected error occurred while creating the prompt")


@prompt_router.post("/{name}")
async def get_prompt(
    name: str,
    args: Dict[str, str] = Body({}),
    db: Session = Depends(get_db),
    user: str = Depends(require_auth),
) -> Any:
    """Get a prompt by name with arguments.

    This implements the prompts/get functionality from the MCP spec,
    which requires a POST request with arguments in the body.


    Args:
        name: Name of the prompt.
        args: Template arguments.
        db: Database session.
        user: Authenticated user.

    Returns:
        Rendered prompt or metadata.

    Raises:
        Exception: Re-raised if not a handled exception type.
    """
    logger.debug(f"User: {user} requested prompt: {name} with args={args}")
    start_time = time.monotonic()
    success = False
    error_message = None
    result = None

    try:
        PromptExecuteArgs(args=args)
        result = await prompt_service.get_prompt(db, name, args)
        success = True
        logger.debug(f"Prompt execution successful for '{name}'")
    except Exception as ex:
        error_message = str(ex)
        logger.error(f"Could not retrieve prompt {name}: {ex}")
        if isinstance(ex, PluginViolationError):
            # Return the actual plugin violation message
            result = JSONResponse(content={"message": ex.message, "details": str(ex.violation) if hasattr(ex, "violation") else None}, status_code=422)
        elif isinstance(ex, (ValueError, PromptError)):
            # Return the actual error message
            result = JSONResponse(content={"message": str(ex)}, status_code=422)
        else:
            raise

    # Record metrics (moved outside try/except/finally to ensure it runs)
    end_time = time.monotonic()
    response_time = end_time - start_time

    # Get the prompt from database to get its ID
    prompt = db.execute(select(DbPrompt).where(DbPrompt.name == name)).scalar_one_or_none()

    if prompt:
        metric = PromptMetric(
            prompt_id=prompt.id,
            response_time=response_time,
            is_success=success,
            error_message=error_message,
        )
        db.add(metric)
        db.commit()

    return result


@prompt_router.get("/{name}")
async def get_prompt_no_args(
    name: str,
    db: Session = Depends(get_db),
    user: str = Depends(require_auth),
) -> Any:
    """Get a prompt by name without arguments.

    This endpoint is for convenience when no arguments are needed.

    Args:
        name: The name of the prompt to retrieve
        db: Database session
        user: Authenticated user

    Returns:
        The prompt template information

    Raises:
        Exception: Re-raised from prompt service.
    """
    logger.debug(f"User: {user} requested prompt: {name} with no arguments")
    start_time = time.monotonic()
    success = False
    error_message = None
    result = None

    try:
        result = await prompt_service.get_prompt(db, name, {})
        success = True
    except Exception as ex:
        error_message = str(ex)
        raise

    # Record metrics
    end_time = time.monotonic()
    response_time = end_time - start_time

    # Get the prompt from database to get its ID
    prompt = db.execute(select(DbPrompt).where(DbPrompt.name == name)).scalar_one_or_none()

    if prompt:
        metric = PromptMetric(
            prompt_id=prompt.id,
            response_time=response_time,
            is_success=success,
            error_message=error_message,
        )
        db.add(metric)
        db.commit()

    return result


@prompt_router.put("/{name}", response_model=PromptRead)
async def update_prompt(
    name: str,
    prompt: PromptUpdate,
    db: Session = Depends(get_db),
    user: str = Depends(require_auth),
) -> PromptRead:
    """
    Update (overwrite) an existing prompt definition.

    Args:
        name (str): Identifier of the prompt to update.
        prompt (PromptUpdate): New prompt content and metadata.
        db (Session): Active SQLAlchemy session.
        user (str): Authenticated username.

    Returns:
        PromptRead: The updated prompt object.

    Raises:
        HTTPException: * **409 Conflict** - a different prompt with the same *name* already exists and is still active.
            * **400 Bad Request** - validation or persistence error raised by :pyclass:`~mcpgateway.services.prompt_service.PromptService`.
    """
    logger.info(f"User: {user} requested to update prompt: {name} with data={prompt}")
    logger.debug(f"User: {user} requested to update prompt: {name} with data={prompt}")
    try:
        return await prompt_service.update_prompt(db, name, prompt)
    except Exception as e:
        if isinstance(e, PromptNotFoundError):
            raise HTTPException(status_code=status.HTTP_404_NOT_FOUND, detail=str(e))
        if isinstance(e, ValidationError):
            logger.error(f"Validation error while updating prompt: {e}")
            raise HTTPException(status_code=status.HTTP_422_UNPROCESSABLE_ENTITY, detail=ErrorFormatter.format_validation_error(e))
        if isinstance(e, IntegrityError):
            logger.error(f"Integrity error while updating prompt: {e}")
            raise HTTPException(status_code=status.HTTP_409_CONFLICT, detail=ErrorFormatter.format_database_error(e))
        if isinstance(e, PromptNameConflictError):
            # If the prompt name already exists, return a 409 Conflict error
            raise HTTPException(status_code=status.HTTP_409_CONFLICT, detail=str(e))
        if isinstance(e, PromptError):
            # If there is a general prompt error, return a 400 Bad Request error
            raise HTTPException(status_code=status.HTTP_400_BAD_REQUEST, detail=str(e))
        # For any other unexpected errors, return a 500 Internal Server Error
        logger.error(f"Unexpected error while updating prompt: {e}")
        raise HTTPException(status_code=status.HTTP_500_INTERNAL_SERVER_ERROR, detail="An unexpected error occurred while updating the prompt")


@prompt_router.delete("/{name}")
async def delete_prompt(name: str, db: Session = Depends(get_db), user: str = Depends(require_auth)) -> Dict[str, str]:
    """
    Delete a prompt by name.

    Args:
        name: Name of the prompt.
        db: Database session.
        user: Authenticated user.

    Returns:
        Status message.

    Raises:
        HTTPException: If the prompt is not found, a prompt error occurs, or an unexpected error occurs during deletion.
    """
    logger.debug(f"User: {user} requested deletion of prompt {name}")
    try:
        await prompt_service.delete_prompt(db, name)
        return {"status": "success", "message": f"Prompt {name} deleted"}
    except Exception as e:
        if isinstance(e, PromptNotFoundError):
            raise HTTPException(status_code=status.HTTP_404_NOT_FOUND, detail=str(e))
        if isinstance(e, PromptError):
            raise HTTPException(status_code=status.HTTP_400_BAD_REQUEST, detail=str(e))
        logger.error(f"Unexpected error while deleting prompt {name}: {e}")
        raise HTTPException(status_code=status.HTTP_500_INTERNAL_SERVER_ERROR, detail="An unexpected error occurred while deleting the prompt")

    # except PromptNotFoundError as e:
    #     return {"status": "error", "message": str(e)}
    # except PromptError as e:
    #     return {"status": "error", "message": str(e)}


################
# Gateway APIs #
################
@gateway_router.post("/{gateway_id}/toggle")
async def toggle_gateway_status(
    gateway_id: str,
    activate: bool = True,
    db: Session = Depends(get_db),
    user: str = Depends(require_auth),
) -> Dict[str, Any]:
    """
    Toggle the activation status of a gateway.

    Args:
        gateway_id (str): String ID of the gateway to toggle.
        activate (bool): ``True`` to activate, ``False`` to deactivate.
        db (Session): Active SQLAlchemy session.
        user (str): Authenticated username.

    Returns:
        Dict[str, Any]: A dict containing the operation status, a message, and the updated gateway object.

    Raises:
        HTTPException: Returned with **400 Bad Request** if the toggle operation fails (e.g., the gateway does not exist or the database raises an unexpected error).
    """
    logger.debug(f"User '{user}' requested toggle for gateway {gateway_id}, activate={activate}")
    try:
        gateway = await gateway_service.toggle_gateway_status(
            db,
            gateway_id,
            activate,
        )
        return {
            "status": "success",
            "message": f"Gateway {gateway_id} {'activated' if activate else 'deactivated'}",
            "gateway": gateway.model_dump(),
        }
    except Exception as e:
        raise HTTPException(status_code=status.HTTP_400_BAD_REQUEST, detail=str(e))


@gateway_router.get("", response_model=List[GatewayRead])
@gateway_router.get("/", response_model=List[GatewayRead])
async def list_gateways(
    include_inactive: bool = False,
    db: Session = Depends(get_db),
    user: str = Depends(require_auth),
) -> List[GatewayRead]:
    """
    List all gateways.

    Args:
        include_inactive: Include inactive gateways.
        db: Database session.
        user: Authenticated user.

    Returns:
        List of gateway records.
    """
    logger.debug(f"User '{user}' requested list of gateways with include_inactive={include_inactive}")
    return await gateway_service.list_gateways(db, include_inactive=include_inactive)


@gateway_router.post("", response_model=GatewayRead)
@gateway_router.post("/", response_model=GatewayRead)
async def register_gateway(
    gateway: GatewayCreate,
    request: Request,
    db: Session = Depends(get_db),
    user: str = Depends(require_auth),
) -> GatewayRead:
    """
    Register a new gateway.

    Args:
        gateway: Gateway creation data.
        request: The FastAPI request object for metadata extraction.
        db: Database session.
        user: Authenticated user.

    Returns:
        Created gateway.
    """
    logger.debug(f"User '{user}' requested to register gateway: {gateway}")
    try:
        # Extract metadata from request
        metadata = MetadataCapture.extract_creation_metadata(request, user)

        return await gateway_service.register_gateway(
            db,
            gateway,
            created_by=metadata["created_by"],
            created_from_ip=metadata["created_from_ip"],
            created_via=metadata["created_via"],
            created_user_agent=metadata["created_user_agent"],
        )
    except Exception as ex:
        if isinstance(ex, GatewayConnectionError):
            return JSONResponse(content={"message": "Unable to connect to gateway"}, status_code=status.HTTP_503_SERVICE_UNAVAILABLE)
        if isinstance(ex, ValueError):
            return JSONResponse(content={"message": "Unable to process input"}, status_code=status.HTTP_400_BAD_REQUEST)
        if isinstance(ex, GatewayNameConflictError):
            return JSONResponse(content={"message": "Gateway name already exists"}, status_code=status.HTTP_409_CONFLICT)
        if isinstance(ex, RuntimeError):
            return JSONResponse(content={"message": "Error during execution"}, status_code=status.HTTP_500_INTERNAL_SERVER_ERROR)
        if isinstance(ex, ValidationError):
            return JSONResponse(content=ErrorFormatter.format_validation_error(ex), status_code=status.HTTP_422_UNPROCESSABLE_ENTITY)
        if isinstance(ex, IntegrityError):
            return JSONResponse(status_code=status.HTTP_409_CONFLICT, content=ErrorFormatter.format_database_error(ex))
        return JSONResponse(content={"message": "Unexpected error"}, status_code=status.HTTP_500_INTERNAL_SERVER_ERROR)


@gateway_router.get("/{gateway_id}", response_model=GatewayRead)
async def get_gateway(gateway_id: str, db: Session = Depends(get_db), user: str = Depends(require_auth)) -> GatewayRead:
    """
    Retrieve a gateway by ID.

    Args:
        gateway_id: ID of the gateway.
        db: Database session.
        user: Authenticated user.

    Returns:
        Gateway data.
    """
    logger.debug(f"User '{user}' requested gateway {gateway_id}")
    return await gateway_service.get_gateway(db, gateway_id)


@gateway_router.put("/{gateway_id}", response_model=GatewayRead)
async def update_gateway(
    gateway_id: str,
    gateway: GatewayUpdate,
    db: Session = Depends(get_db),
    user: str = Depends(require_auth),
) -> GatewayRead:
    """
    Update a gateway.

    Args:
        gateway_id: Gateway ID.
        gateway: Gateway update data.
        db: Database session.
        user: Authenticated user.

    Returns:
        Updated gateway.
    """
    logger.debug(f"User '{user}' requested update on gateway {gateway_id} with data={gateway}")
    try:
        return await gateway_service.update_gateway(db, gateway_id, gateway)
    except Exception as ex:
        if isinstance(ex, GatewayNotFoundError):
            return JSONResponse(content={"message": "Gateway not found"}, status_code=status.HTTP_404_NOT_FOUND)
        if isinstance(ex, GatewayConnectionError):
            return JSONResponse(content={"message": "Unable to connect to gateway"}, status_code=status.HTTP_503_SERVICE_UNAVAILABLE)
        if isinstance(ex, ValueError):
            return JSONResponse(content={"message": "Unable to process input"}, status_code=status.HTTP_400_BAD_REQUEST)
        if isinstance(ex, GatewayNameConflictError):
            return JSONResponse(content={"message": "Gateway name already exists"}, status_code=status.HTTP_409_CONFLICT)
        if isinstance(ex, RuntimeError):
            return JSONResponse(content={"message": "Error during execution"}, status_code=status.HTTP_500_INTERNAL_SERVER_ERROR)
        if isinstance(ex, ValidationError):
            return JSONResponse(content=ErrorFormatter.format_validation_error(ex), status_code=status.HTTP_422_UNPROCESSABLE_ENTITY)
        if isinstance(ex, IntegrityError):
            return JSONResponse(status_code=status.HTTP_409_CONFLICT, content=ErrorFormatter.format_database_error(ex))
        return JSONResponse(content={"message": "Unexpected error"}, status_code=status.HTTP_500_INTERNAL_SERVER_ERROR)


@gateway_router.delete("/{gateway_id}")
async def delete_gateway(gateway_id: str, db: Session = Depends(get_db), user: str = Depends(require_auth)) -> Dict[str, str]:
    """
    Delete a gateway by ID.

    Args:
        gateway_id: ID of the gateway.
        db: Database session.
        user: Authenticated user.

    Returns:
        Status message.
    """
    logger.debug(f"User '{user}' requested deletion of gateway {gateway_id}")
    await gateway_service.delete_gateway(db, gateway_id)
    return {"status": "success", "message": f"Gateway {gateway_id} deleted"}


##############
# Root APIs  #
##############
@root_router.get("", response_model=List[Root])
@root_router.get("/", response_model=List[Root])
async def list_roots(
    user: str = Depends(require_auth),
) -> List[Root]:
    """
    Retrieve a list of all registered roots.

    Args:
        user: Authenticated user.

    Returns:
        List of Root objects.
    """
    logger.debug(f"User '{user}' requested list of roots")
    return await root_service.list_roots()


@root_router.post("", response_model=Root)
@root_router.post("/", response_model=Root)
async def add_root(
    root: Root,  # Accept JSON body using the Root model from models.py
    user: str = Depends(require_auth),
) -> Root:
    """
    Add a new root.

    Args:
        root: Root object containing URI and name.
        user: Authenticated user.

    Returns:
        The added Root object.
    """
    logger.debug(f"User '{user}' requested to add root: {root}")
    return await root_service.add_root(str(root.uri), root.name)


@root_router.delete("/{uri:path}")
async def remove_root(
    uri: str,
    user: str = Depends(require_auth),
) -> Dict[str, str]:
    """
    Remove a registered root by URI.

    Args:
        uri: URI of the root to remove.
        user: Authenticated user.

    Returns:
        Status message indicating result.
    """
    logger.debug(f"User '{user}' requested to remove root with URI: {uri}")
    await root_service.remove_root(uri)
    return {"status": "success", "message": f"Root {uri} removed"}


@root_router.get("/changes")
async def subscribe_roots_changes(
    user: str = Depends(require_auth),
) -> StreamingResponse:
    """
    Subscribe to real-time changes in root list via Server-Sent Events (SSE).

    Args:
        user: Authenticated user.

    Returns:
        StreamingResponse with event-stream media type.
    """
    logger.debug(f"User '{user}' subscribed to root changes stream")
    return StreamingResponse(root_service.subscribe_changes(), media_type="text/event-stream")


##################
# Utility Routes #
##################
@utility_router.post("/rpc/")
@utility_router.post("/rpc")
async def handle_rpc(request: Request, db: Session = Depends(get_db), user: str = Depends(require_auth)):  # revert this back
    """Handle RPC requests.

    Args:
        request (Request): The incoming FastAPI request.
        db (Session): Database session.
        user (str): The authenticated user.

    Returns:
        Response with the RPC result or error.
    """
    try:
        logger.debug(f"User {user} made an RPC request")
        body = await request.json()
        method = body["method"]
        req_id = body.get("id") if "body" in locals() else None
        params = body.get("params", {})
        server_id = params.get("server_id", None)
        cursor = params.get("cursor")  # Extract cursor parameter

        RPCRequest(jsonrpc="2.0", method=method, params=params)  # Validate the request body against the RPCRequest model

        if method == "initialize":
            result = await session_registry.handle_initialize_logic(body.get("params", {}))
            if hasattr(result, "model_dump"):
                result = result.model_dump(by_alias=True, exclude_none=True)
        elif method == "tools/list":
            if server_id:
                tools = await tool_service.list_server_tools(db, server_id, cursor=cursor)
            else:
                tools = await tool_service.list_tools(db, cursor=cursor)
            result = {"tools": [t.model_dump(by_alias=True, exclude_none=True) for t in tools]}
        elif method == "list_tools":  # Legacy endpoint
            if server_id:
                tools = await tool_service.list_server_tools(db, server_id, cursor=cursor)
            else:
                tools = await tool_service.list_tools(db, cursor=cursor)
            result = {"tools": [t.model_dump(by_alias=True, exclude_none=True) for t in tools]}
        elif method == "list_gateways":
            gateways = await gateway_service.list_gateways(db, include_inactive=False)
            result = {"gateways": [g.model_dump(by_alias=True, exclude_none=True) for g in gateways]}
        elif method == "list_roots":
            roots = await root_service.list_roots()
            result = {"roots": [r.model_dump(by_alias=True, exclude_none=True) for r in roots]}
        elif method == "resources/list":
            if server_id:
                resources = await resource_service.list_server_resources(db, server_id)
            else:
                resources = await resource_service.list_resources(db)
            result = {"resources": [r.model_dump(by_alias=True, exclude_none=True) for r in resources]}
        elif method == "resources/read":
            uri = params.get("uri")
            request_id = params.get("requestId", None)
            if not uri:
                raise JSONRPCError(-32602, "Missing resource URI in parameters", params)
            result = await resource_service.read_resource(db, uri, request_id=request_id, user=user)
            if hasattr(result, "model_dump"):
                result = {"contents": [result.model_dump(by_alias=True, exclude_none=True)]}
            else:
                result = {"contents": [result]}
        elif method == "prompts/list":
            if server_id:
                prompts = await prompt_service.list_server_prompts(db, server_id, cursor=cursor)
            else:
                prompts = await prompt_service.list_prompts(db, cursor=cursor)
            result = {"prompts": [p.model_dump(by_alias=True, exclude_none=True) for p in prompts]}
        elif method == "prompts/get":
            name = params.get("name")
            arguments = params.get("arguments", {})
            if not name:
                raise JSONRPCError(-32602, "Missing prompt name in parameters", params)
            result = await prompt_service.get_prompt(db, name, arguments)
            if hasattr(result, "model_dump"):
                result = result.model_dump(by_alias=True, exclude_none=True)
        elif method == "ping":
            # Per the MCP spec, a ping returns an empty result.
            result = {}
        elif method == "tools/call":
            # Get request headers
            headers = {k.lower(): v for k, v in request.headers.items()}
            name = params.get("name")
            arguments = params.get("arguments", {})
            if not name:
                raise JSONRPCError(-32602, "Missing tool name in parameters", params)
            try:
                result = await tool_service.invoke_tool(db=db, name=name, arguments=arguments, request_headers=headers)
                if hasattr(result, "model_dump"):
                    result = result.model_dump(by_alias=True, exclude_none=True)
            except ValueError:
                result = await gateway_service.forward_request(db, method, params)
                if hasattr(result, "model_dump"):
                    result = result.model_dump(by_alias=True, exclude_none=True)
        # TODO: Implement methods  # pylint: disable=fixme
        elif method == "resources/templates/list":
            result = {}
        elif method.startswith("roots/"):
            result = {}
        elif method.startswith("notifications/"):
            result = {}
        elif method.startswith("sampling/"):
            result = {}
        elif method.startswith("elicitation/"):
            result = {}
        elif method.startswith("completion/"):
            result = {}
        elif method.startswith("logging/"):
            result = {}
        else:
            # Backward compatibility: Try to invoke as a tool directly
            # This allows both old format (method=tool_name) and new format (method=tools/call)
            headers = {k.lower(): v for k, v in request.headers.items()}
            try:
                result = await tool_service.invoke_tool(db=db, name=method, arguments=params, request_headers=headers)
                if hasattr(result, "model_dump"):
                    result = result.model_dump(by_alias=True, exclude_none=True)
            except (ValueError, Exception):
                # If not a tool, try forwarding to gateway
                try:
                    result = await gateway_service.forward_request(db, method, params)
                    if hasattr(result, "model_dump"):
                        result = result.model_dump(by_alias=True, exclude_none=True)
                except Exception:
                    # If all else fails, return invalid method error
                    raise JSONRPCError(-32000, "Invalid method", params)

        return {"jsonrpc": "2.0", "result": result, "id": req_id}

    except JSONRPCError as e:
        error = e.to_dict()
        return {"jsonrpc": "2.0", "error": error["error"], "id": req_id}
    except Exception as e:
        if isinstance(e, ValueError):
            return JSONResponse(content={"message": "Method invalid"}, status_code=422)
        logger.error(f"RPC error: {str(e)}")
        return {
            "jsonrpc": "2.0",
            "error": {"code": -32000, "message": "Internal error", "data": str(e)},
            "id": req_id,
        }


@utility_router.websocket("/ws")
async def websocket_endpoint(websocket: WebSocket):
    """
    Handle WebSocket connection to relay JSON-RPC requests to the internal RPC endpoint.

    Accepts incoming text messages, parses them as JSON-RPC requests, sends them to /rpc,
    and returns the result to the client over the same WebSocket.

    Args:
        websocket: The WebSocket connection instance.
    """
    try:
        # Authenticate WebSocket connection
        if settings.mcp_client_auth_enabled or settings.auth_required:
            # Extract auth from query params or headers
            token = None
            # Try to get token from query parameter
            if "token" in websocket.query_params:
                token = websocket.query_params["token"]
            # Try to get token from Authorization header
            elif "authorization" in websocket.headers:
                auth_header = websocket.headers["authorization"]
                if auth_header.startswith("Bearer "):
                    token = auth_header[7:]

            # Check for proxy auth if MCP client auth is disabled
            if not settings.mcp_client_auth_enabled and settings.trust_proxy_auth:
                proxy_user = websocket.headers.get(settings.proxy_user_header)
                if not proxy_user and not token:
                    await websocket.close(code=1008, reason="Authentication required")
                    return
            elif settings.auth_required and not token:
                await websocket.close(code=1008, reason="Authentication required")
                return

            # Verify JWT token if provided and MCP client auth is enabled
            if token and settings.mcp_client_auth_enabled:
                try:
                    await verify_jwt_token(token)
                except Exception:
                    await websocket.close(code=1008, reason="Invalid authentication")
                    return

        await websocket.accept()
        while True:
            try:
                data = await websocket.receive_text()
                client_args = {"timeout": settings.federation_timeout, "verify": not settings.skip_ssl_verify}
                async with ResilientHttpClient(client_args=client_args) as client:
                    response = await client.post(
                        f"http://localhost:{settings.port}/rpc",
                        json=json.loads(data),
                        headers={"Content-Type": "application/json"},
                    )
                    await websocket.send_text(response.text)
            except JSONRPCError as e:
                await websocket.send_text(json.dumps(e.to_dict()))
            except json.JSONDecodeError:
                await websocket.send_text(
                    json.dumps(
                        {
                            "jsonrpc": "2.0",
                            "error": {"code": -32700, "message": "Parse error"},
                            "id": None,
                        }
                    )
                )
            except Exception as e:
                logger.error(f"WebSocket error: {str(e)}")
                await websocket.close(code=1011)
                break
    except WebSocketDisconnect:
        logger.info("WebSocket disconnected")
    except Exception as e:
        logger.error(f"WebSocket connection error: {str(e)}")
        try:
            await websocket.close(code=1011)
        except Exception as er:
            logger.error(f"Error while closing WebSocket: {er}")


@utility_router.get("/sse")
async def utility_sse_endpoint(request: Request, user: str = Depends(require_auth)):
    """
    Establish a Server-Sent Events (SSE) connection for real-time updates.

    Args:
        request (Request): The incoming HTTP request.
        user (str): Authenticated username.

    Returns:
        StreamingResponse: A streaming response that keeps the connection
        open and pushes events to the client.

    Raises:
        HTTPException: Returned with **500 Internal Server Error** if the SSE connection cannot be established or an unexpected error occurs while creating the transport.
    """
    try:
        logger.debug("User %s requested SSE connection", user)
        base_url = update_url_protocol(request)

        transport = SSETransport(base_url=base_url)
        await transport.connect()
        await session_registry.add_session(transport.session_id, transport)

        asyncio.create_task(session_registry.respond(None, user, session_id=transport.session_id, base_url=base_url))

        response = await transport.create_sse_response(request)
        tasks = BackgroundTasks()
        tasks.add_task(session_registry.remove_session, transport.session_id)
        response.background = tasks
        logger.info("SSE connection established: %s", transport.session_id)
        return response
    except Exception as e:
        logger.error("SSE connection error: %s", e)
        raise HTTPException(status_code=500, detail="SSE connection failed")


@utility_router.post("/message")
async def utility_message_endpoint(request: Request, user: str = Depends(require_auth)):
    """
    Handle a JSON-RPC message directed to a specific SSE session.

    Args:
        request (Request): Incoming request containing the JSON-RPC payload.
        user (str): Authenticated user.

    Returns:
        JSONResponse: ``{"status": "success"}`` with HTTP 202 on success.

    Raises:
        HTTPException: * **400 Bad Request** - ``session_id`` query parameter is missing or the payload cannot be parsed as JSON.
            * **500 Internal Server Error** - An unexpected error occurs while broadcasting the message.
    """
    try:
        logger.debug("User %s sent a message to SSE session", user)

        session_id = request.query_params.get("session_id")
        if not session_id:
            logger.error("Missing session_id in message request")
            raise HTTPException(status_code=400, detail="Missing session_id")

        message = await request.json()

        await session_registry.broadcast(
            session_id=session_id,
            message=message,
        )

        return JSONResponse(content={"status": "success"}, status_code=202)

    except ValueError as e:
        logger.error("Invalid message format: %s", e)
        raise HTTPException(status_code=400, detail=str(e))
    except HTTPException:
        raise
    except Exception as exc:
        logger.error("Message handling error: %s", exc)
        raise HTTPException(status_code=500, detail="Failed to process message")


@utility_router.post("/logging/setLevel")
async def set_log_level(request: Request, user: str = Depends(require_auth)) -> None:
    """
    Update the server's log level at runtime.

    Args:
        request: HTTP request with log level JSON body.
        user: Authenticated user.

    Returns:
        None
    """
    logger.debug(f"User {user} requested to set log level")
    body = await request.json()
    level = LogLevel(body["level"])
    await logging_service.set_level(level)
    return None


####################
# Metrics          #
####################
@metrics_router.get("", response_model=dict)
async def get_metrics(db: Session = Depends(get_db), user: str = Depends(require_auth)) -> dict:
    """
    Retrieve aggregated metrics for all entity types (Tools, Resources, Servers, Prompts).

    Args:
        db: Database session
        user: Authenticated user

    Returns:
        A dictionary with keys for each entity type and their aggregated metrics.
    """
    logger.debug(f"User {user} requested aggregated metrics")
    tool_metrics = await tool_service.aggregate_metrics(db)
    resource_metrics = await resource_service.aggregate_metrics(db)
    server_metrics = await server_service.aggregate_metrics(db)
    prompt_metrics = await prompt_service.aggregate_metrics(db)
    return {
        "tools": tool_metrics,
        "resources": resource_metrics,
        "servers": server_metrics,
        "prompts": prompt_metrics,
    }


@metrics_router.post("/reset", response_model=dict)
async def reset_metrics(entity: Optional[str] = None, entity_id: Optional[int] = None, db: Session = Depends(get_db), user: str = Depends(require_auth)) -> dict:
    """
    Reset metrics for a specific entity type and optionally a specific entity ID,
    or perform a global reset if no entity is specified.

    Args:
        entity: One of "tool", "resource", "server", "prompt", or None for global reset.
        entity_id: Specific entity ID to reset metrics for (optional).
        db: Database session
        user: Authenticated user

    Returns:
        A success message in a dictionary.

    Raises:
        HTTPException: If an invalid entity type is specified.
    """
    logger.debug(f"User {user} requested metrics reset for entity: {entity}, id: {entity_id}")
    if entity is None:
        # Global reset
        await tool_service.reset_metrics(db)
        await resource_service.reset_metrics(db)
        await server_service.reset_metrics(db)
        await prompt_service.reset_metrics(db)
    elif entity.lower() == "tool":
        await tool_service.reset_metrics(db, entity_id)
    elif entity.lower() == "resource":
        await resource_service.reset_metrics(db)
    elif entity.lower() == "server":
        await server_service.reset_metrics(db)
    elif entity.lower() == "prompt":
        await prompt_service.reset_metrics(db)
    else:
        raise HTTPException(status_code=400, detail="Invalid entity type for metrics reset")
    return {"status": "success", "message": f"Metrics reset for {entity if entity else 'all entities'}"}


####################
# Healthcheck      #
####################
@app.get("/health")
async def healthcheck(db: Session = Depends(get_db)):
    """
    Perform a basic health check to verify database connectivity.

    Args:
        db: SQLAlchemy session dependency.

    Returns:
        A dictionary with the health status and optional error message.
    """
    try:
        # Execute the query using text() for an explicit textual SQL expression.
        db.execute(text("SELECT 1"))
    except Exception as e:
        error_message = f"Database connection error: {str(e)}"
        logger.error(error_message)
        return {"status": "unhealthy", "error": error_message}
    return {"status": "healthy"}


@app.get("/ready")
async def readiness_check(db: Session = Depends(get_db)):
    """
    Perform a readiness check to verify if the application is ready to receive traffic.

    Args:
        db: SQLAlchemy session dependency.

    Returns:
        JSONResponse with status 200 if ready, 503 if not.
    """
    try:
        # Run the blocking DB check in a thread to avoid blocking the event loop
        await asyncio.to_thread(db.execute, text("SELECT 1"))
        return JSONResponse(content={"status": "ready"}, status_code=200)
    except Exception as e:
        error_message = f"Readiness check failed: {str(e)}"
        logger.error(error_message)
        return JSONResponse(content={"status": "not ready", "error": error_message}, status_code=503)


####################
# Tag Endpoints    #
####################


@tag_router.get("", response_model=List[TagInfo])
@tag_router.get("/", response_model=List[TagInfo])
async def list_tags(
    entity_types: Optional[str] = None,
    include_entities: bool = False,
    db: Session = Depends(get_db),
    user: str = Depends(require_auth),
) -> List[TagInfo]:
    """
    Retrieve all unique tags across specified entity types.

    Args:
        entity_types: Comma-separated list of entity types to filter by
                     (e.g., "tools,resources,prompts,servers,gateways").
                     If not provided, returns tags from all entity types.
        include_entities: Whether to include the list of entities that have each tag
        db: Database session
        user: Authenticated user

    Returns:
        List of TagInfo objects containing tag names, statistics, and optionally entities

    Raises:
        HTTPException: If tag retrieval fails
    """
    # Parse entity types parameter if provided
    entity_types_list = None
    if entity_types:
        entity_types_list = [et.strip().lower() for et in entity_types.split(",") if et.strip()]

    logger.debug(f"User {user} is retrieving tags for entity types: {entity_types_list}, include_entities: {include_entities}")

    try:
        tags = await tag_service.get_all_tags(db, entity_types=entity_types_list, include_entities=include_entities)
        return tags
    except Exception as e:
        logger.error(f"Failed to retrieve tags: {str(e)}")
        raise HTTPException(status_code=500, detail=f"Failed to retrieve tags: {str(e)}")


@tag_router.get("/{tag_name}/entities", response_model=List[TaggedEntity])
async def get_entities_by_tag(
    tag_name: str,
    entity_types: Optional[str] = None,
    db: Session = Depends(get_db),
    user: str = Depends(require_auth),
) -> List[TaggedEntity]:
    """
    Get all entities that have a specific tag.

    Args:
        tag_name: The tag to search for
        entity_types: Comma-separated list of entity types to filter by
                     (e.g., "tools,resources,prompts,servers,gateways").
                     If not provided, returns entities from all types.
        db: Database session
        user: Authenticated user

    Returns:
        List of TaggedEntity objects

    Raises:
        HTTPException: If entity retrieval fails
    """
    # Parse entity types parameter if provided
    entity_types_list = None
    if entity_types:
        entity_types_list = [et.strip().lower() for et in entity_types.split(",") if et.strip()]

    logger.debug(f"User {user} is retrieving entities for tag '{tag_name}' with entity types: {entity_types_list}")

    try:
        entities = await tag_service.get_entities_by_tag(db, tag_name=tag_name, entity_types=entity_types_list)
        return entities
    except Exception as e:
        logger.error(f"Failed to retrieve entities for tag '{tag_name}': {str(e)}")
        raise HTTPException(status_code=500, detail=f"Failed to retrieve entities: {str(e)}")


####################
# Export/Import    #
####################


@export_import_router.get("/export", response_model=Dict[str, Any])
async def export_configuration(
    export_format: str = "json",  # pylint: disable=unused-argument
    types: Optional[str] = None,
    exclude_types: Optional[str] = None,
    tags: Optional[str] = None,
    include_inactive: bool = False,
    include_dependencies: bool = True,
    db: Session = Depends(get_db),
    user: str = Depends(require_auth),
) -> Dict[str, Any]:
    """
    Export gateway configuration to JSON format.

    Args:
        export_format: Export format (currently only 'json' supported)
        types: Comma-separated list of entity types to include (tools,gateways,servers,prompts,resources,roots)
        exclude_types: Comma-separated list of entity types to exclude
        tags: Comma-separated list of tags to filter by
        include_inactive: Whether to include inactive entities
        include_dependencies: Whether to include dependent entities
        db: Database session
        user: Authenticated user

    Returns:
        Export data in the specified format

    Raises:
        HTTPException: If export fails
    """
    try:
        logger.info(f"User {user} requested configuration export")

        # Parse parameters
        include_types = None
        if types:
            include_types = [t.strip() for t in types.split(",") if t.strip()]

        exclude_types_list = None
        if exclude_types:
            exclude_types_list = [t.strip() for t in exclude_types.split(",") if t.strip()]

        tags_list = None
        if tags:
            tags_list = [t.strip() for t in tags.split(",") if t.strip()]

        # Extract username from user (which could be string or dict with token)
        username = user if isinstance(user, str) else user.get("username", "unknown")

        # Perform export
        export_data = await export_service.export_configuration(
            db=db, include_types=include_types, exclude_types=exclude_types_list, tags=tags_list, include_inactive=include_inactive, include_dependencies=include_dependencies, exported_by=username
        )

        return export_data

    except ExportError as e:
        logger.error(f"Export failed for user {user}: {str(e)}")
        raise HTTPException(status_code=400, detail=str(e))
    except Exception as e:
        logger.error(f"Unexpected export error for user {user}: {str(e)}")
        raise HTTPException(status_code=500, detail=f"Export failed: {str(e)}")


@export_import_router.post("/export/selective", response_model=Dict[str, Any])
async def export_selective_configuration(
    entity_selections: Dict[str, List[str]] = Body(...), include_dependencies: bool = True, db: Session = Depends(get_db), user: str = Depends(require_auth)
) -> Dict[str, Any]:
    """
    Export specific entities by their IDs/names.

    Args:
        entity_selections: Dict mapping entity types to lists of IDs/names to export
        include_dependencies: Whether to include dependent entities
        db: Database session
        user: Authenticated user

    Returns:
        Selective export data

    Raises:
        HTTPException: If export fails

    Example request body:
        {
            "tools": ["tool1", "tool2"],
            "servers": ["server1"],
            "prompts": ["prompt1"]
        }
    """
    try:
        logger.info(f"User {user} requested selective configuration export")

        # Extract username from user (which could be string or dict with token)
        username = user if isinstance(user, str) else user.get("username", "unknown")

        export_data = await export_service.export_selective(db=db, entity_selections=entity_selections, include_dependencies=include_dependencies, exported_by=username)

        return export_data

    except ExportError as e:
        logger.error(f"Selective export failed for user {user}: {str(e)}")
        raise HTTPException(status_code=400, detail=str(e))
    except Exception as e:
        logger.error(f"Unexpected selective export error for user {user}: {str(e)}")
        raise HTTPException(status_code=500, detail=f"Export failed: {str(e)}")


@export_import_router.post("/import", response_model=Dict[str, Any])
async def import_configuration(
    import_data: Dict[str, Any] = Body(...),
    conflict_strategy: str = "update",
    dry_run: bool = False,
    rekey_secret: Optional[str] = None,
    selected_entities: Optional[Dict[str, List[str]]] = None,
    db: Session = Depends(get_db),
    user: str = Depends(require_auth),
) -> Dict[str, Any]:
    """
    Import configuration data with conflict resolution.

    Args:
        import_data: The configuration data to import
        conflict_strategy: How to handle conflicts: skip, update, rename, fail
        dry_run: If true, validate but don't make changes
        rekey_secret: New encryption secret for cross-environment imports
        selected_entities: Dict of entity types to specific entity names/ids to import
        db: Database session
        user: Authenticated user

    Returns:
        Import status and results

    Raises:
        HTTPException: If import fails or validation errors occur
    """
    try:
        logger.info(f"User {user} requested configuration import (dry_run={dry_run})")

        # Validate conflict strategy
        try:
            strategy = ConflictStrategy(conflict_strategy.lower())
        except ValueError:
            raise HTTPException(status_code=400, detail=f"Invalid conflict strategy. Must be one of: {[s.value for s in ConflictStrategy]}")

        # Extract username from user (which could be string or dict with token)
        username = user if isinstance(user, str) else user.get("username", "unknown")

        # Perform import
        import_status = await import_service.import_configuration(
            db=db, import_data=import_data, conflict_strategy=strategy, dry_run=dry_run, rekey_secret=rekey_secret, imported_by=username, selected_entities=selected_entities
        )

        return import_status.to_dict()

    except ImportValidationError as e:
        logger.error(f"Import validation failed for user {user}: {str(e)}")
        raise HTTPException(status_code=422, detail=f"Validation error: {str(e)}")
    except ImportConflictError as e:
        logger.error(f"Import conflict for user {user}: {str(e)}")
        raise HTTPException(status_code=409, detail=f"Conflict error: {str(e)}")
    except ImportServiceError as e:
        logger.error(f"Import failed for user {user}: {str(e)}")
        raise HTTPException(status_code=400, detail=str(e))
    except Exception as e:
        logger.error(f"Unexpected import error for user {user}: {str(e)}")
        raise HTTPException(status_code=500, detail=f"Import failed: {str(e)}")


@export_import_router.get("/import/status/{import_id}", response_model=Dict[str, Any])
async def get_import_status(import_id: str, user: str = Depends(require_auth)) -> Dict[str, Any]:
    """
    Get the status of an import operation.

    Args:
        import_id: The import operation ID
        user: Authenticated user

    Returns:
        Import status information

    Raises:
        HTTPException: If import not found
    """
    logger.debug(f"User {user} requested import status for {import_id}")

    import_status = import_service.get_import_status(import_id)
    if not import_status:
        raise HTTPException(status_code=404, detail=f"Import {import_id} not found")

    return import_status.to_dict()


@export_import_router.get("/import/status", response_model=List[Dict[str, Any]])
async def list_import_statuses(user: str = Depends(require_auth)) -> List[Dict[str, Any]]:
    """
    List all import operation statuses.

    Args:
        user: Authenticated user

    Returns:
        List of import status information
    """
    logger.debug(f"User {user} requested all import statuses")

    statuses = import_service.list_import_statuses()
    return [status.to_dict() for status in statuses]


@export_import_router.post("/import/cleanup", response_model=Dict[str, Any])
async def cleanup_import_statuses(max_age_hours: int = 24, user: str = Depends(require_auth)) -> Dict[str, Any]:
    """
    Clean up completed import statuses older than specified age.

    Args:
        max_age_hours: Maximum age in hours for keeping completed imports
        user: Authenticated user

    Returns:
        Cleanup results
    """
    logger.info(f"User {user} requested import status cleanup (max_age_hours={max_age_hours})")

    removed_count = import_service.cleanup_completed_imports(max_age_hours)
    return {"status": "success", "message": f"Cleaned up {removed_count} completed import statuses", "removed_count": removed_count}


# Mount static files
# app.mount("/static", StaticFiles(directory=str(settings.static_dir)), name="static")

# Include routers
app.include_router(version_router)
app.include_router(protocol_router)
app.include_router(tool_router)
app.include_router(resource_router)
app.include_router(prompt_router)
app.include_router(gateway_router)
app.include_router(root_router)
app.include_router(utility_router)
app.include_router(server_router)
app.include_router(metrics_router)
app.include_router(tag_router)
app.include_router(export_import_router)
app.include_router(well_known_router)

# Include OAuth router
try:
    # First-Party
    from mcpgateway.routers.oauth_router import oauth_router

    app.include_router(oauth_router)
    logger.info("OAuth router included")
except ImportError:
    logger.debug("OAuth router not available")

# Include reverse proxy router if enabled
try:
    # First-Party
    from mcpgateway.routers.reverse_proxy import router as reverse_proxy_router

    app.include_router(reverse_proxy_router)
    logger.info("Reverse proxy router included")
except ImportError:
    logger.debug("Reverse proxy router not available")

# Feature flags for admin UI and API
UI_ENABLED = settings.mcpgateway_ui_enabled
ADMIN_API_ENABLED = settings.mcpgateway_admin_api_enabled
logger.info(f"Admin UI enabled: {UI_ENABLED}")
logger.info(f"Admin API enabled: {ADMIN_API_ENABLED}")

# Conditional UI and admin API handling
if ADMIN_API_ENABLED:
    logger.info("Including admin_router - Admin API enabled")
    app.include_router(admin_router)  # Admin routes imported from admin.py
else:
    logger.warning("Admin API routes not mounted - Admin API disabled via MCPGATEWAY_ADMIN_API_ENABLED=False")

# Streamable http Mount
app.mount("/mcp", app=streamable_http_session.handle_streamable_http)

# Conditional static files mounting and root redirect
if UI_ENABLED:
    # Mount static files for UI
    logger.info("Mounting static files - UI enabled")
    try:
        app.mount(
            "/static",
            StaticFiles(directory=str(settings.static_dir)),
            name="static",
        )
        logger.info("Static assets served from %s", settings.static_dir)
    except RuntimeError as exc:
        logger.warning(
            "Static dir %s not found - Admin UI disabled (%s)",
            settings.static_dir,
            exc,
        )

    # Redirect root path to admin UI
    @app.get("/")
    async def root_redirect(request: Request):
        """
        Redirects the root path ("/") to "/admin".

        Logs a debug message before redirecting.

        Args:
            request (Request): The incoming HTTP request (used only to build the
                target URL via :pymeth:`starlette.requests.Request.url_for`).

        Returns:
            RedirectResponse: Redirects to /admin.
        """
        logger.debug("Redirecting root path to /admin")
        root_path = request.scope.get("root_path", "")
        return RedirectResponse(f"{root_path}/admin", status_code=303)
        # return RedirectResponse(request.url_for("admin_home"))

else:
    # If UI is disabled, provide API info at root
    logger.warning("Static files not mounted - UI disabled via MCPGATEWAY_UI_ENABLED=False")

    @app.get("/")
    async def root_info():
        """
        Returns basic API information at the root path.

        Logs an info message indicating UI is disabled and provides details
        about the app, including its name, version, and whether the UI and
        admin API are enabled.

        Returns:
            dict: API info with app name, version, and UI/admin API status.
        """
        logger.info("UI disabled, serving API info at root path")
        return {"name": settings.app_name, "version": __version__, "description": f"{settings.app_name} API - UI is disabled", "ui_enabled": False, "admin_api_enabled": ADMIN_API_ENABLED}


# Expose some endpoints at the root level as well
app.post("/initialize")(initialize)
app.post("/notifications")(handle_notification)<|MERGE_RESOLUTION|>--- conflicted
+++ resolved
@@ -1264,10 +1264,6 @@
         HTTPException: If the tool name already exists or other validation errors occur.
     """
     try:
-<<<<<<< HEAD
-
-=======
->>>>>>> 83bc6891
         # Extract metadata from request
         metadata = MetadataCapture.extract_creation_metadata(request, user)
 
@@ -1364,10 +1360,7 @@
         HTTPException: If an error occurs during the update.
     """
     try:
-<<<<<<< HEAD
-
-=======
->>>>>>> 83bc6891
+
         # Get current tool to extract current version
         current_tool = db.get(DbTool, tool_id)
         current_version = getattr(current_tool, "version", 0) if current_tool else 0
