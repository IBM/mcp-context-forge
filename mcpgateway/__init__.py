--- conflicted
+++ resolved
@@ -14,20 +14,4 @@
 __description__ = "IBM Consulting Assistants - Extensions API Library"
 __url__ = "https://ibm.github.io/mcp-context-forge/"
 __download_url__ = "https://github.com/IBM/mcp-context-forge"
-<<<<<<< HEAD
-__packages__ = ["mcpgateway"]
-
-from mcpgateway import reverse_proxy, translate, wrapper
-
-# Export main components for easier imports
-__all__ = [
-    "__version__",
-    "__author__",
-    "__license__",
-    "reverse_proxy",
-    "wrapper",
-    "translate",
-]
-=======
-__packages__ = ["mcpgateway"]
->>>>>>> 142e4532
+__packages__ = ["mcpgateway"]