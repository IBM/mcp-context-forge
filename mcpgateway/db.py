# -*- coding: utf-8 -*-
"""Location: ./mcpgateway/db.py
Copyright 2025
SPDX-License-Identifier: Apache-2.0
Authors: Mihai Criveti

MCP Gateway Database Models.
This module defines SQLAlchemy models for storing MCP entities including:
- Tools with input schema validation
- Resources with subscription tracking
- Prompts with argument templates
- Federated gateways with capability tracking
- Updated to record server associations independently using many-to-many relationships,
- and to record tool execution metrics.

Examples:
    >>> from mcpgateway.db import connect_args
    >>> isinstance(connect_args, dict)
    True
    >>> 'keepalives' in connect_args or 'check_same_thread' in connect_args or len(connect_args) == 0
    True
"""

# Standard
from datetime import datetime, timedelta, timezone
import logging
from typing import Any, cast, Dict, Generator, List, Optional, TYPE_CHECKING
import uuid

# Third-Party
import jsonschema
from sqlalchemy import BigInteger, Boolean, Column, create_engine, DateTime, event, Float, ForeignKey, func, Index, Integer, JSON, make_url, select, String, Table, Text, UniqueConstraint
from sqlalchemy.event import listen
from sqlalchemy.exc import SQLAlchemyError
from sqlalchemy.ext.hybrid import hybrid_property
from sqlalchemy.orm import DeclarativeBase, Mapped, mapped_column, relationship, Session, sessionmaker
from sqlalchemy.orm.attributes import get_history
from sqlalchemy.pool import QueuePool

# First-Party
from mcpgateway.config import settings
from mcpgateway.utils.create_slug import slugify
from mcpgateway.utils.db_isready import wait_for_db_ready
from mcpgateway.validators import SecurityValidator

logger = logging.getLogger(__name__)

if TYPE_CHECKING:
    # First-Party
    from mcpgateway.models import ResourceContent

# ResourceContent will be imported locally where needed to avoid circular imports
# EmailUser models moved to this file to avoid circular imports

# ---------------------------------------------------------------------------
# 1. Parse the URL so we can inspect backend ("postgresql", "sqlite", ...)
#    and the specific driver ("psycopg2", "asyncpg", empty string = default).
# ---------------------------------------------------------------------------
url = make_url(settings.database_url)
backend = url.get_backend_name()  # e.g. 'postgresql', 'sqlite'
driver = url.get_driver_name() or "default"

# Start with an empty dict and add options only when the driver can accept
# them; this prevents unexpected TypeError at connect time.
connect_args: dict[str, object] = {}

# ---------------------------------------------------------------------------
# 2. PostgreSQL (synchronous psycopg2 only)
#    The keep-alive parameters below are recognised exclusively by libpq /
#    psycopg2 and let the kernel detect broken network links quickly.
# ---------------------------------------------------------------------------
if backend == "postgresql" and driver in ("psycopg2", "default", ""):
    connect_args.update(
        keepalives=1,  # enable TCP keep-alive probes
        keepalives_idle=30,  # seconds of idleness before first probe
        keepalives_interval=5,  # seconds between probes
        keepalives_count=5,  # drop the link after N failed probes
    )

# ---------------------------------------------------------------------------
# 3. SQLite (optional) - only one extra flag and it is *SQLite-specific*.
# ---------------------------------------------------------------------------
elif backend == "sqlite":
    # Allow pooled connections to hop across threads.
    connect_args["check_same_thread"] = False

# 4. Other backends (MySQL, MSSQL, etc.) leave `connect_args` empty.

# ---------------------------------------------------------------------------
# 5. Build the Engine with a single, clean connect_args mapping.
# ---------------------------------------------------------------------------
if backend == "sqlite":
    # SQLite supports connection pooling with proper configuration
    # For SQLite, we use a smaller pool size since it's file-based
    sqlite_pool_size = min(settings.db_pool_size, 50)  # Cap at 50 for SQLite
    sqlite_max_overflow = min(settings.db_max_overflow, 20)  # Cap at 20 for SQLite

    logger.info("Configuring SQLite with pool_size=%s, max_overflow=%s", sqlite_pool_size, sqlite_max_overflow)

    engine = create_engine(
        settings.database_url,
        pool_pre_ping=True,  # quick liveness check per checkout
        pool_size=sqlite_pool_size,
        max_overflow=sqlite_max_overflow,
        pool_timeout=settings.db_pool_timeout,
        pool_recycle=settings.db_pool_recycle,
        # SQLite specific optimizations
        poolclass=QueuePool,  # Explicit pool class
        connect_args=connect_args,
        # Log pool events in debug mode
        echo_pool=settings.log_level == "DEBUG",
    )
else:
    # Other databases support full pooling configuration
    engine = create_engine(
        settings.database_url,
        pool_pre_ping=True,  # quick liveness check per checkout
        pool_size=settings.db_pool_size,
        max_overflow=settings.db_max_overflow,
        pool_timeout=settings.db_pool_timeout,
        pool_recycle=settings.db_pool_recycle,
        connect_args=connect_args,
    )


# ---------------------------------------------------------------------------
# 6. Function to return UTC timestamp
# ---------------------------------------------------------------------------
def utc_now() -> datetime:
    """Return the current Coordinated Universal Time (UTC).

    Returns:
        datetime: A timezone-aware `datetime` whose `tzinfo` is
        `datetime.timezone.utc`.

    Examples:
        >>> from mcpgateway.db import utc_now
        >>> now = utc_now()
        >>> now.tzinfo is not None
        True
        >>> str(now.tzinfo)
        'UTC'
        >>> isinstance(now, datetime)
        True
    """
    return datetime.now(timezone.utc)


# Session factory
SessionLocal = sessionmaker(autocommit=False, autoflush=False, bind=engine)


def refresh_slugs_on_startup():
    """Refresh slugs for all gateways and names of tools on startup."""

    with cast(Any, SessionLocal)() as session:
        gateways = session.query(Gateway).all()
        updated = False
        for gateway in gateways:
            new_slug = slugify(gateway.name)
            if gateway.slug != new_slug:
                gateway.slug = new_slug
                updated = True
        if updated:
            session.commit()

        tools = session.query(Tool).all()
        for tool in tools:
            session.expire(tool, ["gateway"])

        updated = False
        for tool in tools:
            if tool.gateway:
                new_name = f"{tool.gateway.slug}{settings.gateway_tool_name_separator}{slugify(tool.original_name)}"
            else:
                new_name = slugify(tool.original_name)
            if tool.name != new_name:
                tool.name = new_name
                updated = True
        if updated:
            session.commit()


class Base(DeclarativeBase):
    """Base class for all models."""


# ---------------------------------------------------------------------------
# RBAC Models - SQLAlchemy Database Models
# ---------------------------------------------------------------------------


class Role(Base):
    """Role model for RBAC system."""

    __tablename__ = "roles"

    # Primary key
    id: Mapped[str] = mapped_column(String(36), primary_key=True, default=lambda: str(uuid.uuid4()))

    # Role metadata
    name: Mapped[str] = mapped_column(String(255), nullable=False)
    description: Mapped[Optional[str]] = mapped_column(Text, nullable=True)
    scope: Mapped[str] = mapped_column(String(20), nullable=False)  # 'global', 'team', 'personal'

    # Permissions and inheritance
    permissions: Mapped[List[str]] = mapped_column(JSON, nullable=False, default=list)
    inherits_from: Mapped[Optional[str]] = mapped_column(String(36), ForeignKey("roles.id"), nullable=True)

    # Metadata
    created_by: Mapped[str] = mapped_column(String(255), ForeignKey("email_users.email"), nullable=False)
    is_system_role: Mapped[bool] = mapped_column(Boolean, nullable=False, default=False)
    is_active: Mapped[bool] = mapped_column(Boolean, nullable=False, default=True)

    # Timestamps
    created_at: Mapped[datetime] = mapped_column(DateTime(timezone=True), nullable=False, default=utc_now)
    updated_at: Mapped[datetime] = mapped_column(DateTime(timezone=True), nullable=False, default=utc_now, onupdate=utc_now)

    # Relationships
    parent_role: Mapped[Optional["Role"]] = relationship("Role", remote_side=[id], backref="child_roles")
    user_assignments: Mapped[List["UserRole"]] = relationship("UserRole", back_populates="role", cascade="all, delete-orphan")

    def get_effective_permissions(self) -> List[str]:
        """Get all permissions including inherited ones.

        Returns:
            List of permission strings including inherited permissions
        """
        effective_permissions = set(self.permissions)
        if self.parent_role:
            effective_permissions.update(self.parent_role.get_effective_permissions())
        return sorted(list(effective_permissions))


class UserRole(Base):
    """User role assignment model."""

    __tablename__ = "user_roles"

    # Primary key
    id: Mapped[str] = mapped_column(String(36), primary_key=True, default=lambda: str(uuid.uuid4()))

    # Assignment details
    user_email: Mapped[str] = mapped_column(String(255), ForeignKey("email_users.email"), nullable=False)
    role_id: Mapped[str] = mapped_column(String(36), ForeignKey("roles.id"), nullable=False)
    scope: Mapped[str] = mapped_column(String(20), nullable=False)  # 'global', 'team', 'personal'
    scope_id: Mapped[Optional[str]] = mapped_column(String(36), nullable=True)  # Team ID if team-scoped

    # Grant metadata
    granted_by: Mapped[str] = mapped_column(String(255), ForeignKey("email_users.email"), nullable=False)
    granted_at: Mapped[datetime] = mapped_column(DateTime(timezone=True), nullable=False, default=utc_now)
    expires_at: Mapped[Optional[datetime]] = mapped_column(DateTime(timezone=True), nullable=True)
    is_active: Mapped[bool] = mapped_column(Boolean, nullable=False, default=True)

    # Relationships
    role: Mapped["Role"] = relationship("Role", back_populates="user_assignments")

    def is_expired(self) -> bool:
        """Check if the role assignment has expired.

        Returns:
            True if assignment has expired, False otherwise
        """
        if not self.expires_at:
            return False
        return utc_now() > self.expires_at


class PermissionAuditLog(Base):
    """Permission audit log model."""

    __tablename__ = "permission_audit_log"

    # Primary key
    id: Mapped[int] = mapped_column(Integer, primary_key=True, autoincrement=True)

    # Audit metadata
    timestamp: Mapped[datetime] = mapped_column(DateTime(timezone=True), nullable=False, default=utc_now)
    user_email: Mapped[Optional[str]] = mapped_column(String(255), nullable=True)

    # Permission details
    permission: Mapped[str] = mapped_column(String(100), nullable=False)
    resource_type: Mapped[Optional[str]] = mapped_column(String(50), nullable=True)
    resource_id: Mapped[Optional[str]] = mapped_column(String(255), nullable=True)
    team_id: Mapped[Optional[str]] = mapped_column(String(36), nullable=True)

    # Result
    granted: Mapped[bool] = mapped_column(Boolean, nullable=False)
    roles_checked: Mapped[Optional[Dict]] = mapped_column(JSON, nullable=True)

    # Request metadata
    ip_address: Mapped[Optional[str]] = mapped_column(String(45), nullable=True)  # IPv6 max length
    user_agent: Mapped[Optional[str]] = mapped_column(Text, nullable=True)


# Permission constants for the system
class Permissions:
    """System permission constants."""

    # User permissions
    USERS_CREATE = "users.create"
    USERS_READ = "users.read"
    USERS_UPDATE = "users.update"
    USERS_DELETE = "users.delete"
    USERS_INVITE = "users.invite"

    # Team permissions
    TEAMS_CREATE = "teams.create"
    TEAMS_READ = "teams.read"
    TEAMS_UPDATE = "teams.update"
    TEAMS_DELETE = "teams.delete"
    TEAMS_JOIN = "teams.join"
    TEAMS_MANAGE_MEMBERS = "teams.manage_members"

    # Tool permissions
    TOOLS_CREATE = "tools.create"
    TOOLS_READ = "tools.read"
    TOOLS_UPDATE = "tools.update"
    TOOLS_DELETE = "tools.delete"
    TOOLS_EXECUTE = "tools.execute"

    # Resource permissions
    RESOURCES_CREATE = "resources.create"
    RESOURCES_READ = "resources.read"
    RESOURCES_UPDATE = "resources.update"
    RESOURCES_DELETE = "resources.delete"
    RESOURCES_SHARE = "resources.share"

    # Prompt permissions
    PROMPTS_CREATE = "prompts.create"
    PROMPTS_READ = "prompts.read"
    PROMPTS_UPDATE = "prompts.update"
    PROMPTS_DELETE = "prompts.delete"
    PROMPTS_EXECUTE = "prompts.execute"

    # Server permissions
    SERVERS_CREATE = "servers.create"
    SERVERS_READ = "servers.read"
    SERVERS_UPDATE = "servers.update"
    SERVERS_DELETE = "servers.delete"
    SERVERS_MANAGE = "servers.manage"

    # Token permissions
    TOKENS_CREATE = "tokens.create"
    TOKENS_READ = "tokens.read"
    TOKENS_REVOKE = "tokens.revoke"
    TOKENS_SCOPE = "tokens.scope"

    # Admin permissions
    ADMIN_SYSTEM_CONFIG = "admin.system_config"
    ADMIN_USER_MANAGEMENT = "admin.user_management"
    ADMIN_SECURITY_AUDIT = "admin.security_audit"

    # Special permissions
    ALL_PERMISSIONS = "*"  # Wildcard for all permissions

    @classmethod
    def get_all_permissions(cls) -> List[str]:
        """Get list of all defined permissions.

        Returns:
            List of all permission strings defined in the class
        """
        permissions = []
        for attr_name in dir(cls):
            if not attr_name.startswith("_") and attr_name.isupper() and attr_name != "ALL_PERMISSIONS":
                attr_value = getattr(cls, attr_name)
                if isinstance(attr_value, str) and "." in attr_value:
                    permissions.append(attr_value)
        return sorted(permissions)

    @classmethod
    def get_permissions_by_resource(cls) -> Dict[str, List[str]]:
        """Get permissions organized by resource type.

        Returns:
            Dictionary mapping resource types to their permissions
        """
        resource_permissions = {}
        for permission in cls.get_all_permissions():
            resource_type = permission.split(".")[0]
            if resource_type not in resource_permissions:
                resource_permissions[resource_type] = []
            resource_permissions[resource_type].append(permission)
        return resource_permissions


# ---------------------------------------------------------------------------
# Email-based User Authentication Models
# ---------------------------------------------------------------------------


class EmailUser(Base):
    """Email-based user model for authentication.

    This model provides email-based authentication as the foundation
    for all multi-user features. Users are identified by email addresses
    instead of usernames.

    Attributes:
        email (str): Primary key, unique email identifier
        password_hash (str): Argon2id hashed password
        full_name (str): Optional display name for professional appearance
        is_admin (bool): Admin privileges flag
        is_active (bool): Account status flag
        auth_provider (str): Authentication provider ('local', 'github', etc.)
        password_hash_type (str): Type of password hash used
        failed_login_attempts (int): Count of failed login attempts
        locked_until (datetime): Account lockout expiration
        created_at (datetime): Account creation timestamp
        updated_at (datetime): Last account update timestamp
        last_login (datetime): Last successful login timestamp
        email_verified_at (datetime): Email verification timestamp

    Examples:
        >>> user = EmailUser(
        ...     email="alice@example.com",
        ...     password_hash="$argon2id$v=19$m=65536,t=3,p=1$...",
        ...     full_name="Alice Smith",
        ...     is_admin=False
        ... )
        >>> user.email
        'alice@example.com'
        >>> user.is_email_verified()
        False
        >>> user.is_account_locked()
        False
    """

    __tablename__ = "email_users"

    # Core identity fields
    email: Mapped[str] = mapped_column(String(255), primary_key=True, index=True)
    password_hash: Mapped[str] = mapped_column(String(255), nullable=False)
    full_name: Mapped[Optional[str]] = mapped_column(String(255), nullable=True)
    is_admin: Mapped[bool] = mapped_column(Boolean, default=False, nullable=False)

    # Status fields
    is_active: Mapped[bool] = mapped_column(Boolean, default=True, nullable=False)
    email_verified_at: Mapped[Optional[datetime]] = mapped_column(DateTime(timezone=True), nullable=True)

    # Security fields
    auth_provider: Mapped[str] = mapped_column(String(50), default="local", nullable=False)
    password_hash_type: Mapped[str] = mapped_column(String(20), default="argon2id", nullable=False)
    failed_login_attempts: Mapped[int] = mapped_column(Integer, default=0, nullable=False)
    locked_until: Mapped[Optional[datetime]] = mapped_column(DateTime(timezone=True), nullable=True)

    # Timestamps
    created_at: Mapped[datetime] = mapped_column(DateTime(timezone=True), default=utc_now, nullable=False)
    updated_at: Mapped[datetime] = mapped_column(DateTime(timezone=True), default=utc_now, onupdate=utc_now, nullable=False)
    last_login: Mapped[Optional[datetime]] = mapped_column(DateTime(timezone=True), nullable=True)

    def __repr__(self) -> str:
        """String representation of the user.

        Returns:
            str: String representation of EmailUser instance
        """
        return f"<EmailUser(email='{self.email}', full_name='{self.full_name}', is_admin={self.is_admin})>"

    def is_email_verified(self) -> bool:
        """Check if the user's email is verified.

        Returns:
            bool: True if email is verified, False otherwise

        Examples:
            >>> user = EmailUser(email="test@example.com")
            >>> user.is_email_verified()
            False
            >>> user.email_verified_at = utc_now()
            >>> user.is_email_verified()
            True
        """
        return self.email_verified_at is not None

    def is_account_locked(self) -> bool:
        """Check if the account is currently locked.

        Returns:
            bool: True if account is locked, False otherwise

        Examples:
            >>> from datetime import timedelta
            >>> user = EmailUser(email="test@example.com")
            >>> user.is_account_locked()
            False
            >>> user.locked_until = utc_now() + timedelta(hours=1)
            >>> user.is_account_locked()
            True
        """
        if self.locked_until is None:
            return False
        return utc_now() < self.locked_until

    def get_display_name(self) -> str:
        """Get the user's display name.

        Returns the full_name if available, otherwise extracts
        the local part from the email address.

        Returns:
            str: Display name for the user

        Examples:
            >>> user = EmailUser(email="john@example.com", full_name="John Doe")
            >>> user.get_display_name()
            'John Doe'
            >>> user_no_name = EmailUser(email="jane@example.com")
            >>> user_no_name.get_display_name()
            'jane'
        """
        if self.full_name:
            return self.full_name
        return self.email.split("@")[0]

    def reset_failed_attempts(self) -> None:
        """Reset failed login attempts counter.

        Called after successful authentication to reset the
        failed attempts counter and clear any account lockout.

        Examples:
            >>> user = EmailUser(email="test@example.com", failed_login_attempts=3)
            >>> user.reset_failed_attempts()
            >>> user.failed_login_attempts
            0
            >>> user.locked_until is None
            True
        """
        self.failed_login_attempts = 0
        self.locked_until = None
        self.last_login = utc_now()

    def increment_failed_attempts(self, max_attempts: int = 5, lockout_duration_minutes: int = 30) -> bool:
        """Increment failed login attempts and potentially lock account.

        Args:
            max_attempts: Maximum allowed failed attempts before lockout
            lockout_duration_minutes: Duration of lockout in minutes

        Returns:
            bool: True if account is now locked, False otherwise

        Examples:
            >>> user = EmailUser(email="test@example.com", password_hash="test", failed_login_attempts=0)
            >>> user.increment_failed_attempts(max_attempts=3)
            False
            >>> user.failed_login_attempts
            1
            >>> for _ in range(2):
            ...     user.increment_failed_attempts(max_attempts=3)
            False
            True
            >>> user.is_account_locked()
            True
        """
        self.failed_login_attempts += 1

        if self.failed_login_attempts >= max_attempts:
            self.locked_until = utc_now() + timedelta(minutes=lockout_duration_minutes)
            return True

        return False

    # Team relationships
    team_memberships: Mapped[List["EmailTeamMember"]] = relationship("EmailTeamMember", foreign_keys="EmailTeamMember.user_email", back_populates="user")
    created_teams: Mapped[List["EmailTeam"]] = relationship("EmailTeam", foreign_keys="EmailTeam.created_by", back_populates="creator")
    sent_invitations: Mapped[List["EmailTeamInvitation"]] = relationship("EmailTeamInvitation", foreign_keys="EmailTeamInvitation.invited_by", back_populates="inviter")

    # API token relationships
    api_tokens: Mapped[List["EmailApiToken"]] = relationship("EmailApiToken", back_populates="user", cascade="all, delete-orphan")

    def get_teams(self) -> List["EmailTeam"]:
        """Get all teams this user is a member of.

        Returns:
            List[EmailTeam]: List of teams the user belongs to

        Examples:
            >>> user = EmailUser(email="user@example.com")
            >>> teams = user.get_teams()
            >>> isinstance(teams, list)
            True
        """
        return [membership.team for membership in self.team_memberships if membership.is_active]

    def get_personal_team(self) -> Optional["EmailTeam"]:
        """Get the user's personal team.

        Returns:
            EmailTeam: The user's personal team or None if not found

        Examples:
            >>> user = EmailUser(email="user@example.com")
            >>> personal_team = user.get_personal_team()
        """
        for team in self.created_teams:
            if team.is_personal and team.is_active:
                return team
        return None

    def is_team_member(self, team_id: str) -> bool:
        """Check if user is a member of the specified team.

        Args:
            team_id: ID of the team to check

        Returns:
            bool: True if user is a member, False otherwise

        Examples:
            >>> user = EmailUser(email="user@example.com")
            >>> user.is_team_member("team-123")
            False
        """
        return any(membership.team_id == team_id and membership.is_active for membership in self.team_memberships)

    def get_team_role(self, team_id: str) -> Optional[str]:
        """Get user's role in a specific team.

        Args:
            team_id: ID of the team to check

        Returns:
            str: User's role or None if not a member

        Examples:
            >>> user = EmailUser(email="user@example.com")
            >>> role = user.get_team_role("team-123")
        """
        for membership in self.team_memberships:
            if membership.team_id == team_id and membership.is_active:
                return membership.role
        return None


class EmailAuthEvent(Base):
    """Authentication event logging for email users.

    This model tracks all authentication attempts for auditing,
    security monitoring, and compliance purposes.

    Attributes:
        id (int): Primary key
        timestamp (datetime): Event timestamp
        user_email (str): Email of the user
        event_type (str): Type of authentication event
        success (bool): Whether the authentication was successful
        ip_address (str): Client IP address
        user_agent (str): Client user agent string
        failure_reason (str): Reason for authentication failure
        details (dict): Additional event details as JSON

    Examples:
        >>> event = EmailAuthEvent(
        ...     user_email="alice@example.com",
        ...     event_type="login",
        ...     success=True,
        ...     ip_address="192.168.1.100"
        ... )
        >>> event.event_type
        'login'
        >>> event.success
        True
    """

    __tablename__ = "email_auth_events"

    # Primary key
    id: Mapped[int] = mapped_column(Integer, primary_key=True, autoincrement=True)

    # Event details
    timestamp: Mapped[datetime] = mapped_column(DateTime(timezone=True), default=utc_now, nullable=False)
    user_email: Mapped[Optional[str]] = mapped_column(String(255), nullable=True, index=True)
    event_type: Mapped[str] = mapped_column(String(50), nullable=False)
    success: Mapped[bool] = mapped_column(Boolean, nullable=False)

    # Client information
    ip_address: Mapped[Optional[str]] = mapped_column(String(45), nullable=True)  # IPv6 compatible
    user_agent: Mapped[Optional[str]] = mapped_column(Text, nullable=True)

    # Failure information
    failure_reason: Mapped[Optional[str]] = mapped_column(String(255), nullable=True)
    details: Mapped[Optional[str]] = mapped_column(Text, nullable=True)  # JSON string

    def __repr__(self) -> str:
        """String representation of the auth event.

        Returns:
            str: String representation of EmailAuthEvent instance
        """
        return f"<EmailAuthEvent(user_email='{self.user_email}', event_type='{self.event_type}', success={self.success})>"

    @classmethod
    def create_login_attempt(
        cls,
        user_email: str,
        success: bool,
        ip_address: Optional[str] = None,
        user_agent: Optional[str] = None,
        failure_reason: Optional[str] = None,
    ) -> "EmailAuthEvent":
        """Create a login attempt event.

        Args:
            user_email: Email address of the user
            success: Whether the login was successful
            ip_address: Client IP address
            user_agent: Client user agent
            failure_reason: Reason for failure (if applicable)

        Returns:
            EmailAuthEvent: New authentication event

        Examples:
            >>> event = EmailAuthEvent.create_login_attempt(
            ...     user_email="user@example.com",
            ...     success=True,
            ...     ip_address="192.168.1.1"
            ... )
            >>> event.event_type
            'login'
            >>> event.success
            True
        """
        return cls(user_email=user_email, event_type="login", success=success, ip_address=ip_address, user_agent=user_agent, failure_reason=failure_reason)

    @classmethod
    def create_registration_event(
        cls,
        user_email: str,
        success: bool,
        ip_address: Optional[str] = None,
        user_agent: Optional[str] = None,
        failure_reason: Optional[str] = None,
    ) -> "EmailAuthEvent":
        """Create a registration event.

        Args:
            user_email: Email address of the user
            success: Whether the registration was successful
            ip_address: Client IP address
            user_agent: Client user agent
            failure_reason: Reason for failure (if applicable)

        Returns:
            EmailAuthEvent: New authentication event
        """
        return cls(user_email=user_email, event_type="registration", success=success, ip_address=ip_address, user_agent=user_agent, failure_reason=failure_reason)

    @classmethod
    def create_password_change_event(
        cls,
        user_email: str,
        success: bool,
        ip_address: Optional[str] = None,
        user_agent: Optional[str] = None,
    ) -> "EmailAuthEvent":
        """Create a password change event.

        Args:
            user_email: Email address of the user
            success: Whether the password change was successful
            ip_address: Client IP address
            user_agent: Client user agent

        Returns:
            EmailAuthEvent: New authentication event
        """
        return cls(user_email=user_email, event_type="password_change", success=success, ip_address=ip_address, user_agent=user_agent)


class EmailTeam(Base):
    """Email-based team model for multi-team collaboration.

    This model represents teams that users can belong to, with automatic
    personal team creation and role-based access control.

    Attributes:
        id (str): Primary key UUID
        name (str): Team display name
        slug (str): URL-friendly team identifier
        description (str): Team description
        created_by (str): Email of the user who created the team
        is_personal (bool): Whether this is a personal team
        visibility (str): Team visibility (private, public)
        max_members (int): Maximum number of team members allowed
        created_at (datetime): Team creation timestamp
        updated_at (datetime): Last update timestamp
        is_active (bool): Whether the team is active

    Examples:
        >>> team = EmailTeam(
        ...     name="Engineering Team",
        ...     slug="engineering-team",
        ...     created_by="admin@example.com",
        ...     is_personal=False
        ... )
        >>> team.name
        'Engineering Team'
        >>> team.is_personal
        False
    """

    __tablename__ = "email_teams"

    # Primary key
    id: Mapped[str] = mapped_column(String(36), primary_key=True, default=lambda: uuid.uuid4().hex)

    # Basic team information
    name: Mapped[str] = mapped_column(String(255), nullable=False)
    slug: Mapped[str] = mapped_column(String(255), unique=True, nullable=False)
    description: Mapped[Optional[str]] = mapped_column(Text, nullable=True)
    created_by: Mapped[str] = mapped_column(String(255), ForeignKey("email_users.email"), nullable=False)

    # Team settings
    is_personal: Mapped[bool] = mapped_column(Boolean, default=False, nullable=False)
    visibility: Mapped[str] = mapped_column(String(20), default="private", nullable=False)
    max_members: Mapped[Optional[int]] = mapped_column(Integer, nullable=True)

    # Timestamps
    created_at: Mapped[datetime] = mapped_column(DateTime(timezone=True), default=utc_now, nullable=False)
    updated_at: Mapped[datetime] = mapped_column(DateTime(timezone=True), default=utc_now, onupdate=utc_now, nullable=False)
    is_active: Mapped[bool] = mapped_column(Boolean, default=True, nullable=False)

    # Relationships
    members: Mapped[List["EmailTeamMember"]] = relationship("EmailTeamMember", back_populates="team", cascade="all, delete-orphan")
    invitations: Mapped[List["EmailTeamInvitation"]] = relationship("EmailTeamInvitation", back_populates="team", cascade="all, delete-orphan")
    api_tokens: Mapped[List["EmailApiToken"]] = relationship("EmailApiToken", back_populates="team", cascade="all, delete-orphan")
    creator: Mapped["EmailUser"] = relationship("EmailUser", foreign_keys=[created_by])

    def __repr__(self) -> str:
        """String representation of the team.

        Returns:
            str: String representation of EmailTeam instance
        """
        return f"<EmailTeam(id='{self.id}', name='{self.name}', is_personal={self.is_personal})>"

    def get_member_count(self) -> int:
        """Get the current number of team members.

        Returns:
            int: Number of active team members

        Examples:
            >>> team = EmailTeam(name="Test Team", slug="test-team", created_by="admin@example.com")
            >>> team.get_member_count()
            0
        """
        return len([m for m in self.members if m.is_active])

    def is_member(self, user_email: str) -> bool:
        """Check if a user is a member of this team.

        Args:
            user_email: Email address to check

        Returns:
            bool: True if user is an active member, False otherwise

        Examples:
            >>> team = EmailTeam(name="Test Team", slug="test-team", created_by="admin@example.com")
            >>> team.is_member("admin@example.com")
            False
        """
        return any(m.user_email == user_email and m.is_active for m in self.members)

    def get_member_role(self, user_email: str) -> Optional[str]:
        """Get the role of a user in this team.

        Args:
            user_email: Email address to check

        Returns:
            str: User's role or None if not a member

        Examples:
            >>> team = EmailTeam(name="Test Team", slug="test-team", created_by="admin@example.com")
            >>> team.get_member_role("admin@example.com")
        """
        for member in self.members:
            if member.user_email == user_email and member.is_active:
                return member.role
        return None


class EmailTeamMember(Base):
    """Team membership model linking users to teams with roles.

    This model represents the many-to-many relationship between users and teams
    with additional role information and audit trails.

    Attributes:
        id (str): Primary key UUID
        team_id (str): Foreign key to email_teams
        user_email (str): Foreign key to email_users
        role (str): Member role (owner, member)
        joined_at (datetime): When the user joined the team
        invited_by (str): Email of the user who invited this member
        is_active (bool): Whether the membership is active

    Examples:
        >>> member = EmailTeamMember(
        ...     team_id="team-123",
        ...     user_email="user@example.com",
        ...     role="member",
        ...     invited_by="admin@example.com"
        ... )
        >>> member.role
        'member'
    """

    __tablename__ = "email_team_members"

    # Primary key
    id: Mapped[str] = mapped_column(String(36), primary_key=True, default=lambda: uuid.uuid4().hex)

    # Foreign keys
    team_id: Mapped[str] = mapped_column(String(36), ForeignKey("email_teams.id", ondelete="CASCADE"), nullable=False)
    user_email: Mapped[str] = mapped_column(String(255), ForeignKey("email_users.email"), nullable=False)

    # Membership details
    role: Mapped[str] = mapped_column(String(50), default="member", nullable=False)
    joined_at: Mapped[datetime] = mapped_column(DateTime(timezone=True), default=utc_now, nullable=False)
    invited_by: Mapped[Optional[str]] = mapped_column(String(255), ForeignKey("email_users.email"), nullable=True)
    is_active: Mapped[bool] = mapped_column(Boolean, default=True, nullable=False)

    # Relationships
    team: Mapped["EmailTeam"] = relationship("EmailTeam", back_populates="members")
    user: Mapped["EmailUser"] = relationship("EmailUser", foreign_keys=[user_email])
    inviter: Mapped[Optional["EmailUser"]] = relationship("EmailUser", foreign_keys=[invited_by])

    # Unique constraint to prevent duplicate memberships
    __table_args__ = (UniqueConstraint("team_id", "user_email", name="uq_team_member"),)

    def __repr__(self) -> str:
        """String representation of the team member.

        Returns:
            str: String representation of EmailTeamMember instance
        """
        return f"<EmailTeamMember(team_id='{self.team_id}', user_email='{self.user_email}', role='{self.role}')>"


class EmailTeamInvitation(Base):
    """Team invitation model for managing team member invitations.

    This model tracks invitations sent to users to join teams, including
    expiration dates and invitation tokens.

    Attributes:
        id (str): Primary key UUID
        team_id (str): Foreign key to email_teams
        email (str): Email address of the invited user
        role (str): Role the user will have when they accept
        invited_by (str): Email of the user who sent the invitation
        invited_at (datetime): When the invitation was sent
        expires_at (datetime): When the invitation expires
        token (str): Unique invitation token
        is_active (bool): Whether the invitation is still active

    Examples:
        >>> invitation = EmailTeamInvitation(
        ...     team_id="team-123",
        ...     email="newuser@example.com",
        ...     role="member",
        ...     invited_by="admin@example.com"
        ... )
        >>> invitation.role
        'member'
    """

    __tablename__ = "email_team_invitations"

    # Primary key
    id: Mapped[str] = mapped_column(String(36), primary_key=True, default=lambda: uuid.uuid4().hex)

    # Foreign keys
    team_id: Mapped[str] = mapped_column(String(36), ForeignKey("email_teams.id", ondelete="CASCADE"), nullable=False)

    # Invitation details
    email: Mapped[str] = mapped_column(String(255), nullable=False)
    role: Mapped[str] = mapped_column(String(50), default="member", nullable=False)
    invited_by: Mapped[str] = mapped_column(String(255), ForeignKey("email_users.email"), nullable=False)

    # Timing
    invited_at: Mapped[datetime] = mapped_column(DateTime(timezone=True), default=utc_now, nullable=False)
    expires_at: Mapped[datetime] = mapped_column(DateTime(timezone=True), nullable=False)

    # Security
    token: Mapped[str] = mapped_column(String(500), unique=True, nullable=False)
    is_active: Mapped[bool] = mapped_column(Boolean, default=True, nullable=False)

    # Relationships
    team: Mapped["EmailTeam"] = relationship("EmailTeam", back_populates="invitations")
    inviter: Mapped["EmailUser"] = relationship("EmailUser", foreign_keys=[invited_by])

    def __repr__(self) -> str:
        """String representation of the team invitation.

        Returns:
            str: String representation of EmailTeamInvitation instance
        """
        return f"<EmailTeamInvitation(team_id='{self.team_id}', email='{self.email}', role='{self.role}')>"

    def is_expired(self) -> bool:
        """Check if the invitation has expired.

        Returns:
            bool: True if the invitation has expired, False otherwise

        Examples:
            >>> from datetime import timedelta
            >>> invitation = EmailTeamInvitation(
            ...     team_id="team-123",
            ...     email="user@example.com",
            ...     role="member",
            ...     invited_by="admin@example.com",
            ...     expires_at=utc_now() + timedelta(days=7)
            ... )
            >>> invitation.is_expired()
            False
        """
        now = utc_now()
        expires_at = self.expires_at

        # Handle timezone awareness mismatch
        if now.tzinfo is not None and expires_at.tzinfo is None:
            expires_at = expires_at.replace(tzinfo=timezone.utc)
        elif now.tzinfo is None and expires_at.tzinfo is not None:
            now = now.replace(tzinfo=timezone.utc)

        return now > expires_at

    def is_valid(self) -> bool:
        """Check if the invitation is valid (active and not expired).

        Returns:
            bool: True if the invitation is valid, False otherwise

        Examples:
            >>> from datetime import timedelta
            >>> invitation = EmailTeamInvitation(
            ...     team_id="team-123",
            ...     email="user@example.com",
            ...     role="member",
            ...     invited_by="admin@example.com",
            ...     expires_at=utc_now() + timedelta(days=7),
            ...     is_active=True
            ... )
            >>> invitation.is_valid()
            True
        """
        return self.is_active and not self.is_expired()


class EmailTeamJoinRequest(Base):
    """Team join request model for managing public team join requests.

    This model tracks user requests to join public teams, including
    approval workflow and expiration dates.

    Attributes:
        id (str): Primary key UUID
        team_id (str): Foreign key to email_teams
        user_email (str): Email of the user requesting to join
        message (str): Optional message from the user
        status (str): Request status (pending, approved, rejected, expired)
        requested_at (datetime): When the request was made
        expires_at (datetime): When the request expires
        reviewed_at (datetime): When the request was reviewed
        reviewed_by (str): Email of user who reviewed the request
        notes (str): Optional admin notes
    """

    __tablename__ = "email_team_join_requests"

    # Primary key
    id: Mapped[str] = mapped_column(String(36), primary_key=True, default=lambda: uuid.uuid4().hex)

    # Foreign keys
    team_id: Mapped[str] = mapped_column(String(36), ForeignKey("email_teams.id", ondelete="CASCADE"), nullable=False)
    user_email: Mapped[str] = mapped_column(String(255), ForeignKey("email_users.email"), nullable=False)

    # Request details
    message: Mapped[Optional[str]] = mapped_column(Text, nullable=True)
    status: Mapped[str] = mapped_column(String(20), default="pending", nullable=False)

    # Timing
    requested_at: Mapped[datetime] = mapped_column(DateTime(timezone=True), default=utc_now, nullable=False)
    expires_at: Mapped[datetime] = mapped_column(DateTime(timezone=True), nullable=False)
    reviewed_at: Mapped[Optional[datetime]] = mapped_column(DateTime(timezone=True), nullable=True)
    reviewed_by: Mapped[Optional[str]] = mapped_column(String(255), ForeignKey("email_users.email"), nullable=True)
    notes: Mapped[Optional[str]] = mapped_column(Text, nullable=True)

    # Relationships
    team: Mapped["EmailTeam"] = relationship("EmailTeam")
    user: Mapped["EmailUser"] = relationship("EmailUser", foreign_keys=[user_email])
    reviewer: Mapped[Optional["EmailUser"]] = relationship("EmailUser", foreign_keys=[reviewed_by])

    # Unique constraint to prevent duplicate requests
    __table_args__ = (UniqueConstraint("team_id", "user_email", name="uq_team_join_request"),)

    def __repr__(self) -> str:
        """String representation of the team join request.

        Returns:
            str: String representation of the team join request.
        """
        return f"<EmailTeamJoinRequest(team_id='{self.team_id}', user_email='{self.user_email}', status='{self.status}')>"

    def is_expired(self) -> bool:
        """Check if the join request has expired.

        Returns:
            bool: True if the request has expired, False otherwise.
        """
        now = utc_now()
        expires_at = self.expires_at

        # Handle timezone awareness mismatch
        if now.tzinfo is not None and expires_at.tzinfo is None:
            expires_at = expires_at.replace(tzinfo=timezone.utc)
        elif now.tzinfo is None and expires_at.tzinfo is not None:
            now = now.replace(tzinfo=timezone.utc)

        return now > expires_at

    def is_pending(self) -> bool:
        """Check if the join request is still pending.

        Returns:
            bool: True if the request is pending and not expired, False otherwise.
        """
        return self.status == "pending" and not self.is_expired()


class PendingUserApproval(Base):
    """Model for pending SSO user registrations awaiting admin approval.

    This model stores information about users who have authenticated via SSO
    but require admin approval before their account is fully activated.

    Attributes:
        id (str): Primary key
        email (str): Email address of the pending user
        full_name (str): Full name from SSO provider
        auth_provider (str): SSO provider (github, google, etc.)
        sso_metadata (dict): Additional metadata from SSO provider
        requested_at (datetime): When the approval was requested
        expires_at (datetime): When the approval request expires
        approved_by (str): Email of admin who approved (if approved)
        approved_at (datetime): When the approval was granted
        status (str): Current status (pending, approved, rejected, expired)
        rejection_reason (str): Reason for rejection (if applicable)
        admin_notes (str): Notes from admin review

    Examples:
        >>> from datetime import timedelta
        >>> approval = PendingUserApproval(
        ...     email="newuser@example.com",
        ...     full_name="New User",
        ...     auth_provider="github",
        ...     expires_at=utc_now() + timedelta(days=30),
        ...     status="pending"
        ... )
        >>> approval.status
        'pending'
    """

    __tablename__ = "pending_user_approvals"

    # Primary key
    id: Mapped[str] = mapped_column(String(36), primary_key=True, default=lambda: str(uuid.uuid4()))

    # User details
    email: Mapped[str] = mapped_column(String(255), nullable=False, unique=True)
    full_name: Mapped[str] = mapped_column(String(255), nullable=False)
    auth_provider: Mapped[str] = mapped_column(String(50), nullable=False)
    sso_metadata: Mapped[Optional[Dict]] = mapped_column(JSON, nullable=True)

    # Request details
    requested_at: Mapped[datetime] = mapped_column(DateTime(timezone=True), default=utc_now, nullable=False)
    expires_at: Mapped[datetime] = mapped_column(DateTime(timezone=True), nullable=False)

    # Approval details
    approved_by: Mapped[Optional[str]] = mapped_column(String(255), ForeignKey("email_users.email"), nullable=True)
    approved_at: Mapped[Optional[datetime]] = mapped_column(DateTime(timezone=True), nullable=True)
    status: Mapped[str] = mapped_column(String(20), default="pending", nullable=False)  # pending, approved, rejected, expired
    rejection_reason: Mapped[Optional[str]] = mapped_column(Text, nullable=True)
    admin_notes: Mapped[Optional[str]] = mapped_column(Text, nullable=True)

    # Relationships
    approver: Mapped[Optional["EmailUser"]] = relationship("EmailUser", foreign_keys=[approved_by])

    def __repr__(self) -> str:
        """String representation of the pending approval.

        Returns:
            str: String representation of PendingUserApproval instance
        """
        return f"<PendingUserApproval(email='{self.email}', status='{self.status}', provider='{self.auth_provider}')>"

    def is_expired(self) -> bool:
        """Check if the approval request has expired.

        Returns:
            bool: True if the approval request has expired
        """
        now = utc_now()
        expires_at = self.expires_at

        # Handle timezone awareness mismatch
        if now.tzinfo is not None and expires_at.tzinfo is None:
            expires_at = expires_at.replace(tzinfo=timezone.utc)
        elif now.tzinfo is None and expires_at.tzinfo is not None:
            now = now.replace(tzinfo=timezone.utc)

        return now > expires_at

    def approve(self, admin_email: str, notes: Optional[str] = None) -> None:
        """Approve the user registration.

        Args:
            admin_email: Email of the admin approving the request
            notes: Optional admin notes
        """
        self.status = "approved"
        self.approved_by = admin_email
        self.approved_at = utc_now()
        self.admin_notes = notes

    def reject(self, admin_email: str, reason: str, notes: Optional[str] = None) -> None:
        """Reject the user registration.

        Args:
            admin_email: Email of the admin rejecting the request
            reason: Reason for rejection
            notes: Optional admin notes
        """
        self.status = "rejected"
        self.approved_by = admin_email
        self.approved_at = utc_now()
        self.rejection_reason = reason
        self.admin_notes = notes


# Association table for servers and tools
server_tool_association = Table(
    "server_tool_association",
    Base.metadata,
    Column("server_id", String(36), ForeignKey("servers.id"), primary_key=True),
    Column("tool_id", String(36), ForeignKey("tools.id"), primary_key=True),
)

# Association table for servers and resources
server_resource_association = Table(
    "server_resource_association",
    Base.metadata,
    Column("server_id", String(36), ForeignKey("servers.id"), primary_key=True),
    Column("resource_id", Integer, ForeignKey("resources.id"), primary_key=True),
)

# Association table for servers and prompts
server_prompt_association = Table(
    "server_prompt_association",
    Base.metadata,
    Column("server_id", String(36), ForeignKey("servers.id"), primary_key=True),
    Column("prompt_id", Integer, ForeignKey("prompts.id"), primary_key=True),
)

# Association table for servers and A2A agents
server_a2a_association = Table(
    "server_a2a_association",
    Base.metadata,
    Column("server_id", String(36), ForeignKey("servers.id"), primary_key=True),
    Column("a2a_agent_id", String(36), ForeignKey("a2a_agents.id"), primary_key=True),
)


class GlobalConfig(Base):
    """Global configuration settings.

    Attributes:
        id (int): Primary key
        passthrough_headers (List[str]): List of headers allowed to be passed through globally
    """

    __tablename__ = "global_config"

    id: Mapped[int] = mapped_column(Integer, primary_key=True)
    passthrough_headers: Mapped[Optional[List[str]]] = mapped_column(JSON, nullable=True)  # Store list of strings as JSON array


class ToolMetric(Base):
    """
    ORM model for recording individual metrics for tool executions.

    Each record in this table corresponds to a single tool invocation and records:
        - timestamp (datetime): When the invocation occurred.
        - response_time (float): The execution time in seconds.
        - is_success (bool): True if the execution succeeded, False otherwise.
        - error_message (Optional[str]): Error message if the execution failed.

    Aggregated metrics (such as total executions, successful/failed counts, failure rate,
    minimum, maximum, and average response times, and last execution time) should be computed
    on the fly using SQL aggregate functions over the rows in this table.
    """

    __tablename__ = "tool_metrics"

    id: Mapped[int] = mapped_column(primary_key=True)
    tool_id: Mapped[str] = mapped_column(String(36), ForeignKey("tools.id"), nullable=False)
    timestamp: Mapped[datetime] = mapped_column(DateTime(timezone=True), default=utc_now)
    response_time: Mapped[float] = mapped_column(Float, nullable=False)
    is_success: Mapped[bool] = mapped_column(Boolean, nullable=False)
    error_message: Mapped[Optional[str]] = mapped_column(Text, nullable=True)

    # Relationship back to the Tool model.
    tool: Mapped["Tool"] = relationship("Tool", back_populates="metrics")


class ResourceMetric(Base):
    """
    ORM model for recording metrics for resource invocations.

    Attributes:
        id (int): Primary key.
        resource_id (int): Foreign key linking to the resource.
        timestamp (datetime): The time when the invocation occurred.
        response_time (float): The response time in seconds.
        is_success (bool): True if the invocation succeeded, False otherwise.
        error_message (Optional[str]): Error message if the invocation failed.
    """

    __tablename__ = "resource_metrics"

    id: Mapped[int] = mapped_column(primary_key=True)
    resource_id: Mapped[int] = mapped_column(Integer, ForeignKey("resources.id"), nullable=False)
    timestamp: Mapped[datetime] = mapped_column(DateTime(timezone=True), default=utc_now)
    response_time: Mapped[float] = mapped_column(Float, nullable=False)
    is_success: Mapped[bool] = mapped_column(Boolean, nullable=False)
    error_message: Mapped[Optional[str]] = mapped_column(Text, nullable=True)

    # Relationship back to the Resource model.
    resource: Mapped["Resource"] = relationship("Resource", back_populates="metrics")


class ServerMetric(Base):
    """
    ORM model for recording metrics for server invocations.

    Attributes:
        id (int): Primary key.
        server_id (str): Foreign key linking to the server.
        timestamp (datetime): The time when the invocation occurred.
        response_time (float): The response time in seconds.
        is_success (bool): True if the invocation succeeded, False otherwise.
        error_message (Optional[str]): Error message if the invocation failed.
    """

    __tablename__ = "server_metrics"

    id: Mapped[int] = mapped_column(primary_key=True)
    server_id: Mapped[str] = mapped_column(String(36), ForeignKey("servers.id"), nullable=False)
    timestamp: Mapped[datetime] = mapped_column(DateTime(timezone=True), default=utc_now)
    response_time: Mapped[float] = mapped_column(Float, nullable=False)
    is_success: Mapped[bool] = mapped_column(Boolean, nullable=False)
    error_message: Mapped[Optional[str]] = mapped_column(Text, nullable=True)

    # Relationship back to the Server model.
    server: Mapped["Server"] = relationship("Server", back_populates="metrics")


class PromptMetric(Base):
    """
    ORM model for recording metrics for prompt invocations.

    Attributes:
        id (int): Primary key.
        prompt_id (int): Foreign key linking to the prompt.
        timestamp (datetime): The time when the invocation occurred.
        response_time (float): The response time in seconds.
        is_success (bool): True if the invocation succeeded, False otherwise.
        error_message (Optional[str]): Error message if the invocation failed.
    """

    __tablename__ = "prompt_metrics"

    id: Mapped[int] = mapped_column(primary_key=True)
    prompt_id: Mapped[int] = mapped_column(Integer, ForeignKey("prompts.id"), nullable=False)
    timestamp: Mapped[datetime] = mapped_column(DateTime(timezone=True), default=utc_now)
    response_time: Mapped[float] = mapped_column(Float, nullable=False)
    is_success: Mapped[bool] = mapped_column(Boolean, nullable=False)
    error_message: Mapped[Optional[str]] = mapped_column(Text, nullable=True)

    # Relationship back to the Prompt model.
    prompt: Mapped["Prompt"] = relationship("Prompt", back_populates="metrics")


<<<<<<< HEAD
class ProtectionMetrics(Base):
    """
    Model for protection metrics (rate limiting, DDoS protection, etc.).
    """

    __tablename__ = "protection_metrics"

    id: Mapped[int] = mapped_column(primary_key=True)
    timestamp: Mapped[datetime] = mapped_column(DateTime(timezone=True), default=utc_now)
    client_id: Mapped[int] = mapped_column(Text, nullable=False)
    client_ip: Mapped[Optional[str]] = mapped_column(Text, nullable=True)
    path: Mapped[str] = mapped_column(Text, nullable=False)
    method: Mapped[str] = mapped_column(Text, nullable=False)
    rate_limit_key: Mapped[str] = mapped_column(Text, nullable=True)
    metric_type: Mapped[str] = mapped_column(Text, default="rate_limit",nullable=False) # Type of protection metric: "rate_limit", "ddos", etc.
    current_usage: Mapped[Optional[int]] = mapped_column(Integer, nullable=True) # For rate limiting
    limit: Mapped[Optional[int]] = mapped_column(Integer, nullable=True)  # For rate limiting
    remaining: Mapped[Optional[int]] = mapped_column(Integer, nullable=True)  # For rate limiting
    reset_time: Mapped[Optional[int]] = mapped_column(Integer, nullable=True)  # For rate limiting
    is_blocked: Mapped[Boolean] = mapped_column(Boolean,nullable=False,default=False)  # Generic blocked status (rate limited, DDoS blocked, etc.)
=======
class A2AAgentMetric(Base):
    """
    ORM model for recording metrics for A2A agent interactions.

    Attributes:
        id (int): Primary key.
        a2a_agent_id (str): Foreign key linking to the A2A agent.
        timestamp (datetime): The time when the interaction occurred.
        response_time (float): The response time in seconds.
        is_success (bool): True if the interaction succeeded, False otherwise.
        error_message (Optional[str]): Error message if the interaction failed.
        interaction_type (str): Type of interaction (invoke, query, etc.).
    """

    __tablename__ = "a2a_agent_metrics"

    id: Mapped[int] = mapped_column(primary_key=True)
    a2a_agent_id: Mapped[str] = mapped_column(String(36), ForeignKey("a2a_agents.id"), nullable=False)
    timestamp: Mapped[datetime] = mapped_column(DateTime(timezone=True), default=utc_now)
    response_time: Mapped[float] = mapped_column(Float, nullable=False)
    is_success: Mapped[bool] = mapped_column(Boolean, nullable=False)
    error_message: Mapped[Optional[str]] = mapped_column(Text, nullable=True)
    interaction_type: Mapped[str] = mapped_column(String(50), nullable=False, default="invoke")

    # Relationship back to the A2AAgent model.
    a2a_agent: Mapped["A2AAgent"] = relationship("A2AAgent", back_populates="metrics")
>>>>>>> 7af39689


class Tool(Base):
    """
    ORM model for a registered Tool.

    Supports both local tools and federated tools from other gateways.
    The integration_type field indicates the tool format:
    - "MCP" for MCP-compliant tools (default)
    - "REST" for REST tools

    Additionally, this model provides computed properties for aggregated metrics based
    on the associated ToolMetric records. These include:
        - execution_count: Total number of invocations.
        - successful_executions: Count of successful invocations.
        - failed_executions: Count of failed invocations.
        - failure_rate: Ratio of failed invocations to total invocations.
        - min_response_time: Fastest recorded response time.
        - max_response_time: Slowest recorded response time.
        - avg_response_time: Mean response time.
        - last_execution_time: Timestamp of the most recent invocation.

    The property `metrics_summary` returns a dictionary with these aggregated values.

    The following fields have been added to support tool invocation configuration:
        - request_type: HTTP method to use when invoking the tool.
        - auth_type: Type of authentication ("basic", "bearer", or None).
        - auth_username: Username for basic authentication.
        - auth_password: Password for basic authentication.
        - auth_token: Token for bearer token authentication.
        - auth_header_key: header key for authentication.
        - auth_header_value: header value for authentication.
    """

    __tablename__ = "tools"

    id: Mapped[str] = mapped_column(String(36), primary_key=True, default=lambda: uuid.uuid4().hex)
    original_name: Mapped[str] = mapped_column(String(255), nullable=False)
    url: Mapped[str] = mapped_column(String(767), nullable=True)
    description: Mapped[Optional[str]] = mapped_column(Text, nullable=True)
    integration_type: Mapped[str] = mapped_column(String(20), default="MCP")
    request_type: Mapped[str] = mapped_column(String(20), default="SSE")
    headers: Mapped[Optional[Dict[str, str]]] = mapped_column(JSON)
    input_schema: Mapped[Dict[str, Any]] = mapped_column(JSON)
    annotations: Mapped[Optional[Dict[str, Any]]] = mapped_column(JSON, default=lambda: {})
    created_at: Mapped[datetime] = mapped_column(DateTime(timezone=True), default=utc_now)
    updated_at: Mapped[datetime] = mapped_column(DateTime(timezone=True), default=utc_now, onupdate=utc_now)
    enabled: Mapped[bool] = mapped_column(default=True)
    reachable: Mapped[bool] = mapped_column(default=True)
    jsonpath_filter: Mapped[str] = mapped_column(Text, default="")
    tags: Mapped[List[str]] = mapped_column(JSON, default=list, nullable=False)

    # Comprehensive metadata for audit tracking
    created_by: Mapped[Optional[str]] = mapped_column(String(255), nullable=True)
    created_from_ip: Mapped[Optional[str]] = mapped_column(String(45), nullable=True)
    created_via: Mapped[Optional[str]] = mapped_column(String(100), nullable=True)
    created_user_agent: Mapped[Optional[str]] = mapped_column(Text, nullable=True)

    modified_by: Mapped[Optional[str]] = mapped_column(String(255), nullable=True)
    modified_from_ip: Mapped[Optional[str]] = mapped_column(String(45), nullable=True)
    modified_via: Mapped[Optional[str]] = mapped_column(String(100), nullable=True)
    modified_user_agent: Mapped[Optional[str]] = mapped_column(Text, nullable=True)

    import_batch_id: Mapped[Optional[str]] = mapped_column(String(36), nullable=True)
    federation_source: Mapped[Optional[str]] = mapped_column(String(255), nullable=True)
    version: Mapped[int] = mapped_column(Integer, default=1, nullable=False)

    # Request type and authentication fields
    auth_type: Mapped[Optional[str]] = mapped_column(String(20), default=None)  # "basic", "bearer", or None
    auth_value: Mapped[Optional[str]] = mapped_column(Text, default=None)

    # custom_name,custom_name_slug, display_name
    custom_name: Mapped[Optional[str]] = mapped_column(String(255), nullable=False)
    custom_name_slug: Mapped[Optional[str]] = mapped_column(String(255), nullable=False)
    display_name: Mapped[Optional[str]] = mapped_column(String(255), nullable=True)

    # Federation relationship with a local gateway
    gateway_id: Mapped[Optional[str]] = mapped_column(ForeignKey("gateways.id"))
    # gateway_slug: Mapped[Optional[str]] = mapped_column(ForeignKey("gateways.slug"))
    gateway: Mapped["Gateway"] = relationship("Gateway", primaryjoin="Tool.gateway_id == Gateway.id", foreign_keys=[gateway_id], back_populates="tools")
    # federated_with = relationship("Gateway", secondary=tool_gateway_table, back_populates="federated_tools")

    # Many-to-many relationship with Servers
    servers: Mapped[List["Server"]] = relationship("Server", secondary=server_tool_association, back_populates="tools")

    # Relationship with ToolMetric records
    metrics: Mapped[List["ToolMetric"]] = relationship("ToolMetric", back_populates="tool", cascade="all, delete-orphan")

    # Team scoping fields for resource organization
    team_id: Mapped[Optional[str]] = mapped_column(String(36), ForeignKey("email_teams.id", ondelete="SET NULL"), nullable=True)
    owner_email: Mapped[Optional[str]] = mapped_column(String(255), nullable=True)
    visibility: Mapped[str] = mapped_column(String(20), nullable=False, default="private")

    # @property
    # def gateway_slug(self) -> str:
    #     return self.gateway.slug

    _computed_name: Mapped[str] = mapped_column("name", String(255), nullable=False)  # Stored column

    @hybrid_property
    def name(self) -> str:
        """Return the display/lookup name computed from gateway and custom slug.

        Returns:
            str: Display/lookup name to use for this tool.
        """
        # Instance access resolves Column to Python value; cast ensures static acceptance
        if getattr(self, "_computed_name", None):
            return cast(str, getattr(self, "_computed_name"))
        custom_name_slug = slugify(getattr(self, "custom_name_slug"))
        if getattr(self, "gateway_id", None):
            gateway_slug = slugify(self.gateway.name)  # type: ignore[attr-defined]
            return f"{gateway_slug}{settings.gateway_tool_name_separator}{custom_name_slug}"
        return custom_name_slug

    @name.setter
    def name(self, value: str) -> None:
        """Setter for the stored name column.

        Args:
            value: Explicit name to persist to the underlying column.
        """
        setattr(self, "_computed_name", value)

    @name.expression
    @classmethod
    def name(cls) -> Any:
        """SQL expression for name used in queries (backs onto stored column).

        Returns:
            Any: SQLAlchemy expression referencing the stored name column.
        """
        return cls._computed_name

    __table_args__ = (UniqueConstraint("gateway_id", "original_name", name="uq_gateway_id__original_name"), UniqueConstraint("team_id", "owner_email", "name", name="uq_team_owner_email_name_tool"))

    @hybrid_property
    def gateway_slug(self) -> Optional[str]:
        """Python accessor returning the related gateway's slug if available.

        Returns:
            Optional[str]: The gateway slug, or None if no gateway relation.
        """
        return self.gateway.slug if self.gateway else None

    @gateway_slug.expression
    @classmethod
    def gateway_slug(cls) -> Any:
        """SQL expression to select current gateway slug for this tool.

        Returns:
            Any: SQLAlchemy scalar subquery selecting the gateway slug.
        """
        return select(Gateway.slug).where(Gateway.id == cls.gateway_id).scalar_subquery()

    @hybrid_property
    def execution_count(self) -> int:
        """Number of ToolMetric records associated with this tool instance.

        Returns:
            int: Count of ToolMetric records for this tool.
        """
        return len(getattr(self, "metrics", []))

    @execution_count.expression
    @classmethod
    def execution_count(cls) -> Any:
        """SQL expression that counts ToolMetric rows for this tool.

        Returns:
            Any: SQLAlchemy labeled count expression for tool metrics.
        """
        return select(func.count(ToolMetric.id)).where(ToolMetric.tool_id == cls.id).label("execution_count")  # pylint: disable=not-callable

    @property
    def successful_executions(self) -> int:
        """
        Returns the count of successful tool executions,
        computed from the associated ToolMetric records.

        Returns:
            int: The count of successful tool executions.
        """
        return sum(1 for m in self.metrics if m.is_success)

    @property
    def failed_executions(self) -> int:
        """
        Returns the count of failed tool executions,
        computed from the associated ToolMetric records.

        Returns:
            int: The count of failed tool executions.
        """
        return sum(1 for m in self.metrics if not m.is_success)

    @property
    def failure_rate(self) -> float:
        """
        Returns the failure rate (as a float between 0 and 1) computed as:
            (failed executions) / (total executions).
        Returns 0.0 if there are no executions.

        Returns:
            float: The failure rate as a value between 0 and 1.
        """
        total: int = self.execution_count
        # execution_count is a @hybrid_property, not a callable here
        if total == 0:  # pylint: disable=comparison-with-callable
            return 0.0
        return self.failed_executions / total

    @property
    def min_response_time(self) -> Optional[float]:
        """
        Returns the minimum response time among all tool executions.
        Returns None if no executions exist.

        Returns:
            Optional[float]: The minimum response time, or None if no executions exist.
        """
        times: List[float] = [m.response_time for m in self.metrics]
        return min(times) if times else None

    @property
    def max_response_time(self) -> Optional[float]:
        """
        Returns the maximum response time among all tool executions.
        Returns None if no executions exist.

        Returns:
            Optional[float]: The maximum response time, or None if no executions exist.
        """
        times: List[float] = [m.response_time for m in self.metrics]
        return max(times) if times else None

    @property
    def avg_response_time(self) -> Optional[float]:
        """
        Returns the average response time among all tool executions.
        Returns None if no executions exist.

        Returns:
            Optional[float]: The average response time, or None if no executions exist.
        """
        times: List[float] = [m.response_time for m in self.metrics]
        return sum(times) / len(times) if times else None

    @property
    def last_execution_time(self) -> Optional[datetime]:
        """
        Returns the timestamp of the most recent tool execution.
        Returns None if no executions exist.

        Returns:
            Optional[datetime]: The timestamp of the most recent execution, or None if no executions exist.
        """
        if not self.metrics:
            return None
        return max(m.timestamp for m in self.metrics)

    @property
    def metrics_summary(self) -> Dict[str, Any]:
        """
        Returns aggregated metrics for the tool as a dictionary with the following keys:
            - total_executions: Total number of invocations.
            - successful_executions: Number of successful invocations.
            - failed_executions: Number of failed invocations.
            - failure_rate: Failure rate (failed/total) or 0.0 if no invocations.
            - min_response_time: Minimum response time (or None if no invocations).
            - max_response_time: Maximum response time (or None if no invocations).
            - avg_response_time: Average response time (or None if no invocations).
            - last_execution_time: Timestamp of the most recent invocation (or None).

        Returns:
            Dict[str, Any]: Dictionary containing the aggregated metrics.
        """
        return {
            "total_executions": self.execution_count,
            "successful_executions": self.successful_executions,
            "failed_executions": self.failed_executions,
            "failure_rate": self.failure_rate,
            "min_response_time": self.min_response_time,
            "max_response_time": self.max_response_time,
            "avg_response_time": self.avg_response_time,
            "last_execution_time": self.last_execution_time,
        }


class Resource(Base):
    """
    ORM model for a registered Resource.

    Resources represent content that can be read by clients.
    Supports subscriptions for real-time updates.
    Additionally, this model provides a relationship with ResourceMetric records
    to capture invocation metrics (such as execution counts, response times, and failures).
    """

    __tablename__ = "resources"

    id: Mapped[int] = mapped_column(primary_key=True)
    uri: Mapped[str] = mapped_column(String(767), unique=True)
    name: Mapped[str] = mapped_column(String(255), nullable=False)
    description: Mapped[Optional[str]] = mapped_column(Text, nullable=True)
    mime_type: Mapped[Optional[str]] = mapped_column(String(255), nullable=True)
    size: Mapped[Optional[int]] = mapped_column(Integer, nullable=True)
    template: Mapped[Optional[str]] = mapped_column(Text, nullable=True)  # URI template for parameterized resources
    created_at: Mapped[datetime] = mapped_column(DateTime(timezone=True), default=utc_now)
    updated_at: Mapped[datetime] = mapped_column(DateTime(timezone=True), default=utc_now, onupdate=utc_now)
    is_active: Mapped[bool] = mapped_column(default=True)
    tags: Mapped[List[str]] = mapped_column(JSON, default=list, nullable=False)

    # Comprehensive metadata for audit tracking
    created_by: Mapped[Optional[str]] = mapped_column(String(255), nullable=True)
    created_from_ip: Mapped[Optional[str]] = mapped_column(String(45), nullable=True)
    created_via: Mapped[Optional[str]] = mapped_column(String(100), nullable=True)
    created_user_agent: Mapped[Optional[str]] = mapped_column(Text, nullable=True)

    modified_by: Mapped[Optional[str]] = mapped_column(String(255), nullable=True)
    modified_from_ip: Mapped[Optional[str]] = mapped_column(String(45), nullable=True)
    modified_via: Mapped[Optional[str]] = mapped_column(String(100), nullable=True)
    modified_user_agent: Mapped[Optional[str]] = mapped_column(Text, nullable=True)

    import_batch_id: Mapped[Optional[str]] = mapped_column(String(36), nullable=True)
    federation_source: Mapped[Optional[str]] = mapped_column(String(255), nullable=True)
    version: Mapped[int] = mapped_column(Integer, default=1, nullable=False)

    metrics: Mapped[List["ResourceMetric"]] = relationship("ResourceMetric", back_populates="resource", cascade="all, delete-orphan")

    # Content storage - can be text or binary
    text_content: Mapped[Optional[str]] = mapped_column(Text)
    binary_content: Mapped[Optional[bytes]]

    # Subscription tracking
    subscriptions: Mapped[List["ResourceSubscription"]] = relationship("ResourceSubscription", back_populates="resource", cascade="all, delete-orphan")

    gateway_id: Mapped[Optional[str]] = mapped_column(ForeignKey("gateways.id"))
    gateway: Mapped["Gateway"] = relationship("Gateway", back_populates="resources")
    # federated_with = relationship("Gateway", secondary=resource_gateway_table, back_populates="federated_resources")

    # Many-to-many relationship with Servers
    servers: Mapped[List["Server"]] = relationship("Server", secondary=server_resource_association, back_populates="resources")

    @property
    def content(self) -> "ResourceContent":
        """
        Returns the resource content in the appropriate format.

        If text content exists, returns a ResourceContent with text.
        Otherwise, if binary content exists, returns a ResourceContent with blob data.
        Raises a ValueError if no content is available.

        Returns:
            ResourceContent: The resource content with appropriate format (text or blob).

        Raises:
            ValueError: If the resource has no content available.

        Examples:
            >>> resource = Resource(uri="test://example", name="test")
            >>> resource.text_content = "Hello, World!"
            >>> content = resource.content
            >>> content.text
            'Hello, World!'
            >>> content.type
            'resource'

            >>> binary_resource = Resource(uri="test://binary", name="binary")
            >>> binary_resource.binary_content = b"\\x00\\x01\\x02"
            >>> binary_content = binary_resource.content
            >>> binary_content.blob
            b'\\x00\\x01\\x02'

            >>> empty_resource = Resource(uri="test://empty", name="empty")
            >>> try:
            ...     empty_resource.content
            ... except ValueError as e:
            ...     str(e)
            'Resource has no content'
        """

        # Local import to avoid circular import
        # First-Party
        from mcpgateway.models import ResourceContent  # pylint: disable=import-outside-toplevel

        if self.text_content is not None:
            return ResourceContent(
                type="resource",
                uri=self.uri,
                mime_type=self.mime_type,
                text=self.text_content,
            )
        if self.binary_content is not None:
            return ResourceContent(
                type="resource",
                uri=self.uri,
                mime_type=self.mime_type or "application/octet-stream",
                blob=self.binary_content,
            )
        raise ValueError("Resource has no content")

    @property
    def execution_count(self) -> int:
        """
        Returns the number of times the resource has been invoked,
        calculated from the associated ResourceMetric records.

        Returns:
            int: The total count of resource invocations.
        """
        return len(self.metrics)

    @property
    def successful_executions(self) -> int:
        """
        Returns the count of successful resource invocations,
        computed from the associated ResourceMetric records.

        Returns:
            int: The count of successful resource invocations.
        """
        return sum(1 for m in self.metrics if m.is_success)

    @property
    def failed_executions(self) -> int:
        """
        Returns the count of failed resource invocations,
        computed from the associated ResourceMetric records.

        Returns:
            int: The count of failed resource invocations.
        """
        return sum(1 for m in self.metrics if not m.is_success)

    @property
    def failure_rate(self) -> float:
        """
        Returns the failure rate (as a float between 0 and 1) computed as:
            (failed invocations) / (total invocations).
        Returns 0.0 if there are no invocations.

        Returns:
            float: The failure rate as a value between 0 and 1.
        """
        total: int = self.execution_count
        if total == 0:
            return 0.0
        return self.failed_executions / total

    @property
    def min_response_time(self) -> Optional[float]:
        """
        Returns the minimum response time among all resource invocations.
        Returns None if no invocations exist.

        Returns:
            Optional[float]: The minimum response time, or None if no invocations exist.
        """
        times: List[float] = [m.response_time for m in self.metrics]
        return min(times) if times else None

    @property
    def max_response_time(self) -> Optional[float]:
        """
        Returns the maximum response time among all resource invocations.
        Returns None if no invocations exist.

        Returns:
            Optional[float]: The maximum response time, or None if no invocations exist.
        """
        times: List[float] = [m.response_time for m in self.metrics]
        return max(times) if times else None

    @property
    def avg_response_time(self) -> Optional[float]:
        """
        Returns the average response time among all resource invocations.
        Returns None if no invocations exist.

        Returns:
            Optional[float]: The average response time, or None if no invocations exist.
        """
        times: List[float] = [m.response_time for m in self.metrics]
        return sum(times) / len(times) if times else None

    @property
    def last_execution_time(self) -> Optional[datetime]:
        """
        Returns the timestamp of the most recent resource invocation.
        Returns None if no invocations exist.

        Returns:
            Optional[datetime]: The timestamp of the most recent invocation, or None if no invocations exist.
        """
        if not self.metrics:
            return None
        return max(m.timestamp for m in self.metrics)

    # Team scoping fields for resource organization
    team_id: Mapped[Optional[str]] = mapped_column(String(36), ForeignKey("email_teams.id", ondelete="SET NULL"), nullable=True)
    owner_email: Mapped[Optional[str]] = mapped_column(String(255), nullable=True)
    visibility: Mapped[str] = mapped_column(String(20), nullable=False, default="private")


class ResourceSubscription(Base):
    """Tracks subscriptions to resource updates."""

    __tablename__ = "resource_subscriptions"

    id: Mapped[int] = mapped_column(primary_key=True)
    resource_id: Mapped[int] = mapped_column(ForeignKey("resources.id"))
    subscriber_id: Mapped[str] = mapped_column(String(255), nullable=False)  # Client identifier
    created_at: Mapped[datetime] = mapped_column(DateTime(timezone=True), default=utc_now)
    last_notification: Mapped[Optional[datetime]] = mapped_column(DateTime(timezone=True), nullable=True)

    resource: Mapped["Resource"] = relationship(back_populates="subscriptions")


class Prompt(Base):
    """
    ORM model for a registered Prompt template.

    Represents a prompt template along with its argument schema.
    Supports rendering and invocation of prompts.
    Additionally, this model provides computed properties for aggregated metrics based
    on the associated PromptMetric records. These include:
        - execution_count: Total number of prompt invocations.
        - successful_executions: Count of successful invocations.
        - failed_executions: Count of failed invocations.
        - failure_rate: Ratio of failed invocations to total invocations.
        - min_response_time: Fastest recorded response time.
        - max_response_time: Slowest recorded response time.
        - avg_response_time: Mean response time.
        - last_execution_time: Timestamp of the most recent invocation.
    """

    __tablename__ = "prompts"

    id: Mapped[int] = mapped_column(primary_key=True)
    name: Mapped[str] = mapped_column(String(255), unique=True)
    description: Mapped[Optional[str]] = mapped_column(Text, nullable=True)
    template: Mapped[str] = mapped_column(Text)
    argument_schema: Mapped[Dict[str, Any]] = mapped_column(JSON)
    created_at: Mapped[datetime] = mapped_column(DateTime(timezone=True), default=utc_now)
    updated_at: Mapped[datetime] = mapped_column(DateTime(timezone=True), default=utc_now, onupdate=utc_now)
    is_active: Mapped[bool] = mapped_column(default=True)
    tags: Mapped[List[str]] = mapped_column(JSON, default=list, nullable=False)

    # Comprehensive metadata for audit tracking
    created_by: Mapped[Optional[str]] = mapped_column(String(255), nullable=True)
    created_from_ip: Mapped[Optional[str]] = mapped_column(String(45), nullable=True)
    created_via: Mapped[Optional[str]] = mapped_column(String(100), nullable=True)
    created_user_agent: Mapped[Optional[str]] = mapped_column(Text, nullable=True)

    modified_by: Mapped[Optional[str]] = mapped_column(String(255), nullable=True)
    modified_from_ip: Mapped[Optional[str]] = mapped_column(String(45), nullable=True)
    modified_via: Mapped[Optional[str]] = mapped_column(String(100), nullable=True)
    modified_user_agent: Mapped[Optional[str]] = mapped_column(Text, nullable=True)

    import_batch_id: Mapped[Optional[str]] = mapped_column(String(36), nullable=True)
    federation_source: Mapped[Optional[str]] = mapped_column(String(255), nullable=True)
    version: Mapped[int] = mapped_column(Integer, default=1, nullable=False)

    metrics: Mapped[List["PromptMetric"]] = relationship("PromptMetric", back_populates="prompt", cascade="all, delete-orphan")

    gateway_id: Mapped[Optional[str]] = mapped_column(ForeignKey("gateways.id"))
    gateway: Mapped["Gateway"] = relationship("Gateway", back_populates="prompts")
    # federated_with = relationship("Gateway", secondary=prompt_gateway_table, back_populates="federated_prompts")

    # Many-to-many relationship with Servers
    servers: Mapped[List["Server"]] = relationship("Server", secondary=server_prompt_association, back_populates="prompts")

    def validate_arguments(self, args: Dict[str, str]) -> None:
        """
        Validate prompt arguments against the argument schema.

        Args:
            args (Dict[str, str]): Dictionary of arguments to validate.

        Raises:
            ValueError: If the arguments do not conform to the schema.

        Examples:
            >>> prompt = Prompt(
            ...     name="test_prompt",
            ...     template="Hello {name}",
            ...     argument_schema={
            ...         "type": "object",
            ...         "properties": {
            ...             "name": {"type": "string"}
            ...         },
            ...         "required": ["name"]
            ...     }
            ... )
            >>> prompt.validate_arguments({"name": "Alice"})  # No exception
            >>> try:
            ...     prompt.validate_arguments({"age": 25})  # Missing required field
            ... except ValueError as e:
            ...     "name" in str(e)
            True
        """
        try:
            jsonschema.validate(args, self.argument_schema)
        except jsonschema.exceptions.ValidationError as e:
            raise ValueError(f"Invalid prompt arguments: {str(e)}") from e

    @property
    def execution_count(self) -> int:
        """
        Returns the number of times the prompt has been invoked,
        calculated from the associated PromptMetric records.

        Returns:
            int: The total count of prompt invocations.
        """
        return len(self.metrics)

    @property
    def successful_executions(self) -> int:
        """
        Returns the count of successful prompt invocations,
        computed from the associated PromptMetric records.

        Returns:
            int: The count of successful prompt invocations.
        """
        return sum(1 for m in self.metrics if m.is_success)

    @property
    def failed_executions(self) -> int:
        """
        Returns the count of failed prompt invocations,
        computed from the associated PromptMetric records.

        Returns:
            int: The count of failed prompt invocations.
        """
        return sum(1 for m in self.metrics if not m.is_success)

    @property
    def failure_rate(self) -> float:
        """
        Returns the failure rate (as a float between 0 and 1) computed as:
            (failed invocations) / (total invocations).
        Returns 0.0 if there are no invocations.

        Returns:
            float: The failure rate as a value between 0 and 1.
        """
        total: int = self.execution_count
        if total == 0:
            return 0.0
        return self.failed_executions / total

    @property
    def min_response_time(self) -> Optional[float]:
        """
        Returns the minimum response time among all prompt invocations.
        Returns None if no invocations exist.

        Returns:
            Optional[float]: The minimum response time, or None if no invocations exist.
        """
        times: List[float] = [m.response_time for m in self.metrics]
        return min(times) if times else None

    @property
    def max_response_time(self) -> Optional[float]:
        """
        Returns the maximum response time among all prompt invocations.
        Returns None if no invocations exist.

        Returns:
            Optional[float]: The maximum response time, or None if no invocations exist.
        """
        times: List[float] = [m.response_time for m in self.metrics]
        return max(times) if times else None

    @property
    def avg_response_time(self) -> Optional[float]:
        """
        Returns the average response time among all prompt invocations.
        Returns None if no invocations exist.

        Returns:
            Optional[float]: The average response time, or None if no invocations exist.
        """
        times: List[float] = [m.response_time for m in self.metrics]
        return sum(times) / len(times) if times else None

    @property
    def last_execution_time(self) -> Optional[datetime]:
        """
        Returns the timestamp of the most recent prompt invocation.
        Returns None if no invocations exist.

        Returns:
            Optional[datetime]: The timestamp of the most recent invocation, or None if no invocations exist.
        """
        if not self.metrics:
            return None
        return max(m.timestamp for m in self.metrics)

    # Team scoping fields for resource organization
    team_id: Mapped[Optional[str]] = mapped_column(String(36), ForeignKey("email_teams.id", ondelete="SET NULL"), nullable=True)
    owner_email: Mapped[Optional[str]] = mapped_column(String(255), nullable=True)
    visibility: Mapped[str] = mapped_column(String(20), nullable=False, default="private")


class Server(Base):
    """
    ORM model for MCP Servers Catalog.

    Represents a server that composes catalog items (tools, resources, prompts).
    Additionally, this model provides computed properties for aggregated metrics based
    on the associated ServerMetric records. These include:
        - execution_count: Total number of invocations.
        - successful_executions: Count of successful invocations.
        - failed_executions: Count of failed invocations.
        - failure_rate: Ratio of failed invocations to total invocations.
        - min_response_time: Fastest recorded response time.
        - max_response_time: Slowest recorded response time.
        - avg_response_time: Mean response time.
        - last_execution_time: Timestamp of the most recent invocation.
    """

    __tablename__ = "servers"

    id: Mapped[str] = mapped_column(String(36), primary_key=True, default=lambda: uuid.uuid4().hex)
    name: Mapped[str] = mapped_column(String(255), nullable=False)
    description: Mapped[Optional[str]] = mapped_column(Text, nullable=True)
    icon: Mapped[Optional[str]] = mapped_column(String(767), nullable=True)
    created_at: Mapped[datetime] = mapped_column(DateTime(timezone=True), default=utc_now)
    updated_at: Mapped[datetime] = mapped_column(DateTime(timezone=True), default=utc_now, onupdate=utc_now)
    is_active: Mapped[bool] = mapped_column(default=True)
    tags: Mapped[List[str]] = mapped_column(JSON, default=list, nullable=False)

    # Comprehensive metadata for audit tracking
    created_by: Mapped[Optional[str]] = mapped_column(String(255), nullable=True)
    created_from_ip: Mapped[Optional[str]] = mapped_column(String(45), nullable=True)
    created_via: Mapped[Optional[str]] = mapped_column(String(100), nullable=True)
    created_user_agent: Mapped[Optional[str]] = mapped_column(Text, nullable=True)

    modified_by: Mapped[Optional[str]] = mapped_column(String(255), nullable=True)
    modified_from_ip: Mapped[Optional[str]] = mapped_column(String(45), nullable=True)
    modified_via: Mapped[Optional[str]] = mapped_column(String(100), nullable=True)
    modified_user_agent: Mapped[Optional[str]] = mapped_column(Text, nullable=True)

    import_batch_id: Mapped[Optional[str]] = mapped_column(String(36), nullable=True)
    federation_source: Mapped[Optional[str]] = mapped_column(String(255), nullable=True)
    version: Mapped[int] = mapped_column(Integer, default=1, nullable=False)

    metrics: Mapped[List["ServerMetric"]] = relationship("ServerMetric", back_populates="server", cascade="all, delete-orphan")

    # Many-to-many relationships for associated items
    tools: Mapped[List["Tool"]] = relationship("Tool", secondary=server_tool_association, back_populates="servers")
    resources: Mapped[List["Resource"]] = relationship("Resource", secondary=server_resource_association, back_populates="servers")
    prompts: Mapped[List["Prompt"]] = relationship("Prompt", secondary=server_prompt_association, back_populates="servers")
    a2a_agents: Mapped[List["A2AAgent"]] = relationship("A2AAgent", secondary=server_a2a_association, back_populates="servers")

    # API token relationships
    scoped_tokens: Mapped[List["EmailApiToken"]] = relationship("EmailApiToken", back_populates="server")

    @property
    def execution_count(self) -> int:
        """
        Returns the number of times the server has been invoked,
        calculated from the associated ServerMetric records.

        Returns:
            int: The total count of server invocations.
        """
        return len(self.metrics)

    @property
    def successful_executions(self) -> int:
        """
        Returns the count of successful server invocations,
        computed from the associated ServerMetric records.

        Returns:
            int: The count of successful server invocations.
        """
        return sum(1 for m in self.metrics if m.is_success)

    @property
    def failed_executions(self) -> int:
        """
        Returns the count of failed server invocations,
        computed from the associated ServerMetric records.

        Returns:
            int: The count of failed server invocations.
        """
        return sum(1 for m in self.metrics if not m.is_success)

    @property
    def failure_rate(self) -> float:
        """
        Returns the failure rate (as a float between 0 and 1) computed as:
            (failed invocations) / (total invocations).
        Returns 0.0 if there are no invocations.

        Returns:
            float: The failure rate as a value between 0 and 1.

        Examples:
            >>> tool = Tool(custom_name="test_tool", custom_name_slug="test-tool", input_schema={})
            >>> tool.failure_rate  # No metrics yet
            0.0
            >>> tool.metrics = [
            ...     ToolMetric(tool_id=tool.id, response_time=1.0, is_success=True),
            ...     ToolMetric(tool_id=tool.id, response_time=2.0, is_success=False),
            ...     ToolMetric(tool_id=tool.id, response_time=1.5, is_success=True),
            ... ]
            >>> tool.failure_rate
            0.3333333333333333
        """
        total: int = self.execution_count
        if total == 0:
            return 0.0
        return self.failed_executions / total

    @property
    def min_response_time(self) -> Optional[float]:
        """
        Returns the minimum response time among all server invocations.
        Returns None if no invocations exist.

        Returns:
            Optional[float]: The minimum response time, or None if no invocations exist.
        """
        times: List[float] = [m.response_time for m in self.metrics]
        return min(times) if times else None

    @property
    def max_response_time(self) -> Optional[float]:
        """
        Returns the maximum response time among all server invocations.
        Returns None if no invocations exist.

        Returns:
            Optional[float]: The maximum response time, or None if no invocations exist.
        """
        times: List[float] = [m.response_time for m in self.metrics]
        return max(times) if times else None

    @property
    def avg_response_time(self) -> Optional[float]:
        """
        Returns the average response time among all server invocations.
        Returns None if no invocations exist.

        Returns:
            Optional[float]: The average response time, or None if no invocations exist.
        """
        times: List[float] = [m.response_time for m in self.metrics]
        return sum(times) / len(times) if times else None

    @property
    def last_execution_time(self) -> Optional[datetime]:
        """
        Returns the timestamp of the most recent server invocation.
        Returns None if no invocations exist.

        Returns:
            Optional[datetime]: The timestamp of the most recent invocation, or None if no invocations exist.
        """
        if not self.metrics:
            return None
        return max(m.timestamp for m in self.metrics)

    # Team scoping fields for resource organization
    team_id: Mapped[Optional[str]] = mapped_column(String(36), ForeignKey("email_teams.id", ondelete="SET NULL"), nullable=True)
    owner_email: Mapped[Optional[str]] = mapped_column(String(255), nullable=True)
    visibility: Mapped[str] = mapped_column(String(20), nullable=False, default="private")
    __table_args__ = (UniqueConstraint("team_id", "owner_email", "name", name="uq_team_owner_name_server"),)


class Gateway(Base):
    """ORM model for a federated peer Gateway."""

    __tablename__ = "gateways"

    id: Mapped[str] = mapped_column(String(36), primary_key=True, default=lambda: uuid.uuid4().hex)
    name: Mapped[str] = mapped_column(String(255), nullable=False)
    slug: Mapped[str] = mapped_column(String(255), nullable=False)
    url: Mapped[str] = mapped_column(String(767), nullable=False)
    description: Mapped[Optional[str]] = mapped_column(Text, nullable=True)
    transport: Mapped[str] = mapped_column(String(20), default="SSE")
    capabilities: Mapped[Dict[str, Any]] = mapped_column(JSON)
    created_at: Mapped[datetime] = mapped_column(DateTime(timezone=True), default=utc_now)
    updated_at: Mapped[datetime] = mapped_column(DateTime(timezone=True), default=utc_now, onupdate=utc_now)
    enabled: Mapped[bool] = mapped_column(default=True)
    reachable: Mapped[bool] = mapped_column(default=True)
    last_seen: Mapped[Optional[datetime]] = mapped_column(DateTime(timezone=True), nullable=True)
    tags: Mapped[List[str]] = mapped_column(JSON, default=list, nullable=False)

    # Comprehensive metadata for audit tracking
    created_by: Mapped[Optional[str]] = mapped_column(String(255), nullable=True)
    created_from_ip: Mapped[Optional[str]] = mapped_column(String(45), nullable=True)
    created_via: Mapped[Optional[str]] = mapped_column(String(100), nullable=True)
    created_user_agent: Mapped[Optional[str]] = mapped_column(Text, nullable=True)

    modified_by: Mapped[Optional[str]] = mapped_column(String(255), nullable=True)
    modified_from_ip: Mapped[Optional[str]] = mapped_column(String(45), nullable=True)
    modified_via: Mapped[Optional[str]] = mapped_column(String(100), nullable=True)
    modified_user_agent: Mapped[Optional[str]] = mapped_column(Text, nullable=True)

    import_batch_id: Mapped[Optional[str]] = mapped_column(String(36), nullable=True)
    federation_source: Mapped[Optional[str]] = mapped_column(String(255), nullable=True)
    version: Mapped[int] = mapped_column(Integer, default=1, nullable=False)

    # Header passthrough configuration
    passthrough_headers: Mapped[Optional[List[str]]] = mapped_column(JSON, nullable=True)  # Store list of strings as JSON array

    # Relationship with local tools this gateway provides
    tools: Mapped[List["Tool"]] = relationship(back_populates="gateway", foreign_keys="Tool.gateway_id", cascade="all, delete-orphan")

    # Relationship with local prompts this gateway provides
    prompts: Mapped[List["Prompt"]] = relationship(back_populates="gateway", cascade="all, delete-orphan")

    # Relationship with local resources this gateway provides
    resources: Mapped[List["Resource"]] = relationship(back_populates="gateway", cascade="all, delete-orphan")

    # # Tools federated from this gateway
    # federated_tools: Mapped[List["Tool"]] = relationship(secondary=tool_gateway_table, back_populates="federated_with")

    # # Prompts federated from this resource
    # federated_resources: Mapped[List["Resource"]] = relationship(secondary=resource_gateway_table, back_populates="federated_with")

    # # Prompts federated from this gateway
    # federated_prompts: Mapped[List["Prompt"]] = relationship(secondary=prompt_gateway_table, back_populates="federated_with")

    # Authorizations
    auth_type: Mapped[Optional[str]] = mapped_column(String(20), default=None)  # "basic", "bearer", "headers", "oauth" or None
    auth_value: Mapped[Optional[Dict[str, str]]] = mapped_column(JSON)

    # OAuth configuration
    oauth_config: Mapped[Optional[Dict[str, Any]]] = mapped_column(JSON, nullable=True, comment="OAuth 2.0 configuration including grant_type, client_id, encrypted client_secret, URLs, and scopes")

    # Team scoping fields for resource organization
    team_id: Mapped[Optional[str]] = mapped_column(String(36), ForeignKey("email_teams.id", ondelete="SET NULL"), nullable=True)
    owner_email: Mapped[Optional[str]] = mapped_column(String(255), nullable=True)
    visibility: Mapped[str] = mapped_column(String(20), nullable=False, default="private")

    # Relationship with OAuth tokens
    oauth_tokens: Mapped[List["OAuthToken"]] = relationship("OAuthToken", back_populates="gateway", cascade="all, delete-orphan")

    __table_args__ = (
        UniqueConstraint("team_id", "owner_email", "slug", name="uq_team_owner_slug_gateway"),
        UniqueConstraint("team_id", "owner_email", "url", name="uq_team_owner_url_gateway"),
    )


@event.listens_for(Gateway, "after_update")
def update_tool_names_on_gateway_update(_mapper, connection, target):
    """
    If a Gateway's name is updated, efficiently update all of its
    child Tools' names with a single SQL statement.

    Args:
        _mapper: Mapper
        connection: Connection
        target: Target
    """
    # 1. Check if the 'name' field was actually part of the update.
    #    This is a concise way to see if the value has changed.
    if not get_history(target, "name").has_changes():
        return

    print(f"Gateway name changed for ID {target.id}. Issuing bulk update for tools.")

    # 2. Get a reference to the underlying database table for Tools
    tools_table = Tool.__table__

    # 3. Prepare the new values
    new_gateway_slug = slugify(target.name)
    separator = settings.gateway_tool_name_separator

    # 4. Construct a single, powerful UPDATE statement using SQLAlchemy Core.
    #    This is highly efficient as it all happens in the database.
    stmt = (
        cast(Any, tools_table)
        .update()
        .where(tools_table.c.gateway_id == target.id)
        .values(name=new_gateway_slug + separator + tools_table.c.custom_name_slug)
        .execution_options(synchronize_session=False)
    )

    # 5. Execute the statement using the connection from the ongoing transaction.
    connection.execute(stmt)


class A2AAgent(Base):
    """
    ORM model for A2A (Agent-to-Agent) compatible agents.

    A2A agents represent external AI agents that can be integrated into the gateway
    and exposed as tools within virtual servers. They support standardized
    Agent-to-Agent communication protocols for interoperability.
    """

    __tablename__ = "a2a_agents"

    id: Mapped[str] = mapped_column(String(36), primary_key=True, default=lambda: uuid.uuid4().hex)
    name: Mapped[str] = mapped_column(String(255), nullable=False, unique=True)
    slug: Mapped[str] = mapped_column(String(255), nullable=False, unique=True)
    description: Mapped[Optional[str]] = mapped_column(Text)
    endpoint_url: Mapped[str] = mapped_column(String(767), nullable=False)
    agent_type: Mapped[str] = mapped_column(String(50), nullable=False, default="generic")  # e.g., "openai", "anthropic", "custom"
    protocol_version: Mapped[str] = mapped_column(String(10), nullable=False, default="1.0")
    capabilities: Mapped[Dict[str, Any]] = mapped_column(JSON, default=dict)

    # Configuration and authentication
    config: Mapped[Dict[str, Any]] = mapped_column(JSON, default=dict)
    auth_type: Mapped[Optional[str]] = mapped_column(String(50))  # "api_key", "oauth", "bearer", etc.
    auth_value: Mapped[Optional[str]] = mapped_column(Text)  # encrypted auth data

    # Status and metadata
    enabled: Mapped[bool] = mapped_column(Boolean, default=True)
    reachable: Mapped[bool] = mapped_column(Boolean, default=True)
    created_at: Mapped[datetime] = mapped_column(DateTime(timezone=True), default=utc_now)
    updated_at: Mapped[datetime] = mapped_column(DateTime(timezone=True), default=utc_now, onupdate=utc_now)
    last_interaction: Mapped[Optional[datetime]] = mapped_column(DateTime(timezone=True))

    # Tags for categorization
    tags: Mapped[List[str]] = mapped_column(JSON, default=list, nullable=False)

    # Comprehensive metadata for audit tracking
    created_by: Mapped[Optional[str]] = mapped_column(String(255), nullable=True)
    created_from_ip: Mapped[Optional[str]] = mapped_column(String(45), nullable=True)
    created_via: Mapped[Optional[str]] = mapped_column(String(100), nullable=True)
    created_user_agent: Mapped[Optional[str]] = mapped_column(Text, nullable=True)

    modified_by: Mapped[Optional[str]] = mapped_column(String(255), nullable=True)
    modified_from_ip: Mapped[Optional[str]] = mapped_column(String(45), nullable=True)
    modified_via: Mapped[Optional[str]] = mapped_column(String(100), nullable=True)
    modified_user_agent: Mapped[Optional[str]] = mapped_column(Text, nullable=True)

    import_batch_id: Mapped[Optional[str]] = mapped_column(String(36), nullable=True)
    federation_source: Mapped[Optional[str]] = mapped_column(String(255), nullable=True)
    version: Mapped[int] = mapped_column(Integer, default=1, nullable=False)

    # Team scoping fields for resource organization
    team_id: Mapped[Optional[str]] = mapped_column(String(36), ForeignKey("email_teams.id", ondelete="SET NULL"), nullable=True)
    owner_email: Mapped[Optional[str]] = mapped_column(String(255), nullable=True)
    visibility: Mapped[str] = mapped_column(String(20), nullable=False, default="private")

    # Relationships
    servers: Mapped[List["Server"]] = relationship("Server", secondary=server_a2a_association, back_populates="a2a_agents")
    metrics: Mapped[List["A2AAgentMetric"]] = relationship("A2AAgentMetric", back_populates="a2a_agent", cascade="all, delete-orphan")

    @property
    def execution_count(self) -> int:
        """Total number of interactions with this agent.

        Returns:
            int: The total count of interactions.
        """
        return len(self.metrics)

    @property
    def successful_executions(self) -> int:
        """Number of successful interactions.

        Returns:
            int: The count of successful interactions.
        """
        return sum(1 for m in self.metrics if m.is_success)

    @property
    def failed_executions(self) -> int:
        """Number of failed interactions.

        Returns:
            int: The count of failed interactions.
        """
        return sum(1 for m in self.metrics if not m.is_success)

    @property
    def failure_rate(self) -> float:
        """Failure rate as a percentage.

        Returns:
            float: The failure rate percentage.
        """
        if not self.metrics:
            return 0.0
        return (self.failed_executions / len(self.metrics)) * 100

    @property
    def avg_response_time(self) -> Optional[float]:
        """Average response time in seconds.

        Returns:
            Optional[float]: The average response time, or None if no metrics.
        """
        if not self.metrics:
            return None
        return sum(m.response_time for m in self.metrics) / len(self.metrics)

    @property
    def last_execution_time(self) -> Optional[datetime]:
        """Timestamp of the most recent interaction.

        Returns:
            Optional[datetime]: The timestamp of the last interaction, or None if no metrics.
        """
        if not self.metrics:
            return None
        return max(m.timestamp for m in self.metrics)

    def __repr__(self) -> str:
        """Return a string representation of the A2AAgent instance.

        Returns:
            str: A formatted string containing the agent's ID, name, and type.

        Examples:
            >>> agent = A2AAgent(id='123', name='test-agent', agent_type='custom')
            >>> repr(agent)
            "<A2AAgent(id='123', name='test-agent', agent_type='custom')>"
        """
        return f"<A2AAgent(id='{self.id}', name='{self.name}', agent_type='{self.agent_type}')>"


class SessionRecord(Base):
    """ORM model for sessions from SSE client."""

    __tablename__ = "mcp_sessions"

    session_id: Mapped[str] = mapped_column(String(255), primary_key=True)
    created_at: Mapped[datetime] = mapped_column(DateTime(timezone=True), default=utc_now)  # pylint: disable=not-callable
    last_accessed: Mapped[datetime] = mapped_column(DateTime(timezone=True), default=utc_now, onupdate=utc_now)  # pylint: disable=not-callable
    data: Mapped[str] = mapped_column(Text, nullable=True)

    messages: Mapped[List["SessionMessageRecord"]] = relationship("SessionMessageRecord", back_populates="session", cascade="all, delete-orphan")


class SessionMessageRecord(Base):
    """ORM model for messages from SSE client."""

    __tablename__ = "mcp_messages"

    id: Mapped[int] = mapped_column(primary_key=True, autoincrement=True)
    session_id: Mapped[str] = mapped_column(String(255), ForeignKey("mcp_sessions.session_id"))
    message: Mapped[str] = mapped_column(Text, nullable=True)
    created_at: Mapped[datetime] = mapped_column(DateTime(timezone=True), default=utc_now)  # pylint: disable=not-callable
    last_accessed: Mapped[datetime] = mapped_column(DateTime(timezone=True), default=utc_now, onupdate=utc_now)  # pylint: disable=not-callable

    session: Mapped["SessionRecord"] = relationship("SessionRecord", back_populates="messages")


class OAuthToken(Base):
    """ORM model for OAuth access and refresh tokens."""

    __tablename__ = "oauth_tokens"

    id: Mapped[str] = mapped_column(String(36), primary_key=True, default=lambda: uuid.uuid4().hex)
    gateway_id: Mapped[str] = mapped_column(String(36), ForeignKey("gateways.id", ondelete="CASCADE"), nullable=False)
    user_id: Mapped[str] = mapped_column(String(255), nullable=False)
    access_token: Mapped[str] = mapped_column(Text, nullable=False)
    refresh_token: Mapped[Optional[str]] = mapped_column(Text, nullable=True)
    token_type: Mapped[str] = mapped_column(String(50), default="Bearer")
    expires_at: Mapped[Optional[datetime]] = mapped_column(DateTime(timezone=True), nullable=True)
    scopes: Mapped[Optional[List[str]]] = mapped_column(JSON, nullable=True)
    created_at: Mapped[datetime] = mapped_column(DateTime(timezone=True), default=utc_now)
    updated_at: Mapped[datetime] = mapped_column(DateTime(timezone=True), default=utc_now, onupdate=utc_now)

    # Relationship with gateway
    gateway: Mapped["Gateway"] = relationship("Gateway", back_populates="oauth_tokens")


class EmailApiToken(Base):
    """Email user API token model for token catalog management.

    This model provides comprehensive API token management with scoping,
    revocation, and usage tracking for email-based users.

    Attributes:
        id (str): Unique token identifier
        user_email (str): Owner's email address
        team_id (str): Team the token is associated with (required for team-based access)
        name (str): Human-readable token name
        jti (str): JWT ID for revocation checking
        token_hash (str): Hashed token value for security
        server_id (str): Optional server scope limitation
        resource_scopes (List[str]): Permission scopes like ['tools.read']
        ip_restrictions (List[str]): IP address/CIDR restrictions
        time_restrictions (dict): Time-based access restrictions
        usage_limits (dict): Rate limiting and usage quotas
        created_at (datetime): Token creation timestamp
        expires_at (datetime): Optional expiry timestamp
        last_used (datetime): Last usage timestamp
        is_active (bool): Active status flag
        description (str): Token description
        tags (List[str]): Organizational tags

    Examples:
        >>> token = EmailApiToken(
        ...     user_email="alice@example.com",
        ...     name="Production API Access",
        ...     server_id="prod-server-123",
        ...     resource_scopes=["tools.read", "resources.read"],
        ...     description="Read-only access to production tools"
        ... )
        >>> token.is_scoped_to_server("prod-server-123")
        True
        >>> token.has_permission("tools.read")
        True
    """

    __tablename__ = "email_api_tokens"

    # Core identity fields
    id: Mapped[str] = mapped_column(String(36), primary_key=True, default=lambda: str(uuid.uuid4()))
    user_email: Mapped[str] = mapped_column(String(255), ForeignKey("email_users.email", ondelete="CASCADE"), nullable=False, index=True)
    team_id: Mapped[Optional[str]] = mapped_column(String(36), ForeignKey("email_teams.id", ondelete="SET NULL"), nullable=True, index=True)
    name: Mapped[str] = mapped_column(String(255), nullable=False)
    jti: Mapped[str] = mapped_column(String(36), unique=True, nullable=False, default=lambda: str(uuid.uuid4()))
    token_hash: Mapped[str] = mapped_column(String(255), nullable=False)

    # Scoping fields
    server_id: Mapped[Optional[str]] = mapped_column(String(36), ForeignKey("servers.id", ondelete="CASCADE"), nullable=True)
    resource_scopes: Mapped[Optional[List[str]]] = mapped_column(JSON, nullable=True, default=list)
    ip_restrictions: Mapped[Optional[List[str]]] = mapped_column(JSON, nullable=True, default=list)
    time_restrictions: Mapped[Optional[dict]] = mapped_column(JSON, nullable=True, default=dict)
    usage_limits: Mapped[Optional[dict]] = mapped_column(JSON, nullable=True, default=dict)

    # Lifecycle fields
    created_at: Mapped[datetime] = mapped_column(DateTime(timezone=True), default=utc_now, nullable=False)
    expires_at: Mapped[Optional[datetime]] = mapped_column(DateTime(timezone=True), nullable=True)
    last_used: Mapped[Optional[datetime]] = mapped_column(DateTime(timezone=True), nullable=True)
    is_active: Mapped[bool] = mapped_column(Boolean, default=True, nullable=False)

    # Metadata fields
    description: Mapped[Optional[str]] = mapped_column(Text, nullable=True)
    tags: Mapped[Optional[List[str]]] = mapped_column(JSON, nullable=True, default=list)

    # Unique constraint for user+name combination
    __table_args__ = (
        UniqueConstraint("user_email", "name", name="uq_email_api_tokens_user_name"),
        Index("idx_email_api_tokens_user_email", "user_email"),
        Index("idx_email_api_tokens_jti", "jti"),
        Index("idx_email_api_tokens_expires_at", "expires_at"),
        Index("idx_email_api_tokens_is_active", "is_active"),
    )

    # Relationships
    user: Mapped["EmailUser"] = relationship("EmailUser", back_populates="api_tokens")
    team: Mapped[Optional["EmailTeam"]] = relationship("EmailTeam", back_populates="api_tokens")
    server: Mapped[Optional["Server"]] = relationship("Server", back_populates="scoped_tokens")

    def is_scoped_to_server(self, server_id: str) -> bool:
        """Check if token is scoped to a specific server.

        Args:
            server_id: Server ID to check against.

        Returns:
            bool: True if token is scoped to the server, False otherwise.
        """
        return self.server_id == server_id if self.server_id else False

    def has_permission(self, permission: str) -> bool:
        """Check if token has a specific permission.

        Args:
            permission: Permission string to check for.

        Returns:
            bool: True if token has the permission, False otherwise.
        """
        return permission in (self.resource_scopes or [])

    def is_team_token(self) -> bool:
        """Check if this is a team-based token.

        Returns:
            bool: True if token is associated with a team, False otherwise.
        """
        return self.team_id is not None

    def get_effective_permissions(self) -> List[str]:
        """Get effective permissions for this token.

        For team tokens, this should inherit team permissions.
        For personal tokens, this uses the resource_scopes.

        Returns:
            List[str]: List of effective permissions for this token.
        """
        if self.is_team_token() and self.team:
            # For team tokens, we would inherit team permissions
            # This would need to be implemented based on your RBAC system
            return self.resource_scopes or []
        return self.resource_scopes or []

    def is_expired(self) -> bool:
        """Check if token is expired.

        Returns:
            bool: True if token is expired, False otherwise.
        """
        if not self.expires_at:
            return False
        return utc_now() > self.expires_at

    def is_valid(self) -> bool:
        """Check if token is valid (active and not expired).

        Returns:
            bool: True if token is valid, False otherwise.
        """
        return self.is_active and not self.is_expired()


class TokenUsageLog(Base):
    """Token usage logging for analytics and security monitoring.

    This model tracks every API request made with email API tokens
    for security auditing and usage analytics.

    Attributes:
        id (int): Auto-incrementing log ID
        token_jti (str): Token JWT ID reference
        user_email (str): Token owner's email
        timestamp (datetime): Request timestamp
        endpoint (str): API endpoint accessed
        method (str): HTTP method used
        ip_address (str): Client IP address
        user_agent (str): Client user agent
        status_code (int): HTTP response status
        response_time_ms (int): Response time in milliseconds
        blocked (bool): Whether request was blocked
        block_reason (str): Reason for blocking if applicable

    Examples:
        >>> log = TokenUsageLog(
        ...     token_jti="token-uuid-123",
        ...     user_email="alice@example.com",
        ...     endpoint="/tools",
        ...     method="GET",
        ...     ip_address="192.168.1.100",
        ...     status_code=200,
        ...     response_time_ms=45
        ... )
    """

    __tablename__ = "token_usage_logs"

    # Primary key
    id: Mapped[int] = mapped_column(BigInteger, primary_key=True, autoincrement=True)

    # Token reference
    token_jti: Mapped[str] = mapped_column(String(36), nullable=False, index=True)
    user_email: Mapped[str] = mapped_column(String(255), nullable=False, index=True)

    # Timestamp
    timestamp: Mapped[datetime] = mapped_column(DateTime(timezone=True), default=utc_now, nullable=False, index=True)

    # Request details
    endpoint: Mapped[Optional[str]] = mapped_column(String(255), nullable=True)
    method: Mapped[Optional[str]] = mapped_column(String(10), nullable=True)
    ip_address: Mapped[Optional[str]] = mapped_column(String(45), nullable=True)  # IPv6 max length
    user_agent: Mapped[Optional[str]] = mapped_column(Text, nullable=True)

    # Response details
    status_code: Mapped[Optional[int]] = mapped_column(Integer, nullable=True)
    response_time_ms: Mapped[Optional[int]] = mapped_column(Integer, nullable=True)

    # Security fields
    blocked: Mapped[bool] = mapped_column(Boolean, default=False, nullable=False)
    block_reason: Mapped[Optional[str]] = mapped_column(String(255), nullable=True)

    # Indexes for performance
    __table_args__ = (
        Index("idx_token_usage_logs_token_jti_timestamp", "token_jti", "timestamp"),
        Index("idx_token_usage_logs_user_email_timestamp", "user_email", "timestamp"),
    )


class TokenRevocation(Base):
    """Token revocation blacklist for immediate token invalidation.

    This model maintains a blacklist of revoked JWT tokens to provide
    immediate token invalidation capabilities.

    Attributes:
        jti (str): JWT ID (primary key)
        revoked_at (datetime): Revocation timestamp
        revoked_by (str): Email of user who revoked the token
        reason (str): Optional reason for revocation

    Examples:
        >>> revocation = TokenRevocation(
        ...     jti="token-uuid-123",
        ...     revoked_by="admin@example.com",
        ...     reason="Security compromise"
        ... )
    """

    __tablename__ = "token_revocations"

    # JWT ID as primary key
    jti: Mapped[str] = mapped_column(String(36), primary_key=True)

    # Revocation details
    revoked_at: Mapped[datetime] = mapped_column(DateTime(timezone=True), default=utc_now, nullable=False)
    revoked_by: Mapped[str] = mapped_column(String(255), ForeignKey("email_users.email"), nullable=False)
    reason: Mapped[Optional[str]] = mapped_column(String(255), nullable=True)

    # Relationship
    revoker: Mapped["EmailUser"] = relationship("EmailUser")


class SSOProvider(Base):
    """SSO identity provider configuration for OAuth2/OIDC authentication.

    Stores configuration and credentials for external identity providers
    like GitHub, Google, IBM Security Verify, and Okta.

    Attributes:
        id (str): Unique provider ID (e.g., 'github', 'google', 'ibm_verify')
        name (str): Human-readable provider name
        display_name (str): Display name for UI
        provider_type (str): Protocol type ('oauth2', 'oidc')
        is_enabled (bool): Whether provider is active
        client_id (str): OAuth client ID
        client_secret_encrypted (str): Encrypted client secret
        authorization_url (str): OAuth authorization endpoint
        token_url (str): OAuth token endpoint
        userinfo_url (str): User info endpoint
        issuer (str): OIDC issuer (optional)
        trusted_domains (List[str]): Auto-approved email domains
        scope (str): OAuth scope string
        auto_create_users (bool): Auto-create users on first login
        team_mapping (dict): Organization/domain to team mapping rules
        created_at (datetime): Provider creation timestamp
        updated_at (datetime): Last configuration update

    Examples:
        >>> provider = SSOProvider(
        ...     id="github",
        ...     name="github",
        ...     display_name="GitHub",
        ...     provider_type="oauth2",
        ...     client_id="gh_client_123",
        ...     authorization_url="https://github.com/login/oauth/authorize",
        ...     token_url="https://github.com/login/oauth/access_token",
        ...     userinfo_url="https://api.github.com/user",
        ...     scope="user:email"
        ... )
    """

    __tablename__ = "sso_providers"

    # Provider identification
    id: Mapped[str] = mapped_column(String(50), primary_key=True)  # github, google, ibm_verify, okta
    name: Mapped[str] = mapped_column(String(100), nullable=False, unique=True)
    display_name: Mapped[str] = mapped_column(String(100), nullable=False)
    provider_type: Mapped[str] = mapped_column(String(20), nullable=False)  # oauth2, oidc
    is_enabled: Mapped[bool] = mapped_column(Boolean, default=True, nullable=False)

    # OAuth2/OIDC Configuration
    client_id: Mapped[str] = mapped_column(String(255), nullable=False)
    client_secret_encrypted: Mapped[str] = mapped_column(Text, nullable=False)  # Encrypted storage
    authorization_url: Mapped[str] = mapped_column(String(500), nullable=False)
    token_url: Mapped[str] = mapped_column(String(500), nullable=False)
    userinfo_url: Mapped[str] = mapped_column(String(500), nullable=False)
    issuer: Mapped[Optional[str]] = mapped_column(String(500), nullable=True)  # For OIDC

    # Provider Settings
    trusted_domains: Mapped[List[str]] = mapped_column(JSON, default=list, nullable=False)
    scope: Mapped[str] = mapped_column(String(200), default="openid profile email", nullable=False)
    auto_create_users: Mapped[bool] = mapped_column(Boolean, default=True, nullable=False)
    team_mapping: Mapped[dict] = mapped_column(JSON, default=dict, nullable=False)

    # Metadata
    created_at: Mapped[datetime] = mapped_column(DateTime(timezone=True), default=utc_now, nullable=False)
    updated_at: Mapped[datetime] = mapped_column(DateTime(timezone=True), default=utc_now, onupdate=utc_now, nullable=False)

    def __repr__(self):
        """String representation of SSO provider.

        Returns:
            String representation of the SSO provider instance
        """
        return f"<SSOProvider(id='{self.id}', name='{self.name}', enabled={self.is_enabled})>"


class SSOAuthSession(Base):
    """Tracks SSO authentication sessions and state.

    Maintains OAuth state parameters and callback information during
    the SSO authentication flow for security and session management.

    Attributes:
        id (str): Unique session ID (UUID)
        provider_id (str): Reference to SSO provider
        state (str): OAuth state parameter for CSRF protection
        code_verifier (str): PKCE code verifier (for OAuth 2.1)
        nonce (str): OIDC nonce parameter
        redirect_uri (str): OAuth callback URI
        expires_at (datetime): Session expiration time
        user_email (str): User email after successful auth (optional)
        created_at (datetime): Session creation timestamp

    Examples:
        >>> session = SSOAuthSession(
        ...     provider_id="github",
        ...     state="csrf-state-token",
        ...     redirect_uri="https://gateway.example.com/auth/sso-callback/github"
        ... )
    """

    __tablename__ = "sso_auth_sessions"

    # Session identification
    id: Mapped[str] = mapped_column(String(36), primary_key=True, default=lambda: str(uuid.uuid4()))
    provider_id: Mapped[str] = mapped_column(String(50), ForeignKey("sso_providers.id"), nullable=False)

    # OAuth/OIDC parameters
    state: Mapped[str] = mapped_column(String(128), nullable=False, unique=True)  # CSRF protection
    code_verifier: Mapped[Optional[str]] = mapped_column(String(128), nullable=True)  # PKCE
    nonce: Mapped[Optional[str]] = mapped_column(String(128), nullable=True)  # OIDC
    redirect_uri: Mapped[str] = mapped_column(String(500), nullable=False)

    # Session lifecycle
    expires_at: Mapped[datetime] = mapped_column(DateTime(timezone=True), default=lambda: utc_now() + timedelta(minutes=10), nullable=False)  # 10-minute expiration
    user_email: Mapped[Optional[str]] = mapped_column(String(255), ForeignKey("email_users.email"), nullable=True)
    created_at: Mapped[datetime] = mapped_column(DateTime(timezone=True), default=utc_now, nullable=False)

    # Relationships
    provider: Mapped["SSOProvider"] = relationship("SSOProvider")
    user: Mapped[Optional["EmailUser"]] = relationship("EmailUser")

    @property
    def is_expired(self) -> bool:
        """Check if SSO auth session has expired.

        Returns:
            True if the session has expired, False otherwise
        """
        now = utc_now()
        expires = self.expires_at

        # Handle timezone mismatch by converting naive datetime to UTC if needed
        if expires.tzinfo is None:
            # expires_at is timezone-naive, assume it's UTC
            expires = expires.replace(tzinfo=timezone.utc)
        elif now.tzinfo is None:
            # now is timezone-naive (shouldn't happen with utc_now, but just in case)
            now = now.replace(tzinfo=timezone.utc)

        return now > expires

    def __repr__(self):
        """String representation of SSO auth session.

        Returns:
            str: String representation of the session object
        """
        return f"<SSOAuthSession(id='{self.id}', provider='{self.provider_id}', expired={self.is_expired})>"


# Event listeners for validation
def validate_tool_schema(mapper, connection, target):
    """
    Validate tool schema before insert/update.

    Args:
        mapper: The mapper being used for the operation.
        connection: The database connection.
        target: The target object being validated.

    Raises:
        ValueError: If the tool input schema is invalid.
    """
    # You can use mapper and connection later, if required.
    _ = mapper
    _ = connection
    if hasattr(target, "input_schema"):
        try:
            jsonschema.Draft7Validator.check_schema(target.input_schema)
        except jsonschema.exceptions.SchemaError as e:
            raise ValueError(f"Invalid tool input schema: {str(e)}") from e


def validate_tool_name(mapper, connection, target):
    """
    Validate tool name before insert/update. Check if the name matches the required pattern.

    Args:
        mapper: The mapper being used for the operation.
        connection: The database connection.
        target: The target object being validated.

    Raises:
        ValueError: If the tool name contains invalid characters.
    """
    # You can use mapper and connection later, if required.
    _ = mapper
    _ = connection
    if hasattr(target, "name"):
        try:
            SecurityValidator.validate_tool_name(target.name)
        except ValueError as e:
            raise ValueError(f"Invalid tool name: {str(e)}") from e


def validate_prompt_schema(mapper, connection, target):
    """
    Validate prompt argument schema before insert/update.

    Args:
        mapper: The mapper being used for the operation.
        connection: The database connection.
        target: The target object being validated.

    Raises:
        ValueError: If the prompt argument schema is invalid.
    """
    # You can use mapper and connection later, if required.
    _ = mapper
    _ = connection
    if hasattr(target, "argument_schema"):
        try:
            jsonschema.Draft7Validator.check_schema(target.argument_schema)
        except jsonschema.exceptions.SchemaError as e:
            raise ValueError(f"Invalid prompt argument schema: {str(e)}") from e


# Register validation listeners

listen(Tool, "before_insert", validate_tool_schema)
listen(Tool, "before_update", validate_tool_schema)
listen(Tool, "before_insert", validate_tool_name)
listen(Tool, "before_update", validate_tool_name)
listen(Prompt, "before_insert", validate_prompt_schema)
listen(Prompt, "before_update", validate_prompt_schema)


def get_db() -> Generator[Session, Any, None]:
    """
    Dependency to get database session.

    Yields:
        SessionLocal: A SQLAlchemy database session.

    Examples:
        >>> from mcpgateway.db import get_db
        >>> gen = get_db()
        >>> db = next(gen)
        >>> hasattr(db, 'query')
        True
        >>> hasattr(db, 'commit')
        True
        >>> gen.close()
    """
    db = SessionLocal()
    try:
        yield db
    finally:
        db.close()


# Create all tables
def init_db():
    """
    Initialize database tables.

    Raises:
        Exception: If database initialization fails.
    """
    try:
        # Base.metadata.drop_all(bind=engine)
        Base.metadata.create_all(bind=engine)
    except SQLAlchemyError as e:
        raise Exception(f"Failed to initialize database: {str(e)}")


if __name__ == "__main__":
    # Wait for database to be ready before initializing
    wait_for_db_ready(max_tries=int(settings.db_max_retries), interval=int(settings.db_retry_interval_ms) / 1000, sync=True)  # Converting ms to s

    init_db()


@event.listens_for(Gateway, "before_insert")
def set_gateway_slug(_mapper, _conn, target):
    """Set the slug for a Gateway before insert.

    Args:
        _mapper: Mapper
        _conn: Connection
        target: Target Gateway instance
    """

    target.slug = slugify(target.name)


@event.listens_for(A2AAgent, "before_insert")
def set_a2a_agent_slug(_mapper, _conn, target):
    """Set the slug for an A2AAgent before insert.

    Args:
        _mapper: Mapper
        _conn: Connection
        target: Target A2AAgent instance
    """
    target.slug = slugify(target.name)


@event.listens_for(EmailTeam, "before_insert")
def set_email_team_slug(_mapper, _conn, target):
    """Set the slug for an EmailTeam before insert.

    Args:
        _mapper: Mapper
        _conn: Connection
        target: Target EmailTeam instance
    """
    target.slug = slugify(target.name)


@event.listens_for(Tool, "before_insert")
@event.listens_for(Tool, "before_update")
def set_custom_name_and_slug(mapper, connection, target):  # pylint: disable=unused-argument
    """
    Event listener to set custom_name, custom_name_slug, and name for Tool before insert/update.

    - Sets custom_name to original_name if not provided.
    - Calculates custom_name_slug from custom_name using slugify.
    - Updates name to gateway_slug + separator + custom_name_slug.
    - Sets display_name to custom_name if not provided.

    Args:
        mapper: SQLAlchemy mapper for the Tool model.
        connection: Database connection.
        target: The Tool instance being inserted or updated.
    """
    # Set custom_name to original_name if not provided
    if not target.custom_name:
        target.custom_name = target.original_name
    # Set display_name to custom_name if not provided
    if not target.display_name:
        target.display_name = target.custom_name
    # Always update custom_name_slug from custom_name
    target.custom_name_slug = slugify(target.custom_name)
    # Update name field
    gateway_slug = slugify(target.gateway.name) if target.gateway else ""
    if gateway_slug:
        sep = settings.gateway_tool_name_separator
        target.name = f"{gateway_slug}{sep}{target.custom_name_slug}"
    else:
        target.name = target.custom_name_slug<|MERGE_RESOLUTION|>--- conflicted
+++ resolved
@@ -1400,7 +1400,7 @@
     prompt: Mapped["Prompt"] = relationship("Prompt", back_populates="metrics")
 
 
-<<<<<<< HEAD
+
 class ProtectionMetrics(Base):
     """
     Model for protection metrics (rate limiting, DDoS protection, etc.).
@@ -1421,7 +1421,7 @@
     remaining: Mapped[Optional[int]] = mapped_column(Integer, nullable=True)  # For rate limiting
     reset_time: Mapped[Optional[int]] = mapped_column(Integer, nullable=True)  # For rate limiting
     is_blocked: Mapped[Boolean] = mapped_column(Boolean,nullable=False,default=False)  # Generic blocked status (rate limited, DDoS blocked, etc.)
-=======
+
 class A2AAgentMetric(Base):
     """
     ORM model for recording metrics for A2A agent interactions.
@@ -1448,7 +1448,6 @@
 
     # Relationship back to the A2AAgent model.
     a2a_agent: Mapped["A2AAgent"] = relationship("A2AAgent", back_populates="metrics")
->>>>>>> 7af39689
 
 
 class Tool(Base):
