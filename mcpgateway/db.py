# -*- coding: utf-8 -*-
"""MCP Gateway Database Models.

Copyright 2025
SPDX-License-Identifier: Apache-2.0
Authors: Mihai Criveti

This module defines SQLAlchemy models for storing MCP entities including:
- Tools with input schema validation
- Resources with subscription tracking
- Prompts with argument templates
- Federated gateways with capability tracking

Updated to record server associations independently using many-to-many relationships,
and to record tool execution metrics.
"""

import asyncio
import logging
import re
from datetime import datetime
from typing import Any, Dict, List, Optional

import jsonschema
from sqlalchemy import (
    JSON,
    Boolean,
    Column,
    DateTime,
    Float,
    ForeignKey,
    Integer,
    String,
    Table,
    Text,
    func,
    make_url,
    select,
)
from sqlalchemy.event import listen
from sqlalchemy.exc import SQLAlchemyError
from sqlalchemy.ext.asyncio import AsyncSession, create_async_engine
from sqlalchemy.ext.hybrid import hybrid_property
from sqlalchemy.orm import (
    DeclarativeBase,
    Mapped,
    mapped_column,
    relationship,
    sessionmaker,
)

from mcpgateway.config import settings
from mcpgateway.types import ResourceContent

<<<<<<< HEAD
logger = logging.getLogger(__name__)

# Create SQLAlchemy engine with connection pooling
engine = create_async_engine(
=======
# ---------------------------------------------------------------------------
# 1. Parse the URL so we can inspect backend ("postgresql", "sqlite", …)
#    and the specific driver ("psycopg2", "asyncpg", empty string = default).
# ---------------------------------------------------------------------------
url = make_url(settings.database_url)
backend = url.get_backend_name()  # e.g. 'postgresql', 'sqlite'
driver = url.get_driver_name() or "default"

# Start with an empty dict and add options only when the driver can accept
# them; this prevents unexpected TypeError at connect time.
connect_args: dict[str, object] = {}

# ---------------------------------------------------------------------------
# 2. PostgreSQL (synchronous psycopg2 only)
#    The keep-alive parameters below are recognised exclusively by libpq /
#    psycopg2 and let the kernel detect broken network links quickly.
# ---------------------------------------------------------------------------
if backend == "postgresql" and driver in ("psycopg2", "default", ""):
    connect_args.update(
        keepalives=1,  # enable TCP keep-alive probes
        keepalives_idle=30,  # seconds of idleness before first probe
        keepalives_interval=5,  # seconds between probes
        keepalives_count=5,  # drop the link after N failed probes
    )

# ---------------------------------------------------------------------------
# 3. SQLite (optional) – only one extra flag and it is *SQLite-specific*.
# ---------------------------------------------------------------------------
elif backend == "sqlite":
    # Allow pooled connections to hop across threads.
    connect_args["check_same_thread"] = False

# 4. Other backends (MySQL, MSSQL, etc.) leave `connect_args` empty.

# ---------------------------------------------------------------------------
# 5. Build the Engine with a single, clean connect_args mapping.
# ---------------------------------------------------------------------------
engine = create_engine(
>>>>>>> 842ace09
    settings.database_url,
    pool_pre_ping=True,  # quick liveness check per checkout
    pool_size=settings.db_pool_size,
    max_overflow=settings.db_max_overflow,
    pool_timeout=settings.db_pool_timeout,
    pool_recycle=settings.db_pool_recycle,
    connect_args=connect_args,
)

if settings.database_url.startswith("sqlite"):
    connect_args = {
        "check_same_thread": False,
    }
else:
    connect_args = {
        "keepalives": settings.db_keepalives,
        "keepalives_idle": settings.db_keepalives_idle,
        "keepalives_interval": settings.db_keepalives_interval,
        "keepalives_count": settings.db_keepalives_count,
    }

engine = create_async_engine(
    settings.database_url,
    pool_pre_ping=True,
    pool_size=settings.db_pool_size,
    max_overflow=settings.db_max_overflow,
    pool_timeout=settings.db_pool_timeout,
    pool_recycle=settings.db_pool_recycle,
    connect_args=connect_args,
)


# Session factory
AsyncSessionLocal = sessionmaker(autocommit=False, autoflush=False, bind=engine, class_=AsyncSession)


class Base(DeclarativeBase):
    """Base class for all models."""


# Association table for tools and gateways (federation)
tool_gateway_table = Table(
    "tool_gateway_association",
    Base.metadata,
    Column("tool_id", Integer, ForeignKey("tools.id"), primary_key=True),
    Column("gateway_id", Integer, ForeignKey("gateways.id"), primary_key=True),
)

# Association table for resources and gateways (federation)
resource_gateway_table = Table(
    "resource_gateway_association",
    Base.metadata,
    Column("resource_id", Integer, ForeignKey("resources.id"), primary_key=True),
    Column("gateway_id", Integer, ForeignKey("gateways.id"), primary_key=True),
)

# Association table for prompts and gateways (federation)
prompt_gateway_table = Table(
    "prompt_gateway_association",
    Base.metadata,
    Column("prompt_id", Integer, ForeignKey("prompts.id"), primary_key=True),
    Column("gateway_id", Integer, ForeignKey("gateways.id"), primary_key=True),
)

# Association table for servers and tools
server_tool_association = Table(
    "server_tool_association",
    Base.metadata,
    Column("server_id", Integer, ForeignKey("servers.id"), primary_key=True),
    Column("tool_id", Integer, ForeignKey("tools.id"), primary_key=True),
)

# Association table for servers and resources
server_resource_association = Table(
    "server_resource_association",
    Base.metadata,
    Column("server_id", Integer, ForeignKey("servers.id"), primary_key=True),
    Column("resource_id", Integer, ForeignKey("resources.id"), primary_key=True),
)

# Association table for servers and prompts
server_prompt_association = Table(
    "server_prompt_association",
    Base.metadata,
    Column("server_id", Integer, ForeignKey("servers.id"), primary_key=True),
    Column("prompt_id", Integer, ForeignKey("prompts.id"), primary_key=True),
)


class ToolMetric(Base):
    """
    ORM model for recording individual metrics for tool executions.

    Each record in this table corresponds to a single tool invocation and records:
        - timestamp (datetime): When the invocation occurred.
        - response_time (float): The execution time in seconds.
        - is_success (bool): True if the execution succeeded, False otherwise.
        - error_message (Optional[str]): Error message if the execution failed.

    Aggregated metrics (such as total executions, successful/failed counts, failure rate,
    minimum, maximum, and average response times, and last execution time) should be computed
    on the fly using SQL aggregate functions over the rows in this table.
    """

    __tablename__ = "tool_metrics"

    id: Mapped[int] = mapped_column(primary_key=True)
    tool_id: Mapped[int] = mapped_column(Integer, ForeignKey("tools.id"), nullable=False)
    timestamp: Mapped[datetime] = mapped_column(DateTime, default=datetime.utcnow)
    response_time: Mapped[float] = mapped_column(Float, nullable=False)
    is_success: Mapped[bool] = mapped_column(Boolean, nullable=False)
    error_message: Mapped[Optional[str]] = mapped_column(Text, nullable=True)

    # Relationship back to the Tool model.
    tool: Mapped["Tool"] = relationship("Tool", back_populates="metrics")


class ResourceMetric(Base):
    """
    ORM model for recording metrics for resource invocations.

    Attributes:
        id (int): Primary key.
        resource_id (int): Foreign key linking to the resource.
        timestamp (datetime): The time when the invocation occurred.
        response_time (float): The response time in seconds.
        is_success (bool): True if the invocation succeeded, False otherwise.
        error_message (Optional[str]): Error message if the invocation failed.
    """

    __tablename__ = "resource_metrics"

    id: Mapped[int] = mapped_column(primary_key=True)
    resource_id: Mapped[int] = mapped_column(Integer, ForeignKey("resources.id"), nullable=False)
    timestamp: Mapped[datetime] = mapped_column(DateTime, default=datetime.utcnow)
    response_time: Mapped[float] = mapped_column(Float, nullable=False)
    is_success: Mapped[bool] = mapped_column(Boolean, nullable=False)
    error_message: Mapped[Optional[str]] = mapped_column(Text, nullable=True)

    # Relationship back to the Resource model.
    resource: Mapped["Resource"] = relationship("Resource", back_populates="metrics")


class ServerMetric(Base):
    """
    ORM model for recording metrics for server invocations.

    Attributes:
        id (int): Primary key.
        server_id (int): Foreign key linking to the server.
        timestamp (datetime): The time when the invocation occurred.
        response_time (float): The response time in seconds.
        is_success (bool): True if the invocation succeeded, False otherwise.
        error_message (Optional[str]): Error message if the invocation failed.
    """

    __tablename__ = "server_metrics"

    id: Mapped[int] = mapped_column(primary_key=True)
    server_id: Mapped[int] = mapped_column(Integer, ForeignKey("servers.id"), nullable=False)
    timestamp: Mapped[datetime] = mapped_column(DateTime, default=datetime.utcnow)
    response_time: Mapped[float] = mapped_column(Float, nullable=False)
    is_success: Mapped[bool] = mapped_column(Boolean, nullable=False)
    error_message: Mapped[Optional[str]] = mapped_column(Text, nullable=True)

    # Relationship back to the Server model.
    server: Mapped["Server"] = relationship("Server", back_populates="metrics")


class PromptMetric(Base):
    """
    ORM model for recording metrics for prompt invocations.

    Attributes:
        id (int): Primary key.
        prompt_id (int): Foreign key linking to the prompt.
        timestamp (datetime): The time when the invocation occurred.
        response_time (float): The response time in seconds.
        is_success (bool): True if the invocation succeeded, False otherwise.
        error_message (Optional[str]): Error message if the invocation failed.
    """

    __tablename__ = "prompt_metrics"

    id: Mapped[int] = mapped_column(primary_key=True)
    prompt_id: Mapped[int] = mapped_column(Integer, ForeignKey("prompts.id"), nullable=False)
    timestamp: Mapped[datetime] = mapped_column(DateTime, default=datetime.utcnow)
    response_time: Mapped[float] = mapped_column(Float, nullable=False)
    is_success: Mapped[bool] = mapped_column(Boolean, nullable=False)
    error_message: Mapped[Optional[str]] = mapped_column(Text, nullable=True)

    # Relationship back to the Prompt model.
    prompt: Mapped["Prompt"] = relationship("Prompt", back_populates="metrics")


class Tool(Base):
    """
    ORM model for a registered Tool.

    Supports both local tools and federated tools from other gateways.
    The integration_type field indicates the tool format:
    - "MCP" for MCP-compliant tools (default)
    - "ICA" for non-MCP ICA Integrations

    Additionally, this model provides computed properties for aggregated metrics based
    on the associated ToolMetric records. These include:
        - execution_count: Total number of invocations.
        - successful_executions: Count of successful invocations.
        - failed_executions: Count of failed invocations.
        - failure_rate: Ratio of failed invocations to total invocations.
        - min_response_time: Fastest recorded response time.
        - max_response_time: Slowest recorded response time.
        - avg_response_time: Mean response time.
        - last_execution_time: Timestamp of the most recent invocation.

    The property `metrics_summary` returns a dictionary with these aggregated values.

    The following fields have been added to support tool invocation configuration:
        - request_type: HTTP method to use when invoking the tool.
        - auth_type: Type of authentication ("basic", "bearer", or None).
        - auth_username: Username for basic authentication.
        - auth_password: Password for basic authentication.
        - auth_token: Token for bearer token authentication.
        - auth_header_key: header key for authentication.
        - auth_header_value: header value for authentication.
    """

    __tablename__ = "tools"

    id: Mapped[int] = mapped_column(primary_key=True)
    name: Mapped[str] = mapped_column(unique=True)
    url: Mapped[str]
    description: Mapped[Optional[str]]
    integration_type: Mapped[str] = mapped_column(default="MCP")
    headers: Mapped[Optional[Dict[str, str]]] = mapped_column(JSON)
    input_schema: Mapped[Dict[str, Any]] = mapped_column(JSON)
    created_at: Mapped[datetime] = mapped_column(DateTime, default=datetime.utcnow)
    updated_at: Mapped[datetime] = mapped_column(DateTime, default=datetime.utcnow, onupdate=datetime.utcnow)
    is_active: Mapped[bool] = mapped_column(default=True)
    jsonpath_filter: Mapped[str] = mapped_column(default="")

    # Request type and authentication fields
    request_type: Mapped[str] = mapped_column(default="SSE")
    auth_type: Mapped[Optional[str]] = mapped_column(default=None)  # "basic", "bearer", or None
    auth_value: Mapped[Optional[str]] = mapped_column(default=None)

    # Federation relationship with a local gateway
    gateway_id: Mapped[Optional[int]] = mapped_column(ForeignKey("gateways.id"))
    gateway = relationship("Gateway", back_populates="tools")
    federated_with = relationship("Gateway", secondary=tool_gateway_table, back_populates="federated_tools")

    # Many-to-many relationship with Servers
    servers = relationship("Server", secondary=server_tool_association, back_populates="tools")

    # Relationship with ToolMetric records
    metrics: Mapped[List["ToolMetric"]] = relationship("ToolMetric", back_populates="tool", cascade="all, delete-orphan")

    @hybrid_property
    def execution_count(self) -> int:
        """
        Returns the number of times the tool has been executed,
        calculated from the associated ToolMetric records.

        Returns:
            int: The total count of tool executions.
        """
        return len(self.metrics)

    @execution_count.expression
    # method is intentionally a class-level expression, so no `self`
    # pylint: disable=no-self-argument
    def execution_count(cls):
        """
        SQL expression to compute the execution count for the tool.

        Returns:
            int: Returns execution count of a given tool
        """
        return select(func.count(ToolMetric.id)).where(ToolMetric.tool_id == cls.id).label("execution_count")  # pylint: disable=not-callable

    @property
    def successful_executions(self) -> int:
        """
        Returns the count of successful tool executions,
        computed from the associated ToolMetric records.

        Returns:
            int: The count of successful tool executions.
        """
        return sum(1 for m in self.metrics if m.is_success)

    @property
    def failed_executions(self) -> int:
        """
        Returns the count of failed tool executions,
        computed from the associated ToolMetric records.

        Returns:
            int: The count of failed tool executions.
        """
        return sum(1 for m in self.metrics if not m.is_success)

    @property
    def failure_rate(self) -> float:
        """
        Returns the failure rate (as a float between 0 and 1) computed as:
            (failed executions) / (total executions).
        Returns 0.0 if there are no executions.

        Returns:
            float: The failure rate as a value between 0 and 1.
        """
        total: int = self.execution_count
        # execution_count is a @hybrid_property, not a callable here
        if total == 0:  # pylint: disable=comparison-with-callable
            return 0.0
        return self.failed_executions / total

    @property
    def min_response_time(self) -> Optional[float]:
        """
        Returns the minimum response time among all tool executions.
        Returns None if no executions exist.

        Returns:
            Optional[float]: The minimum response time, or None if no executions exist.
        """
        times: List[float] = [m.response_time for m in self.metrics]
        return min(times) if times else None

    @property
    def max_response_time(self) -> Optional[float]:
        """
        Returns the maximum response time among all tool executions.
        Returns None if no executions exist.

        Returns:
            Optional[float]: The maximum response time, or None if no executions exist.
        """
        times: List[float] = [m.response_time for m in self.metrics]
        return max(times) if times else None

    @property
    def avg_response_time(self) -> Optional[float]:
        """
        Returns the average response time among all tool executions.
        Returns None if no executions exist.

        Returns:
            Optional[float]: The average response time, or None if no executions exist.
        """
        times: List[float] = [m.response_time for m in self.metrics]
        return sum(times) / len(times) if times else None

    @property
    def last_execution_time(self) -> Optional[datetime]:
        """
        Returns the timestamp of the most recent tool execution.
        Returns None if no executions exist.

        Returns:
            Optional[datetime]: The timestamp of the most recent execution, or None if no executions exist.
        """
        if not self.metrics:
            return None
        return max(m.timestamp for m in self.metrics)

    @property
    def metrics_summary(self) -> Dict[str, Any]:
        """
        Returns aggregated metrics for the tool as a dictionary with the following keys:
            - total_executions: Total number of invocations.
            - successful_executions: Number of successful invocations.
            - failed_executions: Number of failed invocations.
            - failure_rate: Failure rate (failed/total) or 0.0 if no invocations.
            - min_response_time: Minimum response time (or None if no invocations).
            - max_response_time: Maximum response time (or None if no invocations).
            - avg_response_time: Average response time (or None if no invocations).
            - last_execution_time: Timestamp of the most recent invocation (or None).

        Returns:
            Dict[str, Any]: Dictionary containing the aggregated metrics.
        """
        return {
            "total_executions": self.execution_count,
            "successful_executions": self.successful_executions,
            "failed_executions": self.failed_executions,
            "failure_rate": self.failure_rate,
            "min_response_time": self.min_response_time,
            "max_response_time": self.max_response_time,
            "avg_response_time": self.avg_response_time,
            "last_execution_time": self.last_execution_time,
        }


class Resource(Base):
    """
    ORM model for a registered Resource.

    Resources represent content that can be read by clients.
    Supports subscriptions for real-time updates.
    Additionally, this model provides a relationship with ResourceMetric records
    to capture invocation metrics (such as execution counts, response times, and failures).
    """

    __tablename__ = "resources"

    id: Mapped[int] = mapped_column(primary_key=True)
    uri: Mapped[str] = mapped_column(unique=True)
    name: Mapped[str]
    description: Mapped[Optional[str]]
    mime_type: Mapped[Optional[str]]
    size: Mapped[Optional[int]]
    template: Mapped[Optional[str]]  # URI template for parameterized resources
    created_at: Mapped[datetime] = mapped_column(DateTime, default=datetime.utcnow)
    updated_at: Mapped[datetime] = mapped_column(DateTime, default=datetime.utcnow, onupdate=datetime.utcnow)
    is_active: Mapped[bool] = mapped_column(default=True)
    metrics: Mapped[List["ResourceMetric"]] = relationship("ResourceMetric", back_populates="resource", cascade="all, delete-orphan")

    # Content storage - can be text or binary
    text_content: Mapped[Optional[str]] = mapped_column(Text)
    binary_content: Mapped[Optional[bytes]]

    # Subscription tracking
    subscriptions: Mapped[List["ResourceSubscription"]] = relationship("ResourceSubscription", back_populates="resource", cascade="all, delete-orphan")

    gateway_id: Mapped[Optional[int]] = mapped_column(ForeignKey("gateways.id"))
    gateway = relationship("Gateway", back_populates="resources")
    federated_with = relationship("Gateway", secondary=resource_gateway_table, back_populates="federated_resources")

    # Many-to-many relationship with Servers
    servers = relationship("Server", secondary=server_resource_association, back_populates="resources")

    @property
    def content(self) -> ResourceContent:
        """
        Returns the resource content in the appropriate format.

        If text content exists, returns a ResourceContent with text.
        Otherwise, if binary content exists, returns a ResourceContent with blob data.
        Raises a ValueError if no content is available.

        Returns:
            ResourceContent: The resource content with appropriate format (text or blob).

        Raises:
            ValueError: If the resource has no content available.
        """

        if self.text_content is not None:
            return ResourceContent(
                type="resource",
                uri=self.uri,
                mime_type=self.mime_type,
                text=self.text_content,
            )
        if self.binary_content is not None:
            return ResourceContent(
                type="resource",
                uri=self.uri,
                mime_type=self.mime_type or "application/octet-stream",
                blob=self.binary_content,
            )
        raise ValueError("Resource has no content")

    @property
    def execution_count(self) -> int:
        """
        Returns the number of times the resource has been invoked,
        calculated from the associated ResourceMetric records.

        Returns:
            int: The total count of resource invocations.
        """
        return len(self.metrics)

    @property
    def successful_executions(self) -> int:
        """
        Returns the count of successful resource invocations,
        computed from the associated ResourceMetric records.

        Returns:
            int: The count of successful resource invocations.
        """
        return sum(1 for m in self.metrics if m.is_success)

    @property
    def failed_executions(self) -> int:
        """
        Returns the count of failed resource invocations,
        computed from the associated ResourceMetric records.

        Returns:
            int: The count of failed resource invocations.
        """
        return sum(1 for m in self.metrics if not m.is_success)

    @property
    def failure_rate(self) -> float:
        """
        Returns the failure rate (as a float between 0 and 1) computed as:
            (failed invocations) / (total invocations).
        Returns 0.0 if there are no invocations.

        Returns:
            float: The failure rate as a value between 0 and 1.
        """
        total: int = self.execution_count
        if total == 0:
            return 0.0
        return self.failed_executions / total

    @property
    def min_response_time(self) -> Optional[float]:
        """
        Returns the minimum response time among all resource invocations.
        Returns None if no invocations exist.

        Returns:
            Optional[float]: The minimum response time, or None if no invocations exist.
        """
        times: List[float] = [m.response_time for m in self.metrics]
        return min(times) if times else None

    @property
    def max_response_time(self) -> Optional[float]:
        """
        Returns the maximum response time among all resource invocations.
        Returns None if no invocations exist.

        Returns:
            Optional[float]: The maximum response time, or None if no invocations exist.
        """
        times: List[float] = [m.response_time for m in self.metrics]
        return max(times) if times else None

    @property
    def avg_response_time(self) -> Optional[float]:
        """
        Returns the average response time among all resource invocations.
        Returns None if no invocations exist.

        Returns:
            Optional[float]: The average response time, or None if no invocations exist.
        """
        times: List[float] = [m.response_time for m in self.metrics]
        return sum(times) / len(times) if times else None

    @property
    def last_execution_time(self) -> Optional[datetime]:
        """
        Returns the timestamp of the most recent resource invocation.
        Returns None if no invocations exist.

        Returns:
            Optional[datetime]: The timestamp of the most recent invocation, or None if no invocations exist.
        """
        if not self.metrics:
            return None
        return max(m.timestamp for m in self.metrics)


class ResourceSubscription(Base):
    """Tracks subscriptions to resource updates."""

    __tablename__ = "resource_subscriptions"

    id: Mapped[int] = mapped_column(primary_key=True)
    resource_id: Mapped[int] = mapped_column(ForeignKey("resources.id"))
    subscriber_id: Mapped[str]  # Client identifier
    created_at: Mapped[datetime] = mapped_column(DateTime, default=datetime.utcnow)
    last_notification: Mapped[Optional[datetime]] = mapped_column(DateTime)

    resource: Mapped["Resource"] = relationship(back_populates="subscriptions")


class Prompt(Base):
    """
    ORM model for a registered Prompt template.

    Represents a prompt template along with its argument schema.
    Supports rendering and invocation of prompts.
    Additionally, this model provides computed properties for aggregated metrics based
    on the associated PromptMetric records. These include:
        - execution_count: Total number of prompt invocations.
        - successful_executions: Count of successful invocations.
        - failed_executions: Count of failed invocations.
        - failure_rate: Ratio of failed invocations to total invocations.
        - min_response_time: Fastest recorded response time.
        - max_response_time: Slowest recorded response time.
        - avg_response_time: Mean response time.
        - last_execution_time: Timestamp of the most recent invocation.
    """

    __tablename__ = "prompts"

    id: Mapped[int] = mapped_column(primary_key=True)
    name: Mapped[str] = mapped_column(unique=True)
    description: Mapped[Optional[str]]
    template: Mapped[str] = mapped_column(Text)
    argument_schema: Mapped[Dict[str, Any]] = mapped_column(JSON)
    created_at: Mapped[datetime] = mapped_column(DateTime, default=datetime.utcnow)
    updated_at: Mapped[datetime] = mapped_column(DateTime, default=datetime.utcnow, onupdate=datetime.utcnow)
    is_active: Mapped[bool] = mapped_column(default=True)
    metrics: Mapped[List["PromptMetric"]] = relationship("PromptMetric", back_populates="prompt", cascade="all, delete-orphan")

    gateway_id: Mapped[Optional[int]] = mapped_column(ForeignKey("gateways.id"))
    gateway = relationship("Gateway", back_populates="prompts")
    federated_with = relationship("Gateway", secondary=prompt_gateway_table, back_populates="federated_prompts")

    # Many-to-many relationship with Servers
    servers = relationship("Server", secondary=server_prompt_association, back_populates="prompts")

    def validate_arguments(self, args: Dict[str, str]) -> None:
        """
        Validate prompt arguments against the argument schema.

        Args:
            args (Dict[str, str]): Dictionary of arguments to validate.

        Raises:
            ValueError: If the arguments do not conform to the schema.

        """
        try:
            jsonschema.validate(args, self.argument_schema)
        except jsonschema.exceptions.ValidationError as e:
            raise ValueError(f"Invalid prompt arguments: {str(e)}")

    @property
    def execution_count(self) -> int:
        """
        Returns the number of times the prompt has been invoked,
        calculated from the associated PromptMetric records.

        Returns:
            int: The total count of prompt invocations.
        """
        return len(self.metrics)

    @property
    def successful_executions(self) -> int:
        """
        Returns the count of successful prompt invocations,
        computed from the associated PromptMetric records.

        Returns:
            int: The count of successful prompt invocations.
        """
        return sum(1 for m in self.metrics if m.is_success)

    @property
    def failed_executions(self) -> int:
        """
        Returns the count of failed prompt invocations,
        computed from the associated PromptMetric records.

        Returns:
            int: The count of failed prompt invocations.
        """
        return sum(1 for m in self.metrics if not m.is_success)

    @property
    def failure_rate(self) -> float:
        """
        Returns the failure rate (as a float between 0 and 1) computed as:
            (failed invocations) / (total invocations).
        Returns 0.0 if there are no invocations.

        Returns:
            float: The failure rate as a value between 0 and 1.
        """
        total: int = self.execution_count
        if total == 0:
            return 0.0
        return self.failed_executions / total

    @property
    def min_response_time(self) -> Optional[float]:
        """
        Returns the minimum response time among all prompt invocations.
        Returns None if no invocations exist.

        Returns:
            Optional[float]: The minimum response time, or None if no invocations exist.
        """
        times: List[float] = [m.response_time for m in self.metrics]
        return min(times) if times else None

    @property
    def max_response_time(self) -> Optional[float]:
        """
        Returns the maximum response time among all prompt invocations.
        Returns None if no invocations exist.

        Returns:
            Optional[float]: The maximum response time, or None if no invocations exist.
        """
        times: List[float] = [m.response_time for m in self.metrics]
        return max(times) if times else None

    @property
    def avg_response_time(self) -> Optional[float]:
        """
        Returns the average response time among all prompt invocations.
        Returns None if no invocations exist.

        Returns:
            Optional[float]: The average response time, or None if no invocations exist.
        """
        times: List[float] = [m.response_time for m in self.metrics]
        return sum(times) / len(times) if times else None

    @property
    def last_execution_time(self) -> Optional[datetime]:
        """
        Returns the timestamp of the most recent prompt invocation.
        Returns None if no invocations exist.

        Returns:
            Optional[datetime]: The timestamp of the most recent invocation, or None if no invocations exist.
        """
        if not self.metrics:
            return None
        return max(m.timestamp for m in self.metrics)


class Server(Base):
    """
    ORM model for MCP Servers Catalog.

    Represents a server that composes catalog items (tools, resources, prompts).
    Additionally, this model provides computed properties for aggregated metrics based
    on the associated ServerMetric records. These include:
        - execution_count: Total number of invocations.
        - successful_executions: Count of successful invocations.
        - failed_executions: Count of failed invocations.
        - failure_rate: Ratio of failed invocations to total invocations.
        - min_response_time: Fastest recorded response time.
        - max_response_time: Slowest recorded response time.
        - avg_response_time: Mean response time.
        - last_execution_time: Timestamp of the most recent invocation.
    """

    __tablename__ = "servers"

    id: Mapped[int] = mapped_column(primary_key=True)
    name: Mapped[str] = mapped_column(unique=True)
    description: Mapped[Optional[str]]
    icon: Mapped[Optional[str]]
    created_at: Mapped[datetime] = mapped_column(DateTime, default=datetime.utcnow)
    updated_at: Mapped[datetime] = mapped_column(DateTime, default=datetime.utcnow, onupdate=datetime.utcnow)
    is_active: Mapped[bool] = mapped_column(default=True)
    metrics: Mapped[List["ServerMetric"]] = relationship("ServerMetric", back_populates="server", cascade="all, delete-orphan")

    # Many-to-many relationships for associated items
    tools = relationship("Tool", secondary=server_tool_association, back_populates="servers")
    resources = relationship("Resource", secondary=server_resource_association, back_populates="servers")
    prompts = relationship("Prompt", secondary=server_prompt_association, back_populates="servers")

    @property
    def execution_count(self) -> int:
        """
        Returns the number of times the server has been invoked,
        calculated from the associated ServerMetric records.

        Returns:
            int: The total count of server invocations.
        """
        return len(self.metrics)

    @property
    def successful_executions(self) -> int:
        """
        Returns the count of successful server invocations,
        computed from the associated ServerMetric records.

        Returns:
            int: The count of successful server invocations.
        """
        return sum(1 for m in self.metrics if m.is_success)

    @property
    def failed_executions(self) -> int:
        """
        Returns the count of failed server invocations,
        computed from the associated ServerMetric records.

        Returns:
            int: The count of failed server invocations.
        """
        return sum(1 for m in self.metrics if not m.is_success)

    @property
    def failure_rate(self) -> float:
        """
        Returns the failure rate (as a float between 0 and 1) computed as:
            (failed invocations) / (total invocations).
        Returns 0.0 if there are no invocations.

        Returns:
            float: The failure rate as a value between 0 and 1.
        """
        total: int = self.execution_count
        if total == 0:
            return 0.0
        return self.failed_executions / total

    @property
    def min_response_time(self) -> Optional[float]:
        """
        Returns the minimum response time among all server invocations.
        Returns None if no invocations exist.

        Returns:
            Optional[float]: The minimum response time, or None if no invocations exist.
        """
        times: List[float] = [m.response_time for m in self.metrics]
        return min(times) if times else None

    @property
    def max_response_time(self) -> Optional[float]:
        """
        Returns the maximum response time among all server invocations.
        Returns None if no invocations exist.

        Returns:
            Optional[float]: The maximum response time, or None if no invocations exist.
        """
        times: List[float] = [m.response_time for m in self.metrics]
        return max(times) if times else None

    @property
    def avg_response_time(self) -> Optional[float]:
        """
        Returns the average response time among all server invocations.
        Returns None if no invocations exist.

        Returns:
            Optional[float]: The average response time, or None if no invocations exist.
        """
        times: List[float] = [m.response_time for m in self.metrics]
        return sum(times) / len(times) if times else None

    @property
    def last_execution_time(self) -> Optional[datetime]:
        """
        Returns the timestamp of the most recent server invocation.
        Returns None if no invocations exist.

        Returns:
            Optional[datetime]: The timestamp of the most recent invocation, or None if no invocations exist.
        """
        if not self.metrics:
            return None
        return max(m.timestamp for m in self.metrics)


class Gateway(Base):
    """ORM model for a federated peer Gateway."""

    __tablename__ = "gateways"

    id: Mapped[int] = mapped_column(primary_key=True)
    name: Mapped[str] = mapped_column(unique=True)
    url: Mapped[str]
    description: Mapped[Optional[str]]
    capabilities: Mapped[Dict[str, Any]] = mapped_column(JSON)
    created_at: Mapped[datetime] = mapped_column(DateTime, default=datetime.utcnow)
    updated_at: Mapped[datetime] = mapped_column(DateTime, default=datetime.utcnow, onupdate=datetime.utcnow)
    is_active: Mapped[bool] = mapped_column(default=True)
    last_seen: Mapped[Optional[datetime]]

    # Relationship with local tools this gateway provides
    tools: Mapped[List["Tool"]] = relationship(back_populates="gateway", cascade="all, delete-orphan")

    # Relationship with local prompts this gateway provides
    prompts: Mapped[List["Prompt"]] = relationship(back_populates="gateway", cascade="all, delete-orphan")

    # Relationship with local resources this gateway provides
    resources: Mapped[List["Resource"]] = relationship(back_populates="gateway", cascade="all, delete-orphan")

    # Tools federated from this gateway
    federated_tools: Mapped[List["Tool"]] = relationship(secondary=tool_gateway_table, back_populates="federated_with")

    # Prompts federated from this resource
    federated_resources: Mapped[List["Resource"]] = relationship(secondary=resource_gateway_table, back_populates="federated_with")

    # Prompts federated from this gateway
    federated_prompts: Mapped[List["Prompt"]] = relationship(secondary=prompt_gateway_table, back_populates="federated_with")

    # Authorizations
    auth_type: Mapped[Optional[str]] = mapped_column(default=None)  # "basic", "bearer", "headers" or None
    auth_value: Mapped[Optional[Dict[str, str]]] = mapped_column(JSON)


class SessionRecord(Base):
    """ORM model for sessions from SSE client."""

    __tablename__ = "mcp_sessions"

    session_id: Mapped[str] = mapped_column(primary_key=True)
    created_at: Mapped[datetime] = mapped_column(default=func.now())  # pylint: disable=not-callable
    last_accessed: Mapped[datetime] = mapped_column(default=func.now(), onupdate=func.now())  # pylint: disable=not-callable
    data: Mapped[str] = mapped_column(String, nullable=True)


class SessionMessageRecord(Base):
    """ORM model for messages from SSE client."""

    __tablename__ = "mcp_messages"

    id: Mapped[int] = mapped_column(primary_key=True, autoincrement=True)
    session_id: Mapped[str] = mapped_column(String)
    message: Mapped[str] = mapped_column(String, nullable=True)
    created_at: Mapped[datetime] = mapped_column(default=func.now())  # pylint: disable=not-callable
    last_accessed: Mapped[datetime] = mapped_column(default=func.now(), onupdate=func.now())  # pylint: disable=not-callable


# Event listeners for validation
def validate_tool_schema(mapper, connection, target):
    """
    Validate tool schema before insert/update.

    Args:
        mapper: The mapper being used for the operation.
        connection: The database connection.
        target: The target object being validated.

    Raises:
        ValueError: If the tool input schema is invalid.
    """
    # You can use mapper and connection later, if required.
    _ = mapper
    _ = connection
    if hasattr(target, "input_schema"):
        try:
            jsonschema.Draft7Validator.check_schema(target.input_schema)
        except jsonschema.exceptions.SchemaError as e:
            raise ValueError(f"Invalid tool input schema: {str(e)}")


def validate_tool_name(mapper, connection, target):
    """
    Validate tool name before insert/update. Check if the name matches the required pattern.

    Args:
        mapper: The mapper being used for the operation.
        connection: The database connection.
        target: The target object being validated.

    Raises:
        ValueError: If the tool name contains invalid characters.
    """
    # You can use mapper and connection later, if required.
    _ = mapper
    _ = connection
    if hasattr(target, "name"):
        if not re.match(r"^[a-zA-Z0-9_-]+$", target.name):
            raise ValueError(f"Invalid tool name '{target.name}'. Only alphanumeric characters, hyphens, and underscores are allowed.")


def validate_prompt_schema(mapper, connection, target):
    """
    Validate prompt argument schema before insert/update.

    Args:
        mapper: The mapper being used for the operation.
        connection: The database connection.
        target: The target object being validated.

    Raises:
        ValueError: If the prompt argument schema is invalid.
    """
    # You can use mapper and connection later, if required.
    _ = mapper
    _ = connection
    if hasattr(target, "argument_schema"):
        try:
            jsonschema.Draft7Validator.check_schema(target.argument_schema)
        except jsonschema.exceptions.SchemaError as e:
            raise ValueError(f"Invalid prompt argument schema: {str(e)}")


# Register validation listeners

listen(Tool, "before_insert", validate_tool_schema)
listen(Tool, "before_update", validate_tool_schema)
listen(Tool, "before_insert", validate_tool_name)
listen(Tool, "before_update", validate_tool_name)
listen(Prompt, "before_insert", validate_prompt_schema)
listen(Prompt, "before_update", validate_prompt_schema)


# Database dependency
async def get_db() -> AsyncSession:
    """
    Dependency function to provide an asynchronous database session.

    Yields:
        AsyncSession: A SQLAlchemy async session object for interacting with the database.

    Ensures:
        The database session is closed after the request completes, even in the case of an exception.
    """
    async with AsyncSessionLocal() as db:
        try:
            yield db
        finally:
            await db.close()


# Create all tables
async def init_db():
    """
    Initialize database tables.

    Raises:
        Exception: If database initialization fails.
    """
    try:
        async with engine.begin() as conn:
            # Use this to drop all tables (optional)
            # await conn.run_sync(Base.metadata.drop_all)

            # This will create all tables
            await conn.run_sync(Base.metadata.create_all)
    except SQLAlchemyError as e:
        logger.error(f"Failed to initialize database: {str(e)}", exc_info=True)
        raise Exception(f"Failed to initialize database: {str(e)}")
    finally:
        await engine.dispose()


if __name__ == "__main__":
    asyncio.run(init_db())<|MERGE_RESOLUTION|>--- conflicted
+++ resolved
@@ -52,12 +52,8 @@
 from mcpgateway.config import settings
 from mcpgateway.types import ResourceContent
 
-<<<<<<< HEAD
 logger = logging.getLogger(__name__)
 
-# Create SQLAlchemy engine with connection pooling
-engine = create_async_engine(
-=======
 # ---------------------------------------------------------------------------
 # 1. Parse the URL so we can inspect backend ("postgresql", "sqlite", …)
 #    and the specific driver ("psycopg2", "asyncpg", empty string = default).
@@ -95,8 +91,7 @@
 # ---------------------------------------------------------------------------
 # 5. Build the Engine with a single, clean connect_args mapping.
 # ---------------------------------------------------------------------------
-engine = create_engine(
->>>>>>> 842ace09
+engine = create_async_engine(
     settings.database_url,
     pool_pre_ping=True,  # quick liveness check per checkout
     pool_size=settings.db_pool_size,
