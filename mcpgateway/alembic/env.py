# -*- coding: utf-8 -*-
# Standard
from importlib.resources import files
from logging.config import fileConfig

# Third-Party
<<<<<<< HEAD
=======
from alembic import context

# this is the Alembic Config object, which provides
# access to the values within the .ini file in use.
from alembic.config import Config
>>>>>>> 412622e6
from sqlalchemy import engine_from_config, pool
from alembic import context

# First-Party
from mcpgateway.config import settings
from mcpgateway.db import Base

# from mcpgateway.db import get_metadata
# target_metadata = get_metadata()


# Create config object - this is the standard way in Alembic
config = Config()
config.set_main_option("script_location", str(files("mcpgateway").joinpath("alembic")))

# Interpret the config file for Python logging.
# This line sets up loggers basically.
if config.config_file_name is not None:
    fileConfig(
        config.config_file_name,
        disable_existing_loggers=False,
    )

# First-Party
# add your model's MetaData object here
# for 'autogenerate' support
# from myapp import mymodel

target_metadata = Base.metadata

# other values from the config, defined by the needs of env.py,
# can be acquired:
# my_important_option = config.get_main_option("my_important_option")
# ... etc.

config.set_main_option(
    "sqlalchemy.url",
    settings.database_url,
)


def run_migrations_offline() -> None:
    """Run migrations in 'offline' mode.

    This configures the context with just a URL
    and not an Engine, though an Engine is acceptable
    here as well.  By skipping the Engine creation
    we don't even need a DBAPI to be available.

    Calls to context.execute() here emit the given string to the
    script output.

    """
    url = config.get_main_option("sqlalchemy.url")
    context.configure(
        url=url,
        target_metadata=target_metadata,
        literal_binds=True,
        dialect_opts={"paramstyle": "named"},
    )

    with context.begin_transaction():
        context.run_migrations()


def run_migrations_online() -> None:
    """Run migrations in 'online' mode.

    In this scenario we need to create an Engine
    and associate a connection with the context.

    """
    connectable = engine_from_config(
        config.get_section(config.config_ini_section, {}),
        prefix="sqlalchemy.",
        poolclass=pool.NullPool,
    )

    with connectable.connect() as connection:
        context.configure(connection=connection, target_metadata=target_metadata)

        with context.begin_transaction():
            context.run_migrations()


# Only run migrations if executed as a script (not on import)
if __name__ == "__main__":
    if context.is_offline_mode():
        run_migrations_offline()
    else:
        run_migrations_online()<|MERGE_RESOLUTION|>--- conflicted
+++ resolved
@@ -4,14 +4,11 @@
 from logging.config import fileConfig
 
 # Third-Party
-<<<<<<< HEAD
-=======
 from alembic import context
 
 # this is the Alembic Config object, which provides
 # access to the values within the .ini file in use.
 from alembic.config import Config
->>>>>>> 412622e6
 from sqlalchemy import engine_from_config, pool
 from alembic import context
 
