--- conflicted
+++ resolved
@@ -28,11 +28,7 @@
 from mcpgateway.config import settings
 from mcpgateway.db import Gateway as DbGateway
 from mcpgateway.db import Tool as DbTool
-<<<<<<< HEAD
 from mcpgateway.types import ToolResult
-=======
-from mcpgateway.models import ToolResult
->>>>>>> ef79e123
 
 logger = logging.getLogger(__name__)
 
