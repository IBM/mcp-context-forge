--- conflicted
+++ resolved
@@ -47,11 +47,8 @@
 from mcpgateway.config import settings
 from mcpgateway.db import get_db, GlobalConfig
 from mcpgateway.db import Tool as DbTool
-<<<<<<< HEAD
 from mcpgateway.middleware.protection_metrics import ProtectionMetricsService
-=======
 from mcpgateway.middleware.rbac import get_current_user_with_permissions, require_permission
->>>>>>> 7af39689
 from mcpgateway.models import LogLevel
 from mcpgateway.schemas import (
     A2AAgentCreate,
@@ -162,12 +159,11 @@
 root_service: RootService = RootService()
 export_service: ExportService = ExportService()
 import_service: ImportService = ImportService()
-<<<<<<< HEAD
+
 protection_metrics_service: ProtectionMetricsService = ProtectionMetricsService()
-=======
+
 # Initialize A2A service only if A2A features are enabled
 a2a_service: Optional[A2AAgentService] = A2AAgentService() if settings.mcpgateway_a2a_enabled else None
->>>>>>> 7af39689
 
 # Set up basic authentication
 
