# -*- coding: utf-8 -*-
"""Admin UI Routes for MCP Gateway.

Copyright 2025
SPDX-License-Identifier: Apache-2.0
Authors: Mihai Criveti

This module contains all the administrative UI endpoints for the MCP Gateway.
It provides a comprehensive interface for managing servers, tools, resources,
prompts, gateways, and roots through RESTful API endpoints. The module handles
all aspects of CRUD operations for these entities, including creation,
reading, updating, deletion, and status toggling.

All endpoints in this module require authentication, which is enforced via
the require_auth or require_basic_auth dependency. The module integrates with
various services to perform the actual business logic operations on the
underlying data.
"""

# Standard
from collections import defaultdict
import csv
from datetime import datetime
from functools import wraps
import io
import json
from pathlib import Path
import time
from typing import Any, cast, Dict, List, Optional, Union
import uuid

# Third-Party
from fastapi import APIRouter, Depends, HTTPException, Request, Response
from fastapi.responses import FileResponse, HTMLResponse, JSONResponse, RedirectResponse, StreamingResponse
import httpx
from pydantic import ValidationError
from pydantic_core import ValidationError as CoreValidationError
from sqlalchemy.exc import IntegrityError
from sqlalchemy.orm import Session

# First-Party
from mcpgateway.config import settings
from mcpgateway.db import get_db, GlobalConfig
from mcpgateway.db import Tool as DbTool
from mcpgateway.models import LogLevel
from mcpgateway.schemas import (
    GatewayCreate,
    GatewayRead,
    GatewayTestRequest,
    GatewayTestResponse,
    GatewayUpdate,
    GlobalConfigRead,
    GlobalConfigUpdate,
    PromptCreate,
    PromptMetrics,
    PromptRead,
    PromptUpdate,
    ResourceCreate,
    ResourceMetrics,
    ResourceRead,
    ResourceUpdate,
    ServerCreate,
    ServerMetrics,
    ServerRead,
    ServerUpdate,
    ToolCreate,
    ToolMetrics,
    ToolRead,
    ToolUpdate,
)
from mcpgateway.services.export_service import ExportError, ExportService
from mcpgateway.services.gateway_service import GatewayConnectionError, GatewayNotFoundError, GatewayService
from mcpgateway.services.import_service import ConflictStrategy
from mcpgateway.services.import_service import ImportError as ImportServiceError
from mcpgateway.services.import_service import ImportService
from mcpgateway.services.logging_service import LoggingService
from mcpgateway.services.prompt_service import PromptNotFoundError, PromptService
from mcpgateway.services.resource_service import ResourceNotFoundError, ResourceService
from mcpgateway.services.root_service import RootService
from mcpgateway.services.server_service import ServerError, ServerNameConflictError, ServerNotFoundError, ServerService
from mcpgateway.services.tag_service import TagService
from mcpgateway.services.tool_service import ToolError, ToolNotFoundError, ToolService
from mcpgateway.utils.create_jwt_token import get_jwt_token
from mcpgateway.utils.error_formatter import ErrorFormatter
<<<<<<< HEAD
from mcpgateway.utils.oauth_encryption import get_oauth_encryption
=======
from mcpgateway.utils.metadata_capture import MetadataCapture
>>>>>>> eea62928
from mcpgateway.utils.passthrough_headers import PassthroughHeadersError
from mcpgateway.utils.retry_manager import ResilientHttpClient
from mcpgateway.utils.security_cookies import set_auth_cookie
from mcpgateway.utils.verify_credentials import require_auth, require_basic_auth

# Import the shared logging service from main
# This will be set by main.py when it imports admin_router
logging_service: Optional[LoggingService] = None
LOGGER = None


def set_logging_service(service: LoggingService):
    """Set the logging service instance to use.

    This should be called by main.py to share the same logging service.

    Args:
        service: The LoggingService instance to use
    """
    global logging_service, LOGGER  # pylint: disable=global-statement
    logging_service = service
    LOGGER = logging_service.get_logger("mcpgateway.admin")


# Fallback for testing - create a temporary instance if not set
if logging_service is None:
    logging_service = LoggingService()
    LOGGER = logging_service.get_logger("mcpgateway.admin")

# Initialize services
server_service: ServerService = ServerService()
tool_service: ToolService = ToolService()
prompt_service: PromptService = PromptService()
gateway_service: GatewayService = GatewayService()
resource_service: ResourceService = ResourceService()
root_service: RootService = RootService()
export_service: ExportService = ExportService()
import_service: ImportService = ImportService()

# Set up basic authentication

# Rate limiting storage
rate_limit_storage = defaultdict(list)


def rate_limit(requests_per_minute: int = None):
    """Apply rate limiting to admin endpoints.

    Args:
        requests_per_minute: Maximum requests per minute (uses config default if None)

    Returns:
        Decorator function that enforces rate limiting
    """

    def decorator(func):
        """Decorator that wraps the function with rate limiting logic.

        Args:
            func: The function to be wrapped with rate limiting

        Returns:
            The wrapped function with rate limiting applied
        """

        @wraps(func)
        async def wrapper(*args, request: Request = None, **kwargs):
            """Execute the wrapped function with rate limiting enforcement.

            Args:
                *args: Positional arguments to pass to the wrapped function
                request: FastAPI Request object for extracting client IP
                **kwargs: Keyword arguments to pass to the wrapped function

            Returns:
                The result of the wrapped function call

            Raises:
                HTTPException: When rate limit is exceeded (429 status)
            """
            # use configured limit if none provided
            limit = requests_per_minute or settings.validation_max_requests_per_minute

            # request can be None in some edge cases (e.g., tests)
            client_ip = request.client.host if request and request.client else "unknown"
            current_time = time.time()
            minute_ago = current_time - 60

            # prune old timestamps
            rate_limit_storage[client_ip] = [ts for ts in rate_limit_storage[client_ip] if ts > minute_ago]

            # enforce
            if len(rate_limit_storage[client_ip]) >= limit:
                LOGGER.warning(f"Rate limit exceeded for IP {client_ip} on endpoint {func.__name__}")
                raise HTTPException(
                    status_code=429,
                    detail=f"Rate limit exceeded. Maximum {limit} requests per minute.",
                )

            rate_limit_storage[client_ip].append(current_time)

            # IMPORTANT: forward request to the real endpoint
            return await func(*args, request=request, **kwargs)

        return wrapper

    return decorator


admin_router = APIRouter(prefix="/admin", tags=["Admin UI"])

####################
# Admin UI Routes  #
####################


@admin_router.get("/config/passthrough-headers", response_model=GlobalConfigRead)
@rate_limit(requests_per_minute=30)  # Lower limit for config endpoints
async def get_global_passthrough_headers(
    db: Session = Depends(get_db),
    _user: str = Depends(require_auth),
) -> GlobalConfigRead:
    """Get the global passthrough headers configuration.

    Args:
        db: Database session
        _user: Authenticated user

    Returns:
        GlobalConfigRead: The current global passthrough headers configuration

    Examples:
        >>> # Test function exists and has correct name
        >>> from mcpgateway.admin import get_global_passthrough_headers
        >>> get_global_passthrough_headers.__name__
        'get_global_passthrough_headers'
        >>> # Test it's a coroutine function
        >>> import inspect
        >>> inspect.iscoroutinefunction(get_global_passthrough_headers)
        True
    """
    config = db.query(GlobalConfig).first()
    if config:
        passthrough_headers = config.passthrough_headers
    else:
        passthrough_headers = []
    return GlobalConfigRead(passthrough_headers=passthrough_headers)


@admin_router.put("/config/passthrough-headers", response_model=GlobalConfigRead)
@rate_limit(requests_per_minute=20)  # Stricter limit for config updates
async def update_global_passthrough_headers(
    request: Request,  # pylint: disable=unused-argument
    config_update: GlobalConfigUpdate,
    db: Session = Depends(get_db),
    _user: str = Depends(require_auth),
) -> GlobalConfigRead:
    """Update the global passthrough headers configuration.

    Args:
        request: HTTP request object
        config_update: The new configuration
        db: Database session
        _user: Authenticated user

    Raises:
        HTTPException: If there is a conflict or validation error

    Returns:
        GlobalConfigRead: The updated configuration

    Examples:
        >>> # Test function exists and has correct name
        >>> from mcpgateway.admin import update_global_passthrough_headers
        >>> update_global_passthrough_headers.__name__
        'update_global_passthrough_headers'
        >>> # Test it's a coroutine function
        >>> import inspect
        >>> inspect.iscoroutinefunction(update_global_passthrough_headers)
        True
    """
    try:
        config = db.query(GlobalConfig).first()
        if not config:
            config = GlobalConfig(passthrough_headers=config_update.passthrough_headers)
            db.add(config)
        else:
            config.passthrough_headers = config_update.passthrough_headers
        db.commit()
        return GlobalConfigRead(passthrough_headers=config.passthrough_headers)
    except Exception as e:
        if isinstance(e, IntegrityError):
            db.rollback()
            raise HTTPException(status_code=409, detail="Passthrough headers conflict")
        if isinstance(e, ValidationError):
            db.rollback()
            raise HTTPException(status_code=422, detail="Invalid passthrough headers format")
        if isinstance(e, PassthroughHeadersError):
            db.rollback()
            raise HTTPException(status_code=500, detail=str(e))


@admin_router.get("/servers", response_model=List[ServerRead])
async def admin_list_servers(
    include_inactive: bool = False,
    db: Session = Depends(get_db),
    user: str = Depends(require_auth),
) -> List[Dict[str, Any]]:
    """
    List servers for the admin UI with an option to include inactive servers.

    Args:
        include_inactive (bool): Whether to include inactive servers.
        db (Session): The database session dependency.
        user (str): The authenticated user dependency.

    Returns:
        List[ServerRead]: A list of server records.

    Examples:
        >>> import asyncio
        >>> from unittest.mock import AsyncMock, MagicMock
        >>> from mcpgateway.schemas import ServerRead, ServerMetrics
        >>>
        >>> # Mock dependencies
        >>> mock_db = MagicMock()
        >>> mock_user = "test_user"
        >>>
        >>> # Mock server service
        >>> from datetime import datetime, timezone
        >>> mock_metrics = ServerMetrics(
        ...     total_executions=10,
        ...     successful_executions=8,
        ...     failed_executions=2,
        ...     failure_rate=0.2,
        ...     min_response_time=0.1,
        ...     max_response_time=2.0,
        ...     avg_response_time=0.5,
        ...     last_execution_time=datetime.now(timezone.utc)
        ... )
        >>> mock_server = ServerRead(
        ...     id="server-1",
        ...     name="Test Server",
        ...     description="A test server",
        ...     icon="test-icon.png",
        ...     created_at=datetime.now(timezone.utc),
        ...     updated_at=datetime.now(timezone.utc),
        ...     is_active=True,
        ...     associated_tools=["tool1", "tool2"],
        ...     associated_resources=[1, 2],
        ...     associated_prompts=[1],
        ...     metrics=mock_metrics
        ... )
        >>>
        >>> # Mock the server_service.list_servers method
        >>> original_list_servers = server_service.list_servers
        >>> server_service.list_servers = AsyncMock(return_value=[mock_server])
        >>>
        >>> # Test the function
        >>> async def test_admin_list_servers():
        ...     result = await admin_list_servers(
        ...         include_inactive=False,
        ...         db=mock_db,
        ...         user=mock_user
        ...     )
        ...     return len(result) > 0 and isinstance(result[0], dict)
        >>>
        >>> # Run the test
        >>> asyncio.run(test_admin_list_servers())
        True
        >>>
        >>> # Restore original method
        >>> server_service.list_servers = original_list_servers
        >>>
        >>> # Additional test for empty server list
        >>> server_service.list_servers = AsyncMock(return_value=[])
        >>> async def test_admin_list_servers_empty():
        ...     result = await admin_list_servers(
        ...         include_inactive=True,
        ...         db=mock_db,
        ...         user=mock_user
        ...     )
        ...     return result == []
        >>> asyncio.run(test_admin_list_servers_empty())
        True
        >>> server_service.list_servers = original_list_servers
        >>>
        >>> # Additional test for exception handling
        >>> import pytest
        >>> from fastapi import HTTPException
        >>> async def test_admin_list_servers_exception():
        ...     server_service.list_servers = AsyncMock(side_effect=Exception("Test error"))
        ...     try:
        ...         await admin_list_servers(False, mock_db, mock_user)
        ...     except Exception as e:
        ...         return str(e) == "Test error"
        >>> asyncio.run(test_admin_list_servers_exception())
        True
    """
    LOGGER.debug(f"User {user} requested server list")
    servers = await server_service.list_servers(db, include_inactive=include_inactive)
    return [server.model_dump(by_alias=True) for server in servers]


@admin_router.get("/servers/{server_id}", response_model=ServerRead)
async def admin_get_server(server_id: str, db: Session = Depends(get_db), user: str = Depends(require_auth)) -> Dict[str, Any]:
    """
    Retrieve server details for the admin UI.

    Args:
        server_id (str): The ID of the server to retrieve.
        db (Session): The database session dependency.
        user (str): The authenticated user dependency.

    Returns:
        Dict[str, Any]: The server details.

    Raises:
        HTTPException: If the server is not found.
        Exception: For any other unexpected errors.

    Examples:
        >>> import asyncio
        >>> from unittest.mock import AsyncMock, MagicMock
        >>> from mcpgateway.schemas import ServerRead, ServerMetrics
        >>> from mcpgateway.services.server_service import ServerNotFoundError
        >>> from fastapi import HTTPException
        >>>
        >>> # Mock dependencies
        >>> mock_db = MagicMock()
        >>> mock_user = "test_user"
        >>> server_id = "test-server-1"
        >>>
        >>> # Mock server response
        >>> from datetime import datetime, timezone
        >>> mock_metrics = ServerMetrics(
        ...     total_executions=5,
        ...     successful_executions=4,
        ...     failed_executions=1,
        ...     failure_rate=0.2,
        ...     min_response_time=0.2,
        ...     max_response_time=1.5,
        ...     avg_response_time=0.8,
        ...     last_execution_time=datetime.now(timezone.utc)
        ... )
        >>> mock_server = ServerRead(
        ...     id=server_id,
        ...     name="Test Server",
        ...     description="A test server",
        ...     icon="test-icon.png",
        ...     created_at=datetime.now(timezone.utc),
        ...     updated_at=datetime.now(timezone.utc),
        ...     is_active=True,
        ...     associated_tools=["tool1"],
        ...     associated_resources=[1],
        ...     associated_prompts=[1],
        ...     metrics=mock_metrics
        ... )
        >>>
        >>> # Mock the server_service.get_server method
        >>> original_get_server = server_service.get_server
        >>> server_service.get_server = AsyncMock(return_value=mock_server)
        >>>
        >>> # Test successful retrieval
        >>> async def test_admin_get_server_success():
        ...     result = await admin_get_server(
        ...         server_id=server_id,
        ...         db=mock_db,
        ...         user=mock_user
        ...     )
        ...     return isinstance(result, dict) and result.get('id') == server_id
        >>>
        >>> # Run the test
        >>> asyncio.run(test_admin_get_server_success())
        True
        >>>
        >>> # Test server not found scenario
        >>> server_service.get_server = AsyncMock(side_effect=ServerNotFoundError("Server not found"))
        >>>
        >>> async def test_admin_get_server_not_found():
        ...     try:
        ...         await admin_get_server(
        ...             server_id="nonexistent",
        ...             db=mock_db,
        ...             user=mock_user
        ...         )
        ...         return False
        ...     except HTTPException as e:
        ...         return e.status_code == 404
        >>>
        >>> # Run the not found test
        >>> asyncio.run(test_admin_get_server_not_found())
        True
        >>>
        >>> # Restore original method
        >>> server_service.get_server = original_get_server
    """
    try:
        LOGGER.debug(f"User {user} requested details for server ID {server_id}")
        server = await server_service.get_server(db, server_id)
        return server.model_dump(by_alias=True)
    except ServerNotFoundError as e:
        raise HTTPException(status_code=404, detail=str(e))
    except Exception as e:
        LOGGER.error(f"Error getting gateway {server_id}: {e}")
        raise e


@admin_router.post("/servers", response_model=ServerRead)
async def admin_add_server(request: Request, db: Session = Depends(get_db), user: str = Depends(require_auth)) -> JSONResponse:
    """
    Add a new server via the admin UI.

    This endpoint processes form data to create a new server entry in the database.
    It handles exceptions gracefully and logs any errors that occur during server
    registration.

    Expects form fields:
      - name (required): The name of the server
      - description (optional): A description of the server's purpose
      - icon (optional): URL or path to the server's icon
      - associatedTools (optional, comma-separated): Tools associated with this server
      - associatedResources (optional, comma-separated): Resources associated with this server
      - associatedPrompts (optional, comma-separated): Prompts associated with this server

    Args:
        request (Request): FastAPI request containing form data.
        db (Session): Database session dependency
        user (str): Authenticated user dependency

    Returns:
        JSONResponse: A JSON response indicating success or failure of the server creation operation.

    Examples:
        >>> import asyncio
        >>> import uuid
        >>> from datetime import datetime
        >>> from unittest.mock import AsyncMock, MagicMock
        >>> from fastapi import Request
        >>> from fastapi.responses import RedirectResponse
        >>> from starlette.datastructures import FormData
        >>>
        >>> # Mock dependencies
        >>> mock_db = MagicMock()
        >>> timestamp = datetime.now().strftime("%Y%m%d%H%M%S")
        >>> short_uuid = str(uuid.uuid4())[:8]
        >>> unq_ext = f"{timestamp}-{short_uuid}"
        >>> mock_user = "test_user_" + unq_ext
        >>> # Mock form data for successful server creation
        >>> form_data = FormData([
        ...     ("name", "Test-Server-"+unq_ext ),
        ...     ("description", "A test server"),
        ...     ("icon", "https://raw.githubusercontent.com/github/explore/main/topics/python/python.png"),
        ...     ("associatedTools", "tool1"),
        ...     ("associatedTools", "tool2"),
        ...     ("associatedResources", "resource1"),
        ...     ("associatedPrompts", "prompt1"),
        ...     ("is_inactive_checked", "false")
        ... ])
        >>>
        >>> # Mock request with form data
        >>> mock_request = MagicMock(spec=Request)
        >>> mock_request.form = AsyncMock(return_value=form_data)
        >>> mock_request.scope = {"root_path": "/test"}
        >>>
        >>> # Mock server service
        >>> original_register_server = server_service.register_server
        >>> server_service.register_server = AsyncMock()
        >>>
        >>> # Test successful server addition
        >>> async def test_admin_add_server_success():
        ...     result = await admin_add_server(
        ...         request=mock_request,
        ...         db=mock_db,
        ...         user=mock_user
        ...     )
        ...     # Accept both Successful (200) and JSONResponse (422/409) for error cases
        ...     #print(result.status_code)
        ...     return isinstance(result, JSONResponse) and result.status_code in (200, 409, 422, 500)
        >>>
        >>> asyncio.run(test_admin_add_server_success())
        True
        >>>
        >>> # Test with inactive checkbox checked
        >>> form_data_inactive = FormData([
        ...     ("name", "Test Server"),
        ...     ("description", "A test server"),
        ...     ("is_inactive_checked", "true")
        ... ])
        >>> mock_request.form = AsyncMock(return_value=form_data_inactive)
        >>>
        >>> async def test_admin_add_server_inactive():
        ...     result = await admin_add_server(mock_request, mock_db, mock_user)
        ...     return isinstance(result, JSONResponse) and result.status_code in (200, 409, 422, 500)
        >>>
        >>> #asyncio.run(test_admin_add_server_inactive())
        >>>
        >>> # Test exception handling - should still return redirect
        >>> async def test_admin_add_server_exception():
        ...     server_service.register_server = AsyncMock(side_effect=Exception("Test error"))
        ...     result = await admin_add_server(mock_request, mock_db, mock_user)
        ...     return isinstance(result, JSONResponse) and result.status_code == 500
        >>>
        >>> asyncio.run(test_admin_add_server_exception())
        True
        >>>
        >>> # Test with minimal form data
        >>> form_data_minimal = FormData([("name", "Minimal Server")])
        >>> mock_request.form = AsyncMock(return_value=form_data_minimal)
        >>> server_service.register_server = AsyncMock()
        >>>
        >>> async def test_admin_add_server_minimal():
        ...     result = await admin_add_server(mock_request, mock_db, mock_user)
        ...     #print (result)
        ...     #print (result.status_code)
        ...     return isinstance(result, JSONResponse) and result.status_code==200
        >>>
        >>> asyncio.run(test_admin_add_server_minimal())
        True
        >>>
        >>> # Restore original method
        >>> server_service.register_server = original_register_server
    """
    form = await request.form()
    # root_path = request.scope.get("root_path", "")
    # is_inactive_checked = form.get("is_inactive_checked", "false")

    # Parse tags from comma-separated string
    tags_str = str(form.get("tags", ""))
    tags: list[str] = [tag.strip() for tag in tags_str.split(",") if tag.strip()] if tags_str else []

    try:
        LOGGER.debug(f"User {user} is adding a new server with name: {form['name']}")
        server = ServerCreate(
            name=form.get("name"),
            description=form.get("description"),
            icon=form.get("icon"),
            associated_tools=",".join(form.getlist("associatedTools")),
            associated_resources=form.get("associatedResources"),
            associated_prompts=form.get("associatedPrompts"),
            tags=tags,
        )
    except KeyError as e:
        # Convert KeyError to ValidationError-like response
        return JSONResponse(content={"message": f"Missing required field: {e}", "success": False}, status_code=422)

    try:
        await server_service.register_server(db, server)
        return JSONResponse(
            content={"message": "Server created successfully!", "success": True},
            status_code=200,
        )

    except CoreValidationError as ex:
        return JSONResponse(content={"message": str(ex), "success": False}, status_code=422)
    except ServerError as ex:
        return JSONResponse(content={"message": str(ex), "success": False}, status_code=500)
    except ValueError as ex:
        return JSONResponse(content={"message": str(ex), "success": False}, status_code=400)
    except ValidationError as ex:
        return JSONResponse(content=ErrorFormatter.format_validation_error(ex), status_code=422)
    except IntegrityError as ex:
        return JSONResponse(content=ErrorFormatter.format_database_error(ex), status_code=409)
    except Exception as ex:
        return JSONResponse(content={"message": str(ex), "success": False}, status_code=500)


@admin_router.post("/servers/{server_id}/edit")
async def admin_edit_server(
    server_id: str,
    request: Request,
    db: Session = Depends(get_db),
    user: str = Depends(require_auth),
) -> JSONResponse:
    """
    Edit an existing server via the admin UI.

    This endpoint processes form data to update an existing server's properties.
    It handles exceptions gracefully and logs any errors that occur during the
    update operation.

    Expects form fields:
      - name (optional): The updated name of the server
      - description (optional): An updated description of the server's purpose
      - icon (optional): Updated URL or path to the server's icon
      - associatedTools (optional, comma-separated): Updated list of tools associated with this server
      - associatedResources (optional, comma-separated): Updated list of resources associated with this server
      - associatedPrompts (optional, comma-separated): Updated list of prompts associated with this server

    Args:
        server_id (str): The ID of the server to edit
        request (Request): FastAPI request containing form data
        db (Session): Database session dependency
        user (str): Authenticated user dependency

    Returns:
        JSONResponse: A JSON response indicating success or failure of the server update operation.

    Examples:
        >>> import asyncio
        >>> from unittest.mock import AsyncMock, MagicMock
        >>> from fastapi import Request
        >>> from fastapi.responses import JSONResponse
        >>> from starlette.datastructures import FormData
        >>>
        >>> mock_db = MagicMock()
        >>> mock_user = "test_user"
        >>> server_id = "server-to-edit"
        >>>
        >>> # Happy path: Edit server with new name
        >>> form_data_edit = FormData([("name", "Updated Server Name"), ("is_inactive_checked", "false")])
        >>> mock_request_edit = MagicMock(spec=Request, scope={"root_path": ""})
        >>> mock_request_edit.form = AsyncMock(return_value=form_data_edit)
        >>> original_update_server = server_service.update_server
        >>> server_service.update_server = AsyncMock()
        >>>
        >>> async def test_admin_edit_server_success():
        ...     result = await admin_edit_server(server_id, mock_request_edit, mock_db, mock_user)
        ...     return isinstance(result, JSONResponse) and result.status_code == 200 and result.body == b'{"message":"Server updated successfully!","success":true}'
        >>>
        >>> asyncio.run(test_admin_edit_server_success())
        True
        >>>
        >>> # Error path: Simulate an exception during update
        >>> form_data_error = FormData([("name", "Error Server")])
        >>> mock_request_error = MagicMock(spec=Request, scope={"root_path": ""})
        >>> mock_request_error.form = AsyncMock(return_value=form_data_error)
        >>> server_service.update_server = AsyncMock(side_effect=Exception("Update failed"))
        >>>
        >>> # Restore original method
        >>> server_service.update_server = original_update_server
        >>> # 409 Conflict: ServerNameConflictError
        >>> server_service.update_server = AsyncMock(side_effect=ServerNameConflictError("Name conflict"))
        >>> async def test_admin_edit_server_conflict():
        ...     result = await admin_edit_server(server_id, mock_request_error, mock_db, mock_user)
        ...     return isinstance(result, JSONResponse) and result.status_code == 409 and b'Name conflict' in result.body
        >>> asyncio.run(test_admin_edit_server_conflict())
        True
        >>> # 409 Conflict: IntegrityError
        >>> from sqlalchemy.exc import IntegrityError
        >>> server_service.update_server = AsyncMock(side_effect=IntegrityError("Integrity error", None, None))
        >>> async def test_admin_edit_server_integrity():
        ...     result = await admin_edit_server(server_id, mock_request_error, mock_db, mock_user)
        ...     return isinstance(result, JSONResponse) and result.status_code == 409
        >>> asyncio.run(test_admin_edit_server_integrity())
        True
        >>> # 422 Unprocessable Entity: ValidationError
        >>> from pydantic import ValidationError, BaseModel
        >>> from mcpgateway.schemas import ServerUpdate
        >>> validation_error = ValidationError.from_exception_data("ServerUpdate validation error", [
        ...     {"loc": ("name",), "msg": "Field required", "type": "missing"}
        ... ])
        >>> server_service.update_server = AsyncMock(side_effect=validation_error)
        >>> async def test_admin_edit_server_validation():
        ...     result = await admin_edit_server(server_id, mock_request_error, mock_db, mock_user)
        ...     return isinstance(result, JSONResponse) and result.status_code == 422
        >>> asyncio.run(test_admin_edit_server_validation())
        True
        >>> # 400 Bad Request: ValueError
        >>> server_service.update_server = AsyncMock(side_effect=ValueError("Bad value"))
        >>> async def test_admin_edit_server_valueerror():
        ...     result = await admin_edit_server(server_id, mock_request_error, mock_db, mock_user)
        ...     return isinstance(result, JSONResponse) and result.status_code == 400 and b'Bad value' in result.body
        >>> asyncio.run(test_admin_edit_server_valueerror())
        True
        >>> # 500 Internal Server Error: ServerError
        >>> server_service.update_server = AsyncMock(side_effect=ServerError("Server error"))
        >>> async def test_admin_edit_server_servererror():
        ...     result = await admin_edit_server(server_id, mock_request_error, mock_db, mock_user)
        ...     return isinstance(result, JSONResponse) and result.status_code == 500 and b'Server error' in result.body
        >>> asyncio.run(test_admin_edit_server_servererror())
        True
        >>> # 500 Internal Server Error: RuntimeError
        >>> server_service.update_server = AsyncMock(side_effect=RuntimeError("Runtime error"))
        >>> async def test_admin_edit_server_runtimeerror():
        ...     result = await admin_edit_server(server_id, mock_request_error, mock_db, mock_user)
        ...     return isinstance(result, JSONResponse) and result.status_code == 500 and b'Runtime error' in result.body
        >>> asyncio.run(test_admin_edit_server_runtimeerror())
        True
        >>> # Restore original method
        >>> server_service.update_server = original_update_server
    """
    form = await request.form()

    # Parse tags from comma-separated string
    tags_str = str(form.get("tags", ""))
    tags: list[str] = [tag.strip() for tag in tags_str.split(",") if tag.strip()] if tags_str else []
    try:
        LOGGER.debug(f"User {user} is editing server ID {server_id} with name: {form.get('name')}")
        server = ServerUpdate(
            name=form.get("name"),
            description=form.get("description"),
            icon=form.get("icon"),
            associated_tools=",".join(form.getlist("associatedTools")),
            associated_resources=form.get("associatedResources"),
            associated_prompts=form.get("associatedPrompts"),
            tags=tags,
        )
        await server_service.update_server(db, server_id, server)

        return JSONResponse(
            content={"message": "Server updated successfully!", "success": True},
            status_code=200,
        )
    except (ValidationError, CoreValidationError) as ex:
        # Catch both Pydantic and pydantic_core validation errors
        return JSONResponse(content=ErrorFormatter.format_validation_error(ex), status_code=422)
    except ServerNameConflictError as ex:
        return JSONResponse(content={"message": str(ex), "success": False}, status_code=409)
    except ServerError as ex:
        return JSONResponse(content={"message": str(ex), "success": False}, status_code=500)
    except ValueError as ex:
        return JSONResponse(content={"message": str(ex), "success": False}, status_code=400)
    except RuntimeError as ex:
        return JSONResponse(content={"message": str(ex), "success": False}, status_code=500)
    except IntegrityError as ex:
        return JSONResponse(content=ErrorFormatter.format_database_error(ex), status_code=409)
    except Exception as ex:
        return JSONResponse(content={"message": str(ex), "success": False}, status_code=500)


@admin_router.post("/servers/{server_id}/toggle")
async def admin_toggle_server(
    server_id: str,
    request: Request,
    db: Session = Depends(get_db),
    user: str = Depends(require_auth),
) -> RedirectResponse:
    """
    Toggle a server's active status via the admin UI.

    This endpoint processes a form request to activate or deactivate a server.
    It expects a form field 'activate' with value "true" to activate the server
    or "false" to deactivate it. The endpoint handles exceptions gracefully and
    logs any errors that might occur during the status toggle operation.

    Args:
        server_id (str): The ID of the server whose status to toggle.
        request (Request): FastAPI request containing form data with the 'activate' field.
        db (Session): Database session dependency.
        user (str): Authenticated user dependency.

    Returns:
        RedirectResponse: A redirect to the admin dashboard catalog section with a
        status code of 303 (See Other).

    Examples:
        >>> import asyncio
        >>> from unittest.mock import AsyncMock, MagicMock
        >>> from fastapi import Request
        >>> from fastapi.responses import RedirectResponse
        >>> from starlette.datastructures import FormData
        >>>
        >>> mock_db = MagicMock()
        >>> mock_user = "test_user"
        >>> server_id = "server-to-toggle"
        >>>
        >>> # Happy path: Activate server
        >>> form_data_activate = FormData([("activate", "true"), ("is_inactive_checked", "false")])
        >>> mock_request_activate = MagicMock(spec=Request, scope={"root_path": ""})
        >>> mock_request_activate.form = AsyncMock(return_value=form_data_activate)
        >>> original_toggle_server_status = server_service.toggle_server_status
        >>> server_service.toggle_server_status = AsyncMock()
        >>>
        >>> async def test_admin_toggle_server_activate():
        ...     result = await admin_toggle_server(server_id, mock_request_activate, mock_db, mock_user)
        ...     return isinstance(result, RedirectResponse) and result.status_code == 303 and "/admin#catalog" in result.headers["location"]
        >>>
        >>> asyncio.run(test_admin_toggle_server_activate())
        True
        >>>
        >>> # Happy path: Deactivate server
        >>> form_data_deactivate = FormData([("activate", "false"), ("is_inactive_checked", "false")])
        >>> mock_request_deactivate = MagicMock(spec=Request, scope={"root_path": "/api"})
        >>> mock_request_deactivate.form = AsyncMock(return_value=form_data_deactivate)
        >>>
        >>> async def test_admin_toggle_server_deactivate():
        ...     result = await admin_toggle_server(server_id, mock_request_deactivate, mock_db, mock_user)
        ...     return isinstance(result, RedirectResponse) and result.status_code == 303 and "/api/admin#catalog" in result.headers["location"]
        >>>
        >>> asyncio.run(test_admin_toggle_server_deactivate())
        True
        >>>
        >>> # Edge case: Toggle with inactive checkbox checked
        >>> form_data_inactive = FormData([("activate", "true"), ("is_inactive_checked", "true")])
        >>> mock_request_inactive = MagicMock(spec=Request, scope={"root_path": ""})
        >>> mock_request_inactive.form = AsyncMock(return_value=form_data_inactive)
        >>>
        >>> async def test_admin_toggle_server_inactive_checked():
        ...     result = await admin_toggle_server(server_id, mock_request_inactive, mock_db, mock_user)
        ...     return isinstance(result, RedirectResponse) and result.status_code == 303 and "/admin/?include_inactive=true#catalog" in result.headers["location"]
        >>>
        >>> asyncio.run(test_admin_toggle_server_inactive_checked())
        True
        >>>
        >>> # Error path: Simulate an exception during toggle
        >>> form_data_error = FormData([("activate", "true")])
        >>> mock_request_error = MagicMock(spec=Request, scope={"root_path": ""})
        >>> mock_request_error.form = AsyncMock(return_value=form_data_error)
        >>> server_service.toggle_server_status = AsyncMock(side_effect=Exception("Toggle failed"))
        >>>
        >>> async def test_admin_toggle_server_exception():
        ...     result = await admin_toggle_server(server_id, mock_request_error, mock_db, mock_user)
        ...     return isinstance(result, RedirectResponse) and result.status_code == 303 and "/admin#catalog" in result.headers["location"]
        >>>
        >>> asyncio.run(test_admin_toggle_server_exception())
        True
        >>>
        >>> # Restore original method
        >>> server_service.toggle_server_status = original_toggle_server_status
    """
    form = await request.form()
    LOGGER.debug(f"User {user} is toggling server ID {server_id} with activate: {form.get('activate')}")
    activate = str(form.get("activate", "true")).lower() == "true"
    is_inactive_checked = str(form.get("is_inactive_checked", "false"))
    try:
        await server_service.toggle_server_status(db, server_id, activate)
    except Exception as e:
        LOGGER.error(f"Error toggling server status: {e}")

    root_path = request.scope.get("root_path", "")
    if is_inactive_checked.lower() == "true":
        return RedirectResponse(f"{root_path}/admin/?include_inactive=true#catalog", status_code=303)
    return RedirectResponse(f"{root_path}/admin#catalog", status_code=303)


@admin_router.post("/servers/{server_id}/delete")
async def admin_delete_server(server_id: str, request: Request, db: Session = Depends(get_db), user: str = Depends(require_auth)) -> RedirectResponse:
    """
    Delete a server via the admin UI.

    This endpoint removes a server from the database by its ID. It handles exceptions
    gracefully and logs any errors that occur during the deletion process.

    Args:
        server_id (str): The ID of the server to delete
        request (Request): FastAPI request object (not used but required by route signature).
        db (Session): Database session dependency
        user (str): Authenticated user dependency

    Returns:
        RedirectResponse: A redirect to the admin dashboard catalog section with a
        status code of 303 (See Other)

    Examples:
        >>> import asyncio
        >>> from unittest.mock import AsyncMock, MagicMock
        >>> from fastapi import Request
        >>> from fastapi.responses import RedirectResponse
        >>> from starlette.datastructures import FormData
        >>>
        >>> mock_db = MagicMock()
        >>> mock_user = "test_user"
        >>> server_id = "server-to-delete"
        >>>
        >>> # Happy path: Delete server
        >>> form_data_delete = FormData([("is_inactive_checked", "false")])
        >>> mock_request_delete = MagicMock(spec=Request, scope={"root_path": ""})
        >>> mock_request_delete.form = AsyncMock(return_value=form_data_delete)
        >>> original_delete_server = server_service.delete_server
        >>> server_service.delete_server = AsyncMock()
        >>>
        >>> async def test_admin_delete_server_success():
        ...     result = await admin_delete_server(server_id, mock_request_delete, mock_db, mock_user)
        ...     return isinstance(result, RedirectResponse) and result.status_code == 303 and "/admin#catalog" in result.headers["location"]
        >>>
        >>> asyncio.run(test_admin_delete_server_success())
        True
        >>>
        >>> # Edge case: Delete with inactive checkbox checked
        >>> form_data_inactive = FormData([("is_inactive_checked", "true")])
        >>> mock_request_inactive = MagicMock(spec=Request, scope={"root_path": "/api"})
        >>> mock_request_inactive.form = AsyncMock(return_value=form_data_inactive)
        >>>
        >>> async def test_admin_delete_server_inactive_checked():
        ...     result = await admin_delete_server(server_id, mock_request_inactive, mock_db, mock_user)
        ...     return isinstance(result, RedirectResponse) and result.status_code == 303 and "/api/admin/?include_inactive=true#catalog" in result.headers["location"]
        >>>
        >>> asyncio.run(test_admin_delete_server_inactive_checked())
        True
        >>>
        >>> # Error path: Simulate an exception during deletion
        >>> form_data_error = FormData([])
        >>> mock_request_error = MagicMock(spec=Request, scope={"root_path": ""})
        >>> mock_request_error.form = AsyncMock(return_value=form_data_error)
        >>> server_service.delete_server = AsyncMock(side_effect=Exception("Deletion failed"))
        >>>
        >>> async def test_admin_delete_server_exception():
        ...     result = await admin_delete_server(server_id, mock_request_error, mock_db, mock_user)
        ...     return isinstance(result, RedirectResponse) and result.status_code == 303 and "/admin#catalog" in result.headers["location"]
        >>>
        >>> asyncio.run(test_admin_delete_server_exception())
        True
        >>>
        >>> # Restore original method
        >>> server_service.delete_server = original_delete_server
    """
    try:
        LOGGER.debug(f"User {user} is deleting server ID {server_id}")
        await server_service.delete_server(db, server_id)
    except Exception as e:
        LOGGER.error(f"Error deleting server: {e}")

    form = await request.form()
    is_inactive_checked = str(form.get("is_inactive_checked", "false"))
    root_path = request.scope.get("root_path", "")

    if is_inactive_checked.lower() == "true":
        return RedirectResponse(f"{root_path}/admin/?include_inactive=true#catalog", status_code=303)
    return RedirectResponse(f"{root_path}/admin#catalog", status_code=303)


@admin_router.get("/resources", response_model=List[ResourceRead])
async def admin_list_resources(
    include_inactive: bool = False,
    db: Session = Depends(get_db),
    user: str = Depends(require_auth),
) -> List[Dict[str, Any]]:
    """
    List resources for the admin UI with an option to include inactive resources.

    This endpoint retrieves a list of resources from the database, optionally including
    those that are inactive. The inactive filter is useful for administrators who need
    to view or manage resources that have been deactivated but not deleted.

    Args:
        include_inactive (bool): Whether to include inactive resources in the results.
        db (Session): Database session dependency.
        user (str): Authenticated user dependency.

    Returns:
        List[ResourceRead]: A list of resource records formatted with by_alias=True.

    Examples:
        >>> import asyncio
        >>> from unittest.mock import AsyncMock, MagicMock
        >>> from mcpgateway.schemas import ResourceRead, ResourceMetrics
        >>> from datetime import datetime, timezone
        >>>
        >>> mock_db = MagicMock()
        >>> mock_user = "test_user"
        >>>
        >>> # Mock resource data
        >>> mock_resource = ResourceRead(
        ...     id=1,
        ...     uri="test://resource/1",
        ...     name="Test Resource",
        ...     description="A test resource",
        ...     mime_type="text/plain",
        ...     size=100,
        ...     created_at=datetime.now(timezone.utc),
        ...     updated_at=datetime.now(timezone.utc),
        ...     is_active=True,
        ...     metrics=ResourceMetrics(
        ...         total_executions=5, successful_executions=5, failed_executions=0,
        ...         failure_rate=0.0, min_response_time=0.1, max_response_time=0.5,
        ...         avg_response_time=0.3, last_execution_time=datetime.now(timezone.utc)
        ...     ),
        ...     tags=[]
        ... )
        >>>
        >>> # Mock the resource_service.list_resources method
        >>> original_list_resources = resource_service.list_resources
        >>> resource_service.list_resources = AsyncMock(return_value=[mock_resource])
        >>>
        >>> # Test listing active resources
        >>> async def test_admin_list_resources_active():
        ...     result = await admin_list_resources(include_inactive=False, db=mock_db, user=mock_user)
        ...     return len(result) > 0 and isinstance(result[0], dict) and result[0]['name'] == "Test Resource"
        >>>
        >>> asyncio.run(test_admin_list_resources_active())
        True
        >>>
        >>> # Test listing with inactive resources (if mock includes them)
        >>> mock_inactive_resource = ResourceRead(
        ...     id=2, uri="test://resource/2", name="Inactive Resource",
        ...     description="Another test", mime_type="application/json", size=50,
        ...     created_at=datetime.now(timezone.utc), updated_at=datetime.now(timezone.utc),
        ...     is_active=False, metrics=ResourceMetrics(
        ...         total_executions=0, successful_executions=0, failed_executions=0,
        ...         failure_rate=0.0, min_response_time=0.0, max_response_time=0.0,
        ...         avg_response_time=0.0, last_execution_time=None),
        ...     tags=[]
        ... )
        >>> resource_service.list_resources = AsyncMock(return_value=[mock_resource, mock_inactive_resource])
        >>> async def test_admin_list_resources_all():
        ...     result = await admin_list_resources(include_inactive=True, db=mock_db, user=mock_user)
        ...     return len(result) == 2 and not result[1]['isActive']
        >>>
        >>> asyncio.run(test_admin_list_resources_all())
        True
        >>>
        >>> # Test empty list
        >>> resource_service.list_resources = AsyncMock(return_value=[])
        >>> async def test_admin_list_resources_empty():
        ...     result = await admin_list_resources(include_inactive=False, db=mock_db, user=mock_user)
        ...     return result == []
        >>>
        >>> asyncio.run(test_admin_list_resources_empty())
        True
        >>>
        >>> # Test exception handling
        >>> resource_service.list_resources = AsyncMock(side_effect=Exception("Resource list error"))
        >>> async def test_admin_list_resources_exception():
        ...     try:
        ...         await admin_list_resources(False, mock_db, mock_user)
        ...         return False
        ...     except Exception as e:
        ...         return str(e) == "Resource list error"
        >>>
        >>> asyncio.run(test_admin_list_resources_exception())
        True
        >>>
        >>> # Restore original method
        >>> resource_service.list_resources = original_list_resources
    """
    LOGGER.debug(f"User {user} requested resource list")
    resources = await resource_service.list_resources(db, include_inactive=include_inactive)
    return [resource.model_dump(by_alias=True) for resource in resources]


@admin_router.get("/prompts", response_model=List[PromptRead])
async def admin_list_prompts(
    include_inactive: bool = False,
    db: Session = Depends(get_db),
    user: str = Depends(require_auth),
) -> List[Dict[str, Any]]:
    """
    List prompts for the admin UI with an option to include inactive prompts.

    This endpoint retrieves a list of prompts from the database, optionally including
    those that are inactive. The inactive filter helps administrators see and manage
    prompts that have been deactivated but not deleted from the system.

    Args:
        include_inactive (bool): Whether to include inactive prompts in the results.
        db (Session): Database session dependency.
        user (str): Authenticated user dependency.

    Returns:
        List[PromptRead]: A list of prompt records formatted with by_alias=True.

    Examples:
        >>> import asyncio
        >>> from unittest.mock import AsyncMock, MagicMock
        >>> from mcpgateway.schemas import PromptRead, PromptMetrics
        >>> from datetime import datetime, timezone
        >>>
        >>> mock_db = MagicMock()
        >>> mock_user = "test_user"
        >>>
        >>> # Mock prompt data
        >>> mock_prompt = PromptRead(
        ...     id=1,
        ...     name="Test Prompt",
        ...     description="A test prompt",
        ...     template="Hello {{name}}!",
        ...     arguments=[{"name": "name", "type": "string"}],
        ...     created_at=datetime.now(timezone.utc),
        ...     updated_at=datetime.now(timezone.utc),
        ...     is_active=True,
        ...     metrics=PromptMetrics(
        ...         total_executions=10, successful_executions=10, failed_executions=0,
        ...         failure_rate=0.0, min_response_time=0.01, max_response_time=0.1,
        ...         avg_response_time=0.05, last_execution_time=datetime.now(timezone.utc)
        ...     ),
        ...     tags=[]
        ... )
        >>>
        >>> # Mock the prompt_service.list_prompts method
        >>> original_list_prompts = prompt_service.list_prompts
        >>> prompt_service.list_prompts = AsyncMock(return_value=[mock_prompt])
        >>>
        >>> # Test listing active prompts
        >>> async def test_admin_list_prompts_active():
        ...     result = await admin_list_prompts(include_inactive=False, db=mock_db, user=mock_user)
        ...     return len(result) > 0 and isinstance(result[0], dict) and result[0]['name'] == "Test Prompt"
        >>>
        >>> asyncio.run(test_admin_list_prompts_active())
        True
        >>>
        >>> # Test listing with inactive prompts (if mock includes them)
        >>> mock_inactive_prompt = PromptRead(
        ...     id=2, name="Inactive Prompt", description="Another test", template="Bye!",
        ...     arguments=[], created_at=datetime.now(timezone.utc), updated_at=datetime.now(timezone.utc),
        ...     is_active=False, metrics=PromptMetrics(
        ...         total_executions=0, successful_executions=0, failed_executions=0,
        ...         failure_rate=0.0, min_response_time=0.0, max_response_time=0.0,
        ...         avg_response_time=0.0, last_execution_time=None
        ...     ),
        ...     tags=[]
        ... )
        >>> prompt_service.list_prompts = AsyncMock(return_value=[mock_prompt, mock_inactive_prompt])
        >>> async def test_admin_list_prompts_all():
        ...     result = await admin_list_prompts(include_inactive=True, db=mock_db, user=mock_user)
        ...     return len(result) == 2 and not result[1]['isActive']
        >>>
        >>> asyncio.run(test_admin_list_prompts_all())
        True
        >>>
        >>> # Test empty list
        >>> prompt_service.list_prompts = AsyncMock(return_value=[])
        >>> async def test_admin_list_prompts_empty():
        ...     result = await admin_list_prompts(include_inactive=False, db=mock_db, user=mock_user)
        ...     return result == []
        >>>
        >>> asyncio.run(test_admin_list_prompts_empty())
        True
        >>>
        >>> # Test exception handling
        >>> prompt_service.list_prompts = AsyncMock(side_effect=Exception("Prompt list error"))
        >>> async def test_admin_list_prompts_exception():
        ...     try:
        ...         await admin_list_prompts(False, mock_db, mock_user)
        ...         return False
        ...     except Exception as e:
        ...         return str(e) == "Prompt list error"
        >>>
        >>> asyncio.run(test_admin_list_prompts_exception())
        True
        >>>
        >>> # Restore original method
        >>> prompt_service.list_prompts = original_list_prompts
    """
    LOGGER.debug(f"User {user} requested prompt list")
    prompts = await prompt_service.list_prompts(db, include_inactive=include_inactive)
    return [prompt.model_dump(by_alias=True) for prompt in prompts]


@admin_router.get("/gateways", response_model=List[GatewayRead])
async def admin_list_gateways(
    include_inactive: bool = False,
    db: Session = Depends(get_db),
    user: str = Depends(require_auth),
) -> List[Dict[str, Any]]:
    """
    List gateways for the admin UI with an option to include inactive gateways.

    This endpoint retrieves a list of gateways from the database, optionally
    including those that are inactive. The inactive filter allows administrators
    to view and manage gateways that have been deactivated but not deleted.

    Args:
        include_inactive (bool): Whether to include inactive gateways in the results.
        db (Session): Database session dependency.
        user (str): Authenticated user dependency.

    Returns:
        List[GatewayRead]: A list of gateway records formatted with by_alias=True.

    Examples:
        >>> import asyncio
        >>> from unittest.mock import AsyncMock, MagicMock
        >>> from mcpgateway.schemas import GatewayRead
        >>> from datetime import datetime, timezone
        >>>
        >>> mock_db = MagicMock()
        >>> mock_user = "test_user"
        >>>
        >>> # Mock gateway data
        >>> mock_gateway = GatewayRead(
        ...     id="gateway-1",
        ...     name="Test Gateway",
        ...     url="http://test.com",
        ...     description="A test gateway",
        ...     transport="HTTP",
        ...     created_at=datetime.now(timezone.utc),
        ...     updated_at=datetime.now(timezone.utc),
        ...     is_active=True,
        ...     auth_type=None, auth_username=None, auth_password=None, auth_token=None,
        ...     auth_header_key=None, auth_header_value=None,
        ...     slug="test-gateway"
        ... )
        >>>
        >>> # Mock the gateway_service.list_gateways method
        >>> original_list_gateways = gateway_service.list_gateways
        >>> gateway_service.list_gateways = AsyncMock(return_value=[mock_gateway])
        >>>
        >>> # Test listing active gateways
        >>> async def test_admin_list_gateways_active():
        ...     result = await admin_list_gateways(include_inactive=False, db=mock_db, user=mock_user)
        ...     return len(result) > 0 and isinstance(result[0], dict) and result[0]['name'] == "Test Gateway"
        >>>
        >>> asyncio.run(test_admin_list_gateways_active())
        True
        >>>
        >>> # Test listing with inactive gateways (if mock includes them)
        >>> mock_inactive_gateway = GatewayRead(
        ...     id="gateway-2", name="Inactive Gateway", url="http://inactive.com",
        ...     description="Another test", transport="HTTP", created_at=datetime.now(timezone.utc),
        ...     updated_at=datetime.now(timezone.utc), enabled=False,
        ...     auth_type=None, auth_username=None, auth_password=None, auth_token=None,
        ...     auth_header_key=None, auth_header_value=None,
        ...     slug="test-gateway"
        ... )
        >>> gateway_service.list_gateways = AsyncMock(return_value=[
        ...     mock_gateway, # Return the GatewayRead objects, not pre-dumped dicts
        ...     mock_inactive_gateway # Return the GatewayRead objects, not pre-dumped dicts
        ... ])
        >>> async def test_admin_list_gateways_all():
        ...     result = await admin_list_gateways(include_inactive=True, db=mock_db, user=mock_user)
        ...     return len(result) == 2 and not result[1]['enabled']
        >>>
        >>> asyncio.run(test_admin_list_gateways_all())
        True
        >>>
        >>> # Test empty list
        >>> gateway_service.list_gateways = AsyncMock(return_value=[])
        >>> async def test_admin_list_gateways_empty():
        ...     result = await admin_list_gateways(include_inactive=False, db=mock_db, user=mock_user)
        ...     return result == []
        >>>
        >>> asyncio.run(test_admin_list_gateways_empty())
        True
        >>>
        >>> # Test exception handling
        >>> gateway_service.list_gateways = AsyncMock(side_effect=Exception("Gateway list error"))
        >>> async def test_admin_list_gateways_exception():
        ...     try:
        ...         await admin_list_gateways(False, mock_db, mock_user)
        ...         return False
        ...     except Exception as e:
        ...         return str(e) == "Gateway list error"
        >>>
        >>> asyncio.run(test_admin_list_gateways_exception())
        True
        >>>
        >>> # Restore original method
        >>> gateway_service.list_gateways = original_list_gateways
    """
    LOGGER.debug(f"User {user} requested gateway list")
    gateways = await gateway_service.list_gateways(db, include_inactive=include_inactive)
    return [gateway.model_dump(by_alias=True) for gateway in gateways]


@admin_router.post("/gateways/{gateway_id}/toggle")
async def admin_toggle_gateway(
    gateway_id: str,
    request: Request,
    db: Session = Depends(get_db),
    user: str = Depends(require_auth),
) -> RedirectResponse:
    """
    Toggle the active status of a gateway via the admin UI.

    This endpoint allows an admin to toggle the active status of a gateway.
    It expects a form field 'activate' with a value of "true" or "false" to
    determine the new status of the gateway.

    Args:
        gateway_id (str): The ID of the gateway to toggle.
        request (Request): The FastAPI request object containing form data.
        db (Session): The database session dependency.
        user (str): The authenticated user dependency.

    Returns:
        RedirectResponse: A redirect response to the admin dashboard with a
        status code of 303 (See Other).

    Examples:
        >>> import asyncio
        >>> from unittest.mock import AsyncMock, MagicMock
        >>> from fastapi import Request
        >>> from fastapi.responses import RedirectResponse
        >>> from starlette.datastructures import FormData
        >>>
        >>> mock_db = MagicMock()
        >>> mock_user = "test_user"
        >>> gateway_id = "gateway-to-toggle"
        >>>
        >>> # Happy path: Activate gateway
        >>> form_data_activate = FormData([("activate", "true"), ("is_inactive_checked", "false")])
        >>> mock_request_activate = MagicMock(spec=Request, scope={"root_path": ""})
        >>> mock_request_activate.form = AsyncMock(return_value=form_data_activate)
        >>> original_toggle_gateway_status = gateway_service.toggle_gateway_status
        >>> gateway_service.toggle_gateway_status = AsyncMock()
        >>>
        >>> async def test_admin_toggle_gateway_activate():
        ...     result = await admin_toggle_gateway(gateway_id, mock_request_activate, mock_db, mock_user)
        ...     return isinstance(result, RedirectResponse) and result.status_code == 303 and "/admin#gateways" in result.headers["location"]
        >>>
        >>> asyncio.run(test_admin_toggle_gateway_activate())
        True
        >>>
        >>> # Happy path: Deactivate gateway
        >>> form_data_deactivate = FormData([("activate", "false"), ("is_inactive_checked", "false")])
        >>> mock_request_deactivate = MagicMock(spec=Request, scope={"root_path": "/api"})
        >>> mock_request_deactivate.form = AsyncMock(return_value=form_data_deactivate)
        >>>
        >>> async def test_admin_toggle_gateway_deactivate():
        ...     result = await admin_toggle_gateway(gateway_id, mock_request_deactivate, mock_db, mock_user)
        ...     return isinstance(result, RedirectResponse) and result.status_code == 303 and "/api/admin#gateways" in result.headers["location"]
        >>>
        >>> asyncio.run(test_admin_toggle_gateway_deactivate())
        True
        >>>
        >>> # Edge case: Toggle with inactive checkbox checked
        >>> form_data_inactive = FormData([("activate", "true"), ("is_inactive_checked", "true")])
        >>> mock_request_inactive = MagicMock(spec=Request, scope={"root_path": ""})
        >>> mock_request_inactive.form = AsyncMock(return_value=form_data_inactive)
        >>>
        >>> async def test_admin_toggle_gateway_inactive_checked():
        ...     result = await admin_toggle_gateway(gateway_id, mock_request_inactive, mock_db, mock_user)
        ...     return isinstance(result, RedirectResponse) and result.status_code == 303 and "/admin/?include_inactive=true#gateways" in result.headers["location"]
        >>>
        >>> asyncio.run(test_admin_toggle_gateway_inactive_checked())
        True
        >>>
        >>> # Error path: Simulate an exception during toggle
        >>> form_data_error = FormData([("activate", "true")])
        >>> mock_request_error = MagicMock(spec=Request, scope={"root_path": ""})
        >>> mock_request_error.form = AsyncMock(return_value=form_data_error)
        >>> gateway_service.toggle_gateway_status = AsyncMock(side_effect=Exception("Toggle failed"))
        >>>
        >>> async def test_admin_toggle_gateway_exception():
        ...     result = await admin_toggle_gateway(gateway_id, mock_request_error, mock_db, mock_user)
        ...     return isinstance(result, RedirectResponse) and result.status_code == 303 and "/admin#gateways" in result.headers["location"]
        >>>
        >>> asyncio.run(test_admin_toggle_gateway_exception())
        True
        >>>
        >>> # Restore original method
        >>> gateway_service.toggle_gateway_status = original_toggle_gateway_status
    """
    LOGGER.debug(f"User {user} is toggling gateway ID {gateway_id}")
    form = await request.form()
    activate = str(form.get("activate", "true")).lower() == "true"
    is_inactive_checked = str(form.get("is_inactive_checked", "false"))

    try:
        await gateway_service.toggle_gateway_status(db, gateway_id, activate)
    except Exception as e:
        LOGGER.error(f"Error toggling gateway status: {e}")

    root_path = request.scope.get("root_path", "")
    if is_inactive_checked.lower() == "true":
        return RedirectResponse(f"{root_path}/admin/?include_inactive=true#gateways", status_code=303)
    return RedirectResponse(f"{root_path}/admin#gateways", status_code=303)


@admin_router.get("/", name="admin_home", response_class=HTMLResponse)
async def admin_ui(
    request: Request,
    include_inactive: bool = False,
    db: Session = Depends(get_db),
    user: str = Depends(require_basic_auth),
    jwt_token: str = Depends(get_jwt_token),
) -> Any:
    """
    Render the admin dashboard HTML page.

    This endpoint serves as the main entry point to the admin UI. It fetches data for
    servers, tools, resources, prompts, gateways, and roots from their respective
    services, then renders the admin dashboard template with this data.

    The endpoint also sets a JWT token as a cookie for authentication in subsequent
    requests. This token is HTTP-only for security reasons.

    Args:
        request (Request): FastAPI request object.
        include_inactive (bool): Whether to include inactive items in all listings.
        db (Session): Database session dependency.
        user (str): Authenticated user from basic auth dependency.
        jwt_token (str): JWT token for authentication.

    Returns:
        Any: Rendered HTML template for the admin dashboard.

    Examples:
        >>> import asyncio
        >>> from unittest.mock import AsyncMock, MagicMock, patch
        >>> from fastapi import Request
        >>> from fastapi.responses import HTMLResponse
        >>> from mcpgateway.schemas import ServerRead, ToolRead, ResourceRead, PromptRead, GatewayRead, ServerMetrics, ToolMetrics, ResourceMetrics, PromptMetrics
        >>> from datetime import datetime, timezone
        >>>
        >>> mock_db = MagicMock()
        >>> mock_user = "admin_user"
        >>> mock_jwt = "fake.jwt.token"
        >>>
        >>> # Mock services to return empty lists for simplicity in doctest
        >>> original_list_servers = server_service.list_servers
        >>> original_list_tools = tool_service.list_tools
        >>> original_list_resources = resource_service.list_resources
        >>> original_list_prompts = prompt_service.list_prompts
        >>> original_list_gateways = gateway_service.list_gateways
        >>> original_list_roots = root_service.list_roots
        >>>
        >>> server_service.list_servers = AsyncMock(return_value=[])
        >>> tool_service.list_tools = AsyncMock(return_value=[])
        >>> resource_service.list_resources = AsyncMock(return_value=[])
        >>> prompt_service.list_prompts = AsyncMock(return_value=[])
        >>> gateway_service.list_gateways = AsyncMock(return_value=[])
        >>> root_service.list_roots = AsyncMock(return_value=[])
        >>>
        >>> # Mock request and template rendering
        >>> mock_request = MagicMock(spec=Request, scope={"root_path": "/admin_prefix"})
        >>> mock_request.app.state.templates = MagicMock()
        >>> mock_template_response = HTMLResponse("<html>Admin UI</html>")
        >>> mock_request.app.state.templates.TemplateResponse.return_value = mock_template_response
        >>>
        >>> # Test basic rendering
        >>> async def test_admin_ui_basic_render():
        ...     response = await admin_ui(mock_request, False, mock_db, mock_user, mock_jwt)
        ...     return isinstance(response, HTMLResponse) and response.status_code == 200 and "jwt_token" in response.headers.get("set-cookie", "")
        >>>
        >>> asyncio.run(test_admin_ui_basic_render())
        True
        >>>
        >>> # Test with include_inactive=True
        >>> async def test_admin_ui_include_inactive():
        ...     response = await admin_ui(mock_request, True, mock_db, mock_user, mock_jwt)
        ...     # Verify list methods were called with include_inactive=True
        ...     server_service.list_servers.assert_called_with(mock_db, include_inactive=True)
        ...     return isinstance(response, HTMLResponse)
        >>>
        >>> asyncio.run(test_admin_ui_include_inactive())
        True
        >>>
        >>> # Test with populated data (mocking a few items)
        >>> mock_server = ServerRead(id="s1", name="S1", description="d", created_at=datetime.now(timezone.utc), updated_at=datetime.now(timezone.utc), is_active=True, associated_tools=[], associated_resources=[], associated_prompts=[], icon="i", metrics=ServerMetrics(total_executions=0, successful_executions=0, failed_executions=0, failure_rate=0.0, min_response_time=0.0, max_response_time=0.0, avg_response_time=0.0, last_execution_time=None))
        >>> mock_tool = ToolRead(
        ...     id="t1", name="T1", original_name="T1", url="http://t1.com", description="d",
        ...     created_at=datetime.now(timezone.utc), updated_at=datetime.now(timezone.utc),
        ...     enabled=True, reachable=True, gateway_slug="default", original_name_slug="t1",
        ...     request_type="GET", integration_type="MCP", headers={}, input_schema={},
        ...     annotations={}, jsonpath_filter=None, auth=None, execution_count=0,
        ...     metrics=ToolMetrics(
        ...         total_executions=0, successful_executions=0, failed_executions=0,
        ...         failure_rate=0.0, min_response_time=0.0, max_response_time=0.0,
        ...         avg_response_time=0.0, last_execution_time=None
        ...     ),
        ...     gateway_id=None,
        ...     tags=[]
        ... )
        >>> server_service.list_servers = AsyncMock(return_value=[mock_server])
        >>> tool_service.list_tools = AsyncMock(return_value=[mock_tool])
        >>>
        >>> async def test_admin_ui_with_data():
        ...     response = await admin_ui(mock_request, False, mock_db, mock_user, mock_jwt)
        ...     # Check if template context was populated (indirectly via mock calls)
        ...     assert mock_request.app.state.templates.TemplateResponse.call_count >= 1
        ...     context = mock_request.app.state.templates.TemplateResponse.call_args[0][2]
        ...     return len(context['servers']) == 1 and len(context['tools']) == 1
        >>>
        >>> asyncio.run(test_admin_ui_with_data())
        True
        >>>
        >>> # Test exception handling during data fetching
        >>> server_service.list_servers = AsyncMock(side_effect=Exception("DB error"))
        >>> async def test_admin_ui_exception_handled():
        ...     try:
        ...         response = await admin_ui(mock_request, False, mock_db, mock_user, mock_jwt)
        ...         return False  # Should not reach here if exception is properly raised
        ...     except Exception as e:
        ...         return str(e) == "DB error"
        >>>
        >>> asyncio.run(test_admin_ui_exception_handled())
        True
        >>>
        >>> # Restore original methods
        >>> server_service.list_servers = original_list_servers
        >>> tool_service.list_tools = original_list_tools
        >>> resource_service.list_resources = original_list_resources
        >>> prompt_service.list_prompts = original_list_prompts
        >>> gateway_service.list_gateways = original_list_gateways
        >>> root_service.list_roots = original_list_roots
    """
    LOGGER.debug(f"User {user} accessed the admin UI")
    tools = [
        tool.model_dump(by_alias=True) for tool in sorted(await tool_service.list_tools(db, include_inactive=include_inactive), key=lambda t: ((t.url or "").lower(), (t.original_name or "").lower()))
    ]
    servers = [server.model_dump(by_alias=True) for server in await server_service.list_servers(db, include_inactive=include_inactive)]
    resources = [resource.model_dump(by_alias=True) for resource in await resource_service.list_resources(db, include_inactive=include_inactive)]
    prompts = [prompt.model_dump(by_alias=True) for prompt in await prompt_service.list_prompts(db, include_inactive=include_inactive)]
    gateways_raw = await gateway_service.list_gateways(db, include_inactive=include_inactive)
    gateways = [gateway.model_dump(by_alias=True) for gateway in gateways_raw]

    roots = [root.model_dump(by_alias=True) for root in await root_service.list_roots()]
    root_path = settings.app_root_path
    max_name_length = settings.validation_max_name_length
    response = request.app.state.templates.TemplateResponse(
        request,
        "admin.html",
        {
            "request": request,
            "servers": servers,
            "tools": tools,
            "resources": resources,
            "prompts": prompts,
            "gateways": gateways,
            "roots": roots,
            "include_inactive": include_inactive,
            "root_path": root_path,
            "max_name_length": max_name_length,
            "gateway_tool_name_separator": settings.gateway_tool_name_separator,
            "bulk_import_max_tools": settings.mcpgateway_bulk_import_max_tools,
        },
    )

    # Use secure cookie utility for proper security attributes
    set_auth_cookie(response, jwt_token, remember_me=False)
    return response


@admin_router.get("/tools", response_model=List[ToolRead])
async def admin_list_tools(
    include_inactive: bool = False,
    db: Session = Depends(get_db),
    user: str = Depends(require_auth),
) -> List[Dict[str, Any]]:
    """
    List tools for the admin UI with an option to include inactive tools.

    This endpoint retrieves a list of tools from the database, optionally including
    those that are inactive. The inactive filter helps administrators manage tools
    that have been deactivated but not deleted from the system.

    Args:
        include_inactive (bool): Whether to include inactive tools in the results.
        db (Session): Database session dependency.
        user (str): Authenticated user dependency.

    Returns:
        List[ToolRead]: A list of tool records formatted with by_alias=True.

    Examples:
        >>> import asyncio
        >>> from unittest.mock import AsyncMock, MagicMock
        >>> from mcpgateway.schemas import ToolRead, ToolMetrics
        >>> from datetime import datetime, timezone
        >>>
        >>> mock_db = MagicMock()
        >>> mock_user = "test_user"
        >>>
        >>> # Mock tool data
        >>> mock_tool = ToolRead(
        ...     id="tool-1",
        ...     name="Test Tool",
        ...     original_name="TestTool",
        ...     url="http://test.com/tool",
        ...     description="A test tool",
        ...     request_type="HTTP",
        ...     integration_type="MCP",
        ...     headers={},
        ...     input_schema={},
        ...     annotations={},
        ...     jsonpath_filter=None,
        ...     auth=None,
        ...     created_at=datetime.now(timezone.utc),
        ...     updated_at=datetime.now(timezone.utc),
        ...     enabled=True,
        ...     reachable=True,
        ...     gateway_id=None,
        ...     execution_count=0,
        ...     metrics=ToolMetrics(
        ...         total_executions=5, successful_executions=5, failed_executions=0,
        ...         failure_rate=0.0, min_response_time=0.1, max_response_time=0.5,
        ...         avg_response_time=0.3, last_execution_time=datetime.now(timezone.utc)
        ...     ),
        ...     gateway_slug="default",
        ...     original_name_slug="test-tool",
        ...     tags=[]
        ... )  #  Added gateway_id=None
        >>>
        >>> # Mock the tool_service.list_tools method
        >>> original_list_tools = tool_service.list_tools
        >>> tool_service.list_tools = AsyncMock(return_value=[mock_tool])
        >>>
        >>> # Test listing active tools
        >>> async def test_admin_list_tools_active():
        ...     result = await admin_list_tools(include_inactive=False, db=mock_db, user=mock_user)
        ...     return len(result) > 0 and isinstance(result[0], dict) and result[0]['name'] == "Test Tool"
        >>>
        >>> asyncio.run(test_admin_list_tools_active())
        True
        >>>
        >>> # Test listing with inactive tools (if mock includes them)
        >>> mock_inactive_tool = ToolRead(
        ...     id="tool-2", name="Inactive Tool", original_name="InactiveTool", url="http://inactive.com",
        ...     description="Another test", request_type="HTTP", integration_type="MCP",
        ...     headers={}, input_schema={}, annotations={}, jsonpath_filter=None, auth=None,
        ...     created_at=datetime.now(timezone.utc), updated_at=datetime.now(timezone.utc),
        ...     enabled=False, reachable=False, gateway_id=None, execution_count=0,
        ...     metrics=ToolMetrics(
        ...         total_executions=0, successful_executions=0, failed_executions=0,
        ...         failure_rate=0.0, min_response_time=0.0, max_response_time=0.0,
        ...         avg_response_time=0.0, last_execution_time=None
        ...     ),
        ...     gateway_slug="default", original_name_slug="inactive-tool",
        ...     tags=[]
        ... )
        >>> tool_service.list_tools = AsyncMock(return_value=[mock_tool, mock_inactive_tool])
        >>> async def test_admin_list_tools_all():
        ...     result = await admin_list_tools(include_inactive=True, db=mock_db, user=mock_user)
        ...     return len(result) == 2 and not result[1]['enabled']
        >>>
        >>> asyncio.run(test_admin_list_tools_all())
        True
        >>>
        >>> # Test empty list
        >>> tool_service.list_tools = AsyncMock(return_value=[])
        >>> async def test_admin_list_tools_empty():
        ...     result = await admin_list_tools(include_inactive=False, db=mock_db, user=mock_user)
        ...     return result == []
        >>>
        >>> asyncio.run(test_admin_list_tools_empty())
        True
        >>>
        >>> # Test exception handling
        >>> tool_service.list_tools = AsyncMock(side_effect=Exception("Tool list error"))
        >>> async def test_admin_list_tools_exception():
        ...     try:
        ...         await admin_list_tools(False, mock_db, mock_user)
        ...         return False
        ...     except Exception as e:
        ...         return str(e) == "Tool list error"
        >>>
        >>> asyncio.run(test_admin_list_tools_exception())
        True
        >>>
        >>> # Restore original method
        >>> tool_service.list_tools = original_list_tools
    """
    LOGGER.debug(f"User {user} requested tool list")
    tools = await tool_service.list_tools(db, include_inactive=include_inactive)

    return [tool.model_dump(by_alias=True) for tool in tools]


@admin_router.get("/tools/{tool_id}", response_model=ToolRead)
async def admin_get_tool(tool_id: str, db: Session = Depends(get_db), user: str = Depends(require_auth)) -> Dict[str, Any]:
    """
    Retrieve specific tool details for the admin UI.

    This endpoint fetches the details of a specific tool from the database
    by its ID. It provides access to all information about the tool for
    viewing and management purposes.

    Args:
        tool_id (str): The ID of the tool to retrieve.
        db (Session): Database session dependency.
        user (str): Authenticated user dependency.

    Returns:
        ToolRead: The tool details formatted with by_alias=True.

    Raises:
        HTTPException: If the tool is not found.
        Exception: For any other unexpected errors.

    Examples:
        >>> import asyncio
        >>> from unittest.mock import AsyncMock, MagicMock
        >>> from mcpgateway.schemas import ToolRead, ToolMetrics
        >>> from datetime import datetime, timezone
        >>> from mcpgateway.services.tool_service import ToolNotFoundError # Added import
        >>> from fastapi import HTTPException
        >>>
        >>> mock_db = MagicMock()
        >>> mock_user = "test_user"
        >>> tool_id = "test-tool-id"
        >>>
        >>> # Mock tool data
        >>> mock_tool = ToolRead(
        ...     id=tool_id, name="Get Tool", original_name="GetTool", url="http://get.com",
        ...     description="Tool for getting", request_type="GET", integration_type="REST",
        ...     headers={}, input_schema={}, annotations={}, jsonpath_filter=None, auth=None,
        ...     created_at=datetime.now(timezone.utc), updated_at=datetime.now(timezone.utc),
        ...     enabled=True, reachable=True, gateway_id=None, execution_count=0,
        ...     metrics=ToolMetrics(
        ...         total_executions=0, successful_executions=0, failed_executions=0,
        ...         failure_rate=0.0, min_response_time=0.0, max_response_time=0.0, avg_response_time=0.0,
        ...         last_execution_time=None
        ...     ),
        ...     gateway_slug="default", original_name_slug="get-tool",
        ...     tags=[]
        ... )
        >>>
        >>> # Mock the tool_service.get_tool method
        >>> original_get_tool = tool_service.get_tool
        >>> tool_service.get_tool = AsyncMock(return_value=mock_tool)
        >>>
        >>> # Test successful retrieval
        >>> async def test_admin_get_tool_success():
        ...     result = await admin_get_tool(tool_id, mock_db, mock_user)
        ...     return isinstance(result, dict) and result['id'] == tool_id
        >>>
        >>> asyncio.run(test_admin_get_tool_success())
        True
        >>>
        >>> # Test tool not found
        >>> tool_service.get_tool = AsyncMock(side_effect=ToolNotFoundError("Tool not found"))
        >>> async def test_admin_get_tool_not_found():
        ...     try:
        ...         await admin_get_tool("nonexistent", mock_db, mock_user)
        ...         return False
        ...     except HTTPException as e:
        ...         return e.status_code == 404 and "Tool not found" in e.detail
        >>>
        >>> asyncio.run(test_admin_get_tool_not_found())
        True
        >>>
        >>> # Test generic exception
        >>> tool_service.get_tool = AsyncMock(side_effect=Exception("Generic error"))
        >>> async def test_admin_get_tool_exception():
        ...     try:
        ...         await admin_get_tool(tool_id, mock_db, mock_user)
        ...         return False
        ...     except Exception as e:
        ...         return str(e) == "Generic error"
        >>>
        >>> asyncio.run(test_admin_get_tool_exception())
        True
        >>>
        >>> # Restore original method
        >>> tool_service.get_tool = original_get_tool
    """
    LOGGER.debug(f"User {user} requested details for tool ID {tool_id}")
    try:
        tool = await tool_service.get_tool(db, tool_id)
        return tool.model_dump(by_alias=True)
    except ToolNotFoundError as e:
        raise HTTPException(status_code=404, detail=str(e))
    except Exception as e:
        # Catch any other unexpected errors and re-raise or log as needed
        LOGGER.error(f"Error getting tool {tool_id}: {e}")
        raise e  # Re-raise for now, or return a 500 JSONResponse if preferred for API consistency


@admin_router.post("/tools/")
@admin_router.post("/tools")
async def admin_add_tool(
    request: Request,
    db: Session = Depends(get_db),
    user: str = Depends(require_auth),
) -> JSONResponse:
    """
    Add a tool via the admin UI with error handling.

    Expects form fields:
      - name
      - url
      - description (optional)
      - requestType (mapped to request_type; defaults to "SSE")
      - integrationType (mapped to integration_type; defaults to "MCP")
      - headers (JSON string)
      - input_schema (JSON string)
      - jsonpath_filter (optional)
      - auth_type (optional)
      - auth_username (optional)
      - auth_password (optional)
      - auth_token (optional)
      - auth_header_key (optional)
      - auth_header_value (optional)

    Logs the raw form data and assembled tool_data for debugging.

    Args:
        request (Request): the FastAPI request object containing the form data.
        db (Session): the SQLAlchemy database session.
        user (str): identifier of the authenticated user.

    Returns:
        JSONResponse: a JSON response with `{"message": ..., "success": ...}` and an appropriate HTTP status code.

    Examples:
        Examples:
        >>> import asyncio
        >>> from unittest.mock import AsyncMock, MagicMock
        >>> from fastapi import Request
        >>> from fastapi.responses import JSONResponse
        >>> from starlette.datastructures import FormData
        >>> from sqlalchemy.exc import IntegrityError
        >>> from mcpgateway.utils.error_formatter import ErrorFormatter
        >>> import json

        >>> mock_db = MagicMock()
        >>> mock_user = "test_user"

        >>> # Happy path: Add a new tool successfully
        >>> form_data_success = FormData([
        ...     ("name", "New_Tool"),
        ...     ("url", "http://new.tool.com"),
        ...     ("requestType", "GET"),
        ...     ("integrationType", "REST"),
        ...     ("headers", '{"X-Api-Key": "abc"}')
        ... ])
        >>> mock_request_success = MagicMock(spec=Request)
        >>> mock_request_success.form = AsyncMock(return_value=form_data_success)
        >>> original_register_tool = tool_service.register_tool
        >>> tool_service.register_tool = AsyncMock()

        >>> async def test_admin_add_tool_success():
        ...     response = await admin_add_tool(mock_request_success, mock_db, mock_user)
        ...     return isinstance(response, JSONResponse) and response.status_code == 200 and json.loads(response.body.decode())["success"] is True

        >>> asyncio.run(test_admin_add_tool_success())
        True

        >>> # Error path: Tool name conflict via IntegrityError
        >>> form_data_conflict = FormData([
        ...     ("name", "Existing_Tool"),
        ...     ("url", "http://existing.com"),
        ...     ("requestType", "GET"),
        ...     ("integrationType", "REST")
        ... ])
        >>> mock_request_conflict = MagicMock(spec=Request)
        >>> mock_request_conflict.form = AsyncMock(return_value=form_data_conflict)
        >>> fake_integrity_error = IntegrityError("Mock Integrity Error", {}, None)
        >>> tool_service.register_tool = AsyncMock(side_effect=fake_integrity_error)

        >>> async def test_admin_add_tool_integrity_error():
        ...     response = await admin_add_tool(mock_request_conflict, mock_db, mock_user)
        ...     return isinstance(response, JSONResponse) and response.status_code == 409 and json.loads(response.body.decode())["success"] is False

        >>> asyncio.run(test_admin_add_tool_integrity_error())
        True

        >>> # Error path: Missing required field (Pydantic ValidationError)
        >>> form_data_missing = FormData([
        ...     ("url", "http://missing.com"),
        ...     ("requestType", "GET"),
        ...     ("integrationType", "REST")
        ... ])
        >>> mock_request_missing = MagicMock(spec=Request)
        >>> mock_request_missing.form = AsyncMock(return_value=form_data_missing)

        >>> async def test_admin_add_tool_validation_error():
        ...     response = await admin_add_tool(mock_request_missing, mock_db, mock_user)
        ...     return isinstance(response, JSONResponse) and response.status_code == 422 and json.loads(response.body.decode())["success"] is False

        >>> asyncio.run(test_admin_add_tool_validation_error())  # doctest: +ELLIPSIS
        True

        >>> # Error path: Unexpected exception
        >>> form_data_generic_error = FormData([
        ...     ("name", "Generic_Error_Tool"),
        ...     ("url", "http://generic.com"),
        ...     ("requestType", "GET"),
        ...     ("integrationType", "REST")
        ... ])
        >>> mock_request_generic_error = MagicMock(spec=Request)
        >>> mock_request_generic_error.form = AsyncMock(return_value=form_data_generic_error)
        >>> tool_service.register_tool = AsyncMock(side_effect=Exception("Unexpected error"))

        >>> async def test_admin_add_tool_generic_exception():
        ...     response = await admin_add_tool(mock_request_generic_error, mock_db, mock_user)
        ...     return isinstance(response, JSONResponse) and response.status_code == 500 and json.loads(response.body.decode())["success"] is False

        >>> asyncio.run(test_admin_add_tool_generic_exception())
        True

        >>> # Restore original method
        >>> tool_service.register_tool = original_register_tool

    """
    LOGGER.debug(f"User {user} is adding a new tool")
    form = await request.form()
    LOGGER.debug(f"Received form data: {dict(form)}")

    integration_type = form.get("integrationType", "REST")
    request_type = form.get("requestType")

    if request_type is None:
        if integration_type == "REST":
            request_type = "GET"  # or any valid REST method default
        elif integration_type == "MCP":
            request_type = "SSE"
        else:
            request_type = "GET"

    # Parse tags from comma-separated string
    tags_str = str(form.get("tags", ""))
    tags: list[str] = [tag.strip() for tag in tags_str.split(",") if tag.strip()] if tags_str else []

    tool_data: dict[str, Any] = {
        "name": form.get("name"),
        "url": form.get("url"),
        "description": form.get("description"),
        "request_type": request_type,
        "integration_type": integration_type,
        "headers": json.loads(form.get("headers") or "{}"),
        "input_schema": json.loads(form.get("input_schema") or "{}"),
        "jsonpath_filter": form.get("jsonpath_filter", ""),
        "auth_type": form.get("auth_type", ""),
        "auth_username": form.get("auth_username", ""),
        "auth_password": form.get("auth_password", ""),
        "auth_token": form.get("auth_token", ""),
        "auth_header_key": form.get("auth_header_key", ""),
        "auth_header_value": form.get("auth_header_value", ""),
        "tags": tags,
    }
    LOGGER.debug(f"Tool data built: {tool_data}")
    try:
        tool = ToolCreate(**tool_data)
        LOGGER.debug(f"Validated tool data: {tool.model_dump(by_alias=True)}")

        # Extract creation metadata
        metadata = MetadataCapture.extract_creation_metadata(request, user)

        await tool_service.register_tool(
            db,
            tool,
            created_by=metadata["created_by"],
            created_from_ip=metadata["created_from_ip"],
            created_via=metadata["created_via"],
            created_user_agent=metadata["created_user_agent"],
            import_batch_id=metadata["import_batch_id"],
            federation_source=metadata["federation_source"],
        )
        return JSONResponse(
            content={"message": "Tool registered successfully!", "success": True},
            status_code=200,
        )
    except IntegrityError as ex:
        error_message = ErrorFormatter.format_database_error(ex)
        LOGGER.error(f"IntegrityError in admin_add_resource: {error_message}")
        return JSONResponse(status_code=409, content=error_message)
    except ToolError as ex:
        return JSONResponse(content={"message": str(ex), "success": False}, status_code=500)
    except ValidationError as ex:  # This block should catch ValidationError
        LOGGER.error(f"ValidationError in admin_add_tool: {str(ex)}")
        return JSONResponse(content=ErrorFormatter.format_validation_error(ex), status_code=422)
    except Exception as ex:
        LOGGER.error(f"Unexpected error in admin_add_tool: {str(ex)}")
        return JSONResponse(content={"message": str(ex), "success": False}, status_code=500)


@admin_router.post("/tools/{tool_id}/edit/", response_model=None)
@admin_router.post("/tools/{tool_id}/edit", response_model=None)
async def admin_edit_tool(
    tool_id: str,
    request: Request,
    db: Session = Depends(get_db),
    user: str = Depends(require_auth),
) -> Response:
    """
    Edit a tool via the admin UI.

    Expects form fields:
      - name
      - url
      - description (optional)
      - requestType (to be mapped to request_type)
      - integrationType (to be mapped to integration_type)
      - headers (as a JSON string)
      - input_schema (as a JSON string)
      - jsonpathFilter (optional)
      - auth_type (optional, string: "basic", "bearer", or empty)
      - auth_username (optional, for basic auth)
      - auth_password (optional, for basic auth)
      - auth_token (optional, for bearer auth)
      - auth_header_key (optional, for headers auth)
      - auth_header_value (optional, for headers auth)

    Assembles the tool_data dictionary by remapping form keys into the
    snake-case keys expected by the schemas.

    Args:
        tool_id (str): The ID of the tool to edit.
        request (Request): FastAPI request containing form data.
        db (Session): Database session dependency.
        user (str): Authenticated user dependency.

    Returns:
        Response: A redirect response to the tools section of the admin
            dashboard with a status code of 303 (See Other), or a JSON response with
            an error message if the update fails.

    Examples:
            Examples:
        >>> import asyncio
        >>> from unittest.mock import AsyncMock, MagicMock
        >>> from fastapi import Request
        >>> from fastapi.responses import RedirectResponse, JSONResponse
        >>> from starlette.datastructures import FormData
        >>> from sqlalchemy.exc import IntegrityError
        >>> from mcpgateway.services.tool_service import ToolError
        >>> from pydantic import ValidationError
        >>> from mcpgateway.utils.error_formatter import ErrorFormatter
        >>> import json

        >>> mock_db = MagicMock()
        >>> mock_user = "test_user"
        >>> tool_id = "tool-to-edit"

        >>> # Happy path: Edit tool successfully
        >>> form_data_success = FormData([
        ...     ("name", "Updated_Tool"),
        ...     ("url", "http://updated.com"),
        ...     ("requestType", "GET"),
        ...     ("integrationType", "REST"),
        ...     ("headers", '{"X-Api-Key": "abc"}'),
        ...     ("input_schema", '{}'),  # ✅ Required field
        ...     ("description", "Sample tool")
        ... ])
        >>> mock_request_success = MagicMock(spec=Request, scope={"root_path": ""})
        >>> mock_request_success.form = AsyncMock(return_value=form_data_success)
        >>> original_update_tool = tool_service.update_tool
        >>> tool_service.update_tool = AsyncMock()

        >>> async def test_admin_edit_tool_success():
        ...     response = await admin_edit_tool(tool_id, mock_request_success, mock_db, mock_user)
        ...     return isinstance(response, JSONResponse) and response.status_code == 200 and json.loads(response.body.decode())["success"] is True

        >>> asyncio.run(test_admin_edit_tool_success())
        True

        >>> # Edge case: Edit tool with inactive checkbox checked
        >>> form_data_inactive = FormData([
        ...     ("name", "Inactive_Edit"),
        ...     ("url", "http://inactive.com"),
        ...     ("is_inactive_checked", "true"),
        ...     ("requestType", "GET"),
        ...     ("integrationType", "REST")
        ... ])
        >>> mock_request_inactive = MagicMock(spec=Request, scope={"root_path": "/api"})
        >>> mock_request_inactive.form = AsyncMock(return_value=form_data_inactive)

        >>> async def test_admin_edit_tool_inactive_checked():
        ...     response = await admin_edit_tool(tool_id, mock_request_inactive, mock_db, mock_user)
        ...     return isinstance(response, JSONResponse) and response.status_code == 200 and json.loads(response.body.decode())["success"] is True

        >>> asyncio.run(test_admin_edit_tool_inactive_checked())
        True

        >>> # Error path: Tool name conflict (simulated with IntegrityError)
        >>> form_data_conflict = FormData([
        ...     ("name", "Conflicting_Name"),
        ...     ("url", "http://conflict.com"),
        ...     ("requestType", "GET"),
        ...     ("integrationType", "REST")
        ... ])
        >>> mock_request_conflict = MagicMock(spec=Request, scope={"root_path": ""})
        >>> mock_request_conflict.form = AsyncMock(return_value=form_data_conflict)
        >>> tool_service.update_tool = AsyncMock(side_effect=IntegrityError("Conflict", {}, None))

        >>> async def test_admin_edit_tool_integrity_error():
        ...     response = await admin_edit_tool(tool_id, mock_request_conflict, mock_db, mock_user)
        ...     return isinstance(response, JSONResponse) and response.status_code == 409 and json.loads(response.body.decode())["success"] is False

        >>> asyncio.run(test_admin_edit_tool_integrity_error())
        True

        >>> # Error path: ToolError raised
        >>> form_data_tool_error = FormData([
        ...     ("name", "Tool_Error"),
        ...     ("url", "http://toolerror.com"),
        ...     ("requestType", "GET"),
        ...     ("integrationType", "REST")
        ... ])
        >>> mock_request_tool_error = MagicMock(spec=Request, scope={"root_path": ""})
        >>> mock_request_tool_error.form = AsyncMock(return_value=form_data_tool_error)
        >>> tool_service.update_tool = AsyncMock(side_effect=ToolError("Tool specific error"))

        >>> async def test_admin_edit_tool_tool_error():
        ...     response = await admin_edit_tool(tool_id, mock_request_tool_error, mock_db, mock_user)
        ...     return isinstance(response, JSONResponse) and response.status_code == 500 and json.loads(response.body.decode())["success"] is False

        >>> asyncio.run(test_admin_edit_tool_tool_error())
        True

        >>> # Error path: Pydantic Validation Error
        >>> form_data_validation_error = FormData([
        ...     ("name", "Bad_URL"),
        ...     ("url", "not-a-valid-url"),
        ...     ("requestType", "GET"),
        ...     ("integrationType", "REST")
        ... ])
        >>> mock_request_validation_error = MagicMock(spec=Request, scope={"root_path": ""})
        >>> mock_request_validation_error.form = AsyncMock(return_value=form_data_validation_error)

        >>> async def test_admin_edit_tool_validation_error():
        ...     response = await admin_edit_tool(tool_id, mock_request_validation_error, mock_db, mock_user)
        ...     return isinstance(response, JSONResponse) and response.status_code == 422 and json.loads(response.body.decode())["success"] is False

        >>> asyncio.run(test_admin_edit_tool_validation_error())
        True

        >>> # Error path: Unexpected exception
        >>> form_data_unexpected = FormData([
        ...     ("name", "Crash_Tool"),
        ...     ("url", "http://crash.com"),
        ...     ("requestType", "GET"),
        ...     ("integrationType", "REST")
        ... ])
        >>> mock_request_unexpected = MagicMock(spec=Request, scope={"root_path": ""})
        >>> mock_request_unexpected.form = AsyncMock(return_value=form_data_unexpected)
        >>> tool_service.update_tool = AsyncMock(side_effect=Exception("Unexpected server crash"))

        >>> async def test_admin_edit_tool_unexpected_error():
        ...     response = await admin_edit_tool(tool_id, mock_request_unexpected, mock_db, mock_user)
        ...     return isinstance(response, JSONResponse) and response.status_code == 500 and json.loads(response.body.decode())["success"] is False

        >>> asyncio.run(test_admin_edit_tool_unexpected_error())
        True

        >>> # Restore original method
        >>> tool_service.update_tool = original_update_tool

    """
    LOGGER.debug(f"User {user} is editing tool ID {tool_id}")
    form = await request.form()

    # Parse tags from comma-separated string
    tags_str = str(form.get("tags", ""))
    tags: list[str] = [tag.strip() for tag in tags_str.split(",") if tag.strip()] if tags_str else []

    tool_data: dict[str, Any] = {
        "name": form.get("name"),
        "url": form.get("url"),
        "description": form.get("description"),
        "headers": json.loads(form.get("headers") or "{}"),
        "input_schema": json.loads(form.get("input_schema") or "{}"),
        "jsonpath_filter": form.get("jsonpathFilter", ""),
        "auth_type": form.get("auth_type", ""),
        "auth_username": form.get("auth_username", ""),
        "auth_password": form.get("auth_password", ""),
        "auth_token": form.get("auth_token", ""),
        "auth_header_key": form.get("auth_header_key", ""),
        "auth_header_value": form.get("auth_header_value", ""),
        "tags": tags,
    }
    # Only include integration_type if it's provided (not disabled in form)
    if "integrationType" in form:
        tool_data["integration_type"] = form.get("integrationType")
    # Only include request_type if it's provided (not disabled in form)
    if "requestType" in form:
        tool_data["request_type"] = form.get("requestType")
    LOGGER.debug(f"Tool update data built: {tool_data}")
    try:
        tool = ToolUpdate(**tool_data)  # Pydantic validation happens here

        # Get current tool to extract current version
        current_tool = db.get(DbTool, tool_id)
        current_version = getattr(current_tool, "version", 0) if current_tool else 0

        # Extract modification metadata
        mod_metadata = MetadataCapture.extract_modification_metadata(request, user, current_version)

        await tool_service.update_tool(
            db,
            tool_id,
            tool,
            modified_by=mod_metadata["modified_by"],
            modified_from_ip=mod_metadata["modified_from_ip"],
            modified_via=mod_metadata["modified_via"],
            modified_user_agent=mod_metadata["modified_user_agent"],
        )
        return JSONResponse(content={"message": "Edit tool successfully", "success": True}, status_code=200)
    except IntegrityError as ex:
        error_message = ErrorFormatter.format_database_error(ex)
        LOGGER.error(f"IntegrityError in admin_tool_resource: {error_message}")
        return JSONResponse(status_code=409, content=error_message)
    except ToolError as ex:
        LOGGER.error(f"ToolError in admin_edit_tool: {str(ex)}")
        return JSONResponse(content={"message": str(ex), "success": False}, status_code=500)
    except ValidationError as ex:  # Catch Pydantic validation errors
        LOGGER.error(f"ValidationError in admin_edit_tool: {str(ex)}")
        return JSONResponse(content=ErrorFormatter.format_validation_error(ex), status_code=422)
    except Exception as ex:  # Generic catch-all for unexpected errors
        LOGGER.error(f"Unexpected error in admin_edit_tool: {str(ex)}")
        return JSONResponse(content={"message": str(ex), "success": False}, status_code=500)


@admin_router.post("/tools/{tool_id}/delete")
async def admin_delete_tool(tool_id: str, request: Request, db: Session = Depends(get_db), user: str = Depends(require_auth)) -> RedirectResponse:
    """
    Delete a tool via the admin UI.

    This endpoint permanently removes a tool from the database using its ID.
    It is irreversible and should be used with caution. The operation is logged,
    and the user must be authenticated to access this route.

    Args:
        tool_id (str): The ID of the tool to delete.
        request (Request): FastAPI request object (not used directly, but required by route signature).
        db (Session): Database session dependency.
        user (str): Authenticated user dependency.

    Returns:
        RedirectResponse: A redirect response to the tools section of the admin
        dashboard with a status code of 303 (See Other).

    Examples:
        >>> import asyncio
        >>> from unittest.mock import AsyncMock, MagicMock
        >>> from fastapi import Request
        >>> from fastapi.responses import RedirectResponse
        >>> from starlette.datastructures import FormData
        >>>
        >>> mock_db = MagicMock()
        >>> mock_user = "test_user"
        >>> tool_id = "tool-to-delete"
        >>>
        >>> # Happy path: Delete tool
        >>> form_data_delete = FormData([("is_inactive_checked", "false")])
        >>> mock_request_delete = MagicMock(spec=Request, scope={"root_path": ""})
        >>> mock_request_delete.form = AsyncMock(return_value=form_data_delete)
        >>> original_delete_tool = tool_service.delete_tool
        >>> tool_service.delete_tool = AsyncMock()
        >>>
        >>> async def test_admin_delete_tool_success():
        ...     result = await admin_delete_tool(tool_id, mock_request_delete, mock_db, mock_user)
        ...     return isinstance(result, RedirectResponse) and result.status_code == 303 and "/admin#tools" in result.headers["location"]
        >>>
        >>> asyncio.run(test_admin_delete_tool_success())
        True
        >>>
        >>> # Edge case: Delete with inactive checkbox checked
        >>> form_data_inactive = FormData([("is_inactive_checked", "true")])
        >>> mock_request_inactive = MagicMock(spec=Request, scope={"root_path": "/api"})
        >>> mock_request_inactive.form = AsyncMock(return_value=form_data_inactive)
        >>>
        >>> async def test_admin_delete_tool_inactive_checked():
        ...     result = await admin_delete_tool(tool_id, mock_request_inactive, mock_db, mock_user)
        ...     return isinstance(result, RedirectResponse) and result.status_code == 303 and "/api/admin/?include_inactive=true#tools" in result.headers["location"]
        >>>
        >>> asyncio.run(test_admin_delete_tool_inactive_checked())
        True
        >>>
        >>> # Error path: Simulate an exception during deletion
        >>> form_data_error = FormData([])
        >>> mock_request_error = MagicMock(spec=Request, scope={"root_path": ""})
        >>> mock_request_error.form = AsyncMock(return_value=form_data_error)
        >>> tool_service.delete_tool = AsyncMock(side_effect=Exception("Deletion failed"))
        >>>
        >>> async def test_admin_delete_tool_exception():
        ...     result = await admin_delete_tool(tool_id, mock_request_error, mock_db, mock_user)
        ...     return isinstance(result, RedirectResponse) and result.status_code == 303 and "/admin#tools" in result.headers["location"]
        >>>
        >>> asyncio.run(test_admin_delete_tool_exception())
        True
        >>>
        >>> # Restore original method
        >>> tool_service.delete_tool = original_delete_tool
    """
    LOGGER.debug(f"User {user} is deleting tool ID {tool_id}")
    try:
        await tool_service.delete_tool(db, tool_id)
    except Exception as e:
        LOGGER.error(f"Error deleting tool: {e}")

    form = await request.form()
    is_inactive_checked = str(form.get("is_inactive_checked", "false"))
    root_path = request.scope.get("root_path", "")

    if is_inactive_checked.lower() == "true":
        return RedirectResponse(f"{root_path}/admin/?include_inactive=true#tools", status_code=303)
    return RedirectResponse(f"{root_path}/admin#tools", status_code=303)


@admin_router.post("/tools/{tool_id}/toggle")
async def admin_toggle_tool(
    tool_id: str,
    request: Request,
    db: Session = Depends(get_db),
    user: str = Depends(require_auth),
) -> RedirectResponse:
    """
    Toggle a tool's active status via the admin UI.

    This endpoint processes a form request to activate or deactivate a tool.
    It expects a form field 'activate' with value "true" to activate the tool
    or "false" to deactivate it. The endpoint handles exceptions gracefully and
    logs any errors that might occur during the status toggle operation.

    Args:
        tool_id (str): The ID of the tool whose status to toggle.
        request (Request): FastAPI request containing form data with the 'activate' field.
        db (Session): Database session dependency.
        user (str): Authenticated user dependency.

    Returns:
        RedirectResponse: A redirect to the admin dashboard tools section with a
        status code of 303 (See Other).

    Examples:
        >>> import asyncio
        >>> from unittest.mock import AsyncMock, MagicMock
        >>> from fastapi import Request
        >>> from fastapi.responses import RedirectResponse
        >>> from starlette.datastructures import FormData
        >>>
        >>> mock_db = MagicMock()
        >>> mock_user = "test_user"
        >>> tool_id = "tool-to-toggle"
        >>>
        >>> # Happy path: Activate tool
        >>> form_data_activate = FormData([("activate", "true"), ("is_inactive_checked", "false")])
        >>> mock_request_activate = MagicMock(spec=Request, scope={"root_path": ""})
        >>> mock_request_activate.form = AsyncMock(return_value=form_data_activate)
        >>> original_toggle_tool_status = tool_service.toggle_tool_status
        >>> tool_service.toggle_tool_status = AsyncMock()
        >>>
        >>> async def test_admin_toggle_tool_activate():
        ...     result = await admin_toggle_tool(tool_id, mock_request_activate, mock_db, mock_user)
        ...     return isinstance(result, RedirectResponse) and result.status_code == 303 and "/admin#tools" in result.headers["location"]
        >>>
        >>> asyncio.run(test_admin_toggle_tool_activate())
        True
        >>>
        >>> # Happy path: Deactivate tool
        >>> form_data_deactivate = FormData([("activate", "false"), ("is_inactive_checked", "false")])
        >>> mock_request_deactivate = MagicMock(spec=Request, scope={"root_path": "/api"})
        >>> mock_request_deactivate.form = AsyncMock(return_value=form_data_deactivate)
        >>>
        >>> async def test_admin_toggle_tool_deactivate():
        ...     result = await admin_toggle_tool(tool_id, mock_request_deactivate, mock_db, mock_user)
        ...     return isinstance(result, RedirectResponse) and result.status_code == 303 and "/api/admin#tools" in result.headers["location"]
        >>>
        >>> asyncio.run(test_admin_toggle_tool_deactivate())
        True
        >>>
        >>> # Edge case: Toggle with inactive checkbox checked
        >>> form_data_inactive = FormData([("activate", "true"), ("is_inactive_checked", "true")])
        >>> mock_request_inactive = MagicMock(spec=Request, scope={"root_path": ""})
        >>> mock_request_inactive.form = AsyncMock(return_value=form_data_inactive)
        >>>
        >>> async def test_admin_toggle_tool_inactive_checked():
        ...     result = await admin_toggle_tool(tool_id, mock_request_inactive, mock_db, mock_user)
        ...     return isinstance(result, RedirectResponse) and result.status_code == 303 and "/admin/?include_inactive=true#tools" in result.headers["location"]
        >>>
        >>> asyncio.run(test_admin_toggle_tool_inactive_checked())
        True
        >>>
        >>> # Error path: Simulate an exception during toggle
        >>> form_data_error = FormData([("activate", "true")])
        >>> mock_request_error = MagicMock(spec=Request, scope={"root_path": ""})
        >>> mock_request_error.form = AsyncMock(return_value=form_data_error)
        >>> tool_service.toggle_tool_status = AsyncMock(side_effect=Exception("Toggle failed"))
        >>>
        >>> async def test_admin_toggle_tool_exception():
        ...     result = await admin_toggle_tool(tool_id, mock_request_error, mock_db, mock_user)
        ...     return isinstance(result, RedirectResponse) and result.status_code == 303 and "/admin#tools" in result.headers["location"]
        >>>
        >>> asyncio.run(test_admin_toggle_tool_exception())
        True
        >>>
        >>> # Restore original method
        >>> tool_service.toggle_tool_status = original_toggle_tool_status
    """
    LOGGER.debug(f"User {user} is toggling tool ID {tool_id}")
    form = await request.form()
    activate = str(form.get("activate", "true")).lower() == "true"
    is_inactive_checked = str(form.get("is_inactive_checked", "false"))
    try:
        await tool_service.toggle_tool_status(db, tool_id, activate, reachable=activate)
    except Exception as e:
        LOGGER.error(f"Error toggling tool status: {e}")

    root_path = request.scope.get("root_path", "")
    if is_inactive_checked.lower() == "true":
        return RedirectResponse(f"{root_path}/admin/?include_inactive=true#tools", status_code=303)
    return RedirectResponse(f"{root_path}/admin#tools", status_code=303)


@admin_router.get("/gateways/{gateway_id}", response_model=GatewayRead)
async def admin_get_gateway(gateway_id: str, db: Session = Depends(get_db), user: str = Depends(require_auth)) -> Dict[str, Any]:
    """Get gateway details for the admin UI.

    Args:
        gateway_id: Gateway ID.
        db: Database session.
        user: Authenticated user.

    Returns:
        Gateway details.

    Raises:
        HTTPException: If the gateway is not found.
        Exception: For any other unexpected errors.

    Examples:
        >>> import asyncio
        >>> from unittest.mock import AsyncMock, MagicMock
        >>> from mcpgateway.schemas import GatewayRead
        >>> from datetime import datetime, timezone
        >>> from mcpgateway.services.gateway_service import GatewayNotFoundError # Added import
        >>> from fastapi import HTTPException
        >>>
        >>> mock_db = MagicMock()
        >>> mock_user = "test_user"
        >>> gateway_id = "test-gateway-id"
        >>>
        >>> # Mock gateway data
        >>> mock_gateway = GatewayRead(
        ...     id=gateway_id, name="Get Gateway", url="http://get.com",
        ...     description="Gateway for getting", transport="HTTP",
        ...     created_at=datetime.now(timezone.utc), updated_at=datetime.now(timezone.utc),
        ...     enabled=True, auth_type=None, auth_username=None, auth_password=None,
        ...     auth_token=None, auth_header_key=None, auth_header_value=None,
        ...     slug="test-gateway"
        ... )
        >>>
        >>> # Mock the gateway_service.get_gateway method
        >>> original_get_gateway = gateway_service.get_gateway
        >>> gateway_service.get_gateway = AsyncMock(return_value=mock_gateway)
        >>>
        >>> # Test successful retrieval
        >>> async def test_admin_get_gateway_success():
        ...     result = await admin_get_gateway(gateway_id, mock_db, mock_user)
        ...     return isinstance(result, dict) and result['id'] == gateway_id
        >>>
        >>> asyncio.run(test_admin_get_gateway_success())
        True
        >>>
        >>> # Test gateway not found
        >>> gateway_service.get_gateway = AsyncMock(side_effect=GatewayNotFoundError("Gateway not found"))
        >>> async def test_admin_get_gateway_not_found():
        ...     try:
        ...         await admin_get_gateway("nonexistent", mock_db, mock_user)
        ...         return False
        ...     except HTTPException as e:
        ...         return e.status_code == 404 and "Gateway not found" in e.detail
        >>>
        >>> asyncio.run(test_admin_get_gateway_not_found())
        True
        >>>
        >>> # Test generic exception
        >>> gateway_service.get_gateway = AsyncMock(side_effect=Exception("Generic error"))
        >>> async def test_admin_get_gateway_exception():
        ...     try:
        ...         await admin_get_gateway(gateway_id, mock_db, mock_user)
        ...         return False
        ...     except Exception as e:
        ...         return str(e) == "Generic error"
        >>>
        >>> asyncio.run(test_admin_get_gateway_exception())
        True
        >>>
        >>> # Restore original method
        >>> gateway_service.get_gateway = original_get_gateway
    """
    LOGGER.debug(f"User {user} requested details for gateway ID {gateway_id}")
    try:
        gateway = await gateway_service.get_gateway(db, gateway_id)
        return gateway.model_dump(by_alias=True)
    except GatewayNotFoundError as e:
        raise HTTPException(status_code=404, detail=str(e))
    except Exception as e:
        LOGGER.error(f"Error getting gateway {gateway_id}: {e}")
        raise e


@admin_router.post("/gateways")
async def admin_add_gateway(request: Request, db: Session = Depends(get_db), user: str = Depends(require_auth)) -> JSONResponse:
    """Add a gateway via the admin UI.

    Expects form fields:
      - name
      - url
      - description (optional)
      - tags (optional, comma-separated)

    Args:
        request: FastAPI request containing form data.
        db: Database session.
        user: Authenticated user.

    Returns:
        A redirect response to the admin dashboard.

    Examples:
        >>> import asyncio
        >>> from unittest.mock import AsyncMock, MagicMock
        >>> from fastapi import Request
        >>> from fastapi.responses import JSONResponse
        >>> from starlette.datastructures import FormData
        >>> from mcpgateway.services.gateway_service import GatewayConnectionError
        >>> from pydantic import ValidationError
        >>> from sqlalchemy.exc import IntegrityError
        >>> from mcpgateway.utils.error_formatter import ErrorFormatter
        >>> import json # Added import for json.loads
        >>>
        >>> mock_db = MagicMock()
        >>> mock_user = "test_user"
        >>>
        >>> # Happy path: Add a new gateway successfully with basic auth details
        >>> form_data_success = FormData([
        ...     ("name", "New Gateway"),
        ...     ("url", "http://new.gateway.com"),
        ...     ("transport", "HTTP"),
        ...     ("auth_type", "basic"), # Valid auth_type
        ...     ("auth_username", "user"), # Required for basic auth
        ...     ("auth_password", "pass")  # Required for basic auth
        ... ])
        >>> mock_request_success = MagicMock(spec=Request)
        >>> mock_request_success.form = AsyncMock(return_value=form_data_success)
        >>> original_register_gateway = gateway_service.register_gateway
        >>> gateway_service.register_gateway = AsyncMock()
        >>>
        >>> async def test_admin_add_gateway_success():
        ...     response = await admin_add_gateway(mock_request_success, mock_db, mock_user)
        ...     # Corrected: Access body and then parse JSON
        ...     return isinstance(response, JSONResponse) and response.status_code == 200 and json.loads(response.body)["success"] is True
        >>>
        >>> asyncio.run(test_admin_add_gateway_success())
        True
        >>>
        >>> # Error path: Gateway connection error
        >>> form_data_conn_error = FormData([("name", "Bad Gateway"), ("url", "http://bad.com"), ("auth_type", "bearer"), ("auth_token", "abc")]) # Added auth_type and token
        >>> mock_request_conn_error = MagicMock(spec=Request)
        >>> mock_request_conn_error.form = AsyncMock(return_value=form_data_conn_error)
        >>> gateway_service.register_gateway = AsyncMock(side_effect=GatewayConnectionError("Connection failed"))
        >>>
        >>> async def test_admin_add_gateway_connection_error():
        ...     response = await admin_add_gateway(mock_request_conn_error, mock_db, mock_user)
        ...     return isinstance(response, JSONResponse) and response.status_code == 502 and json.loads(response.body)["success"] is False
        >>>
        >>> asyncio.run(test_admin_add_gateway_connection_error())
        True
        >>>
        >>> # Error path: Validation error (e.g., missing name)
        >>> form_data_validation_error = FormData([("url", "http://no-name.com"), ("auth_type", "headers"), ("auth_header_key", "X-Key"), ("auth_header_value", "val")]) # 'name' is missing, added auth_type
        >>> mock_request_validation_error = MagicMock(spec=Request)
        >>> mock_request_validation_error.form = AsyncMock(return_value=form_data_validation_error)
        >>> # No need to mock register_gateway, ValidationError happens during GatewayCreate()
        >>>
        >>> async def test_admin_add_gateway_validation_error():
        ...     response = await admin_add_gateway(mock_request_validation_error, mock_db, mock_user)
        ...     return isinstance(response, JSONResponse) and response.status_code == 422 and json.loads(response.body.decode())["success"] is False
        >>>
        >>> asyncio.run(test_admin_add_gateway_validation_error())
        True
        >>>
        >>> # Error path: Integrity error (e.g., duplicate name)
        >>> from sqlalchemy.exc import IntegrityError
        >>> form_data_integrity_error = FormData([("name", "Duplicate Gateway"), ("url", "http://duplicate.com"), ("auth_type", "basic"), ("auth_username", "u"), ("auth_password", "p")]) # Added auth_type and creds
        >>> mock_request_integrity_error = MagicMock(spec=Request)
        >>> mock_request_integrity_error.form = AsyncMock(return_value=form_data_integrity_error)
        >>> gateway_service.register_gateway = AsyncMock(side_effect=IntegrityError("Duplicate entry", {}, {}))
        >>>
        >>> async def test_admin_add_gateway_integrity_error():
        ...     response = await admin_add_gateway(mock_request_integrity_error, mock_db, mock_user)
        ...     return isinstance(response, JSONResponse) and response.status_code == 409 and json.loads(response.body.decode())["success"] is False
        >>>
        >>> asyncio.run(test_admin_add_gateway_integrity_error())
        True
        >>>
        >>> # Error path: Generic RuntimeError
        >>> form_data_runtime_error = FormData([("name", "Runtime Error Gateway"), ("url", "http://runtime.com"), ("auth_type", "basic"), ("auth_username", "u"), ("auth_password", "p")]) # Added auth_type and creds
        >>> mock_request_runtime_error = MagicMock(spec=Request)
        >>> mock_request_runtime_error.form = AsyncMock(return_value=form_data_runtime_error)
        >>> gateway_service.register_gateway = AsyncMock(side_effect=RuntimeError("Unexpected runtime issue"))
        >>>
        >>> async def test_admin_add_gateway_runtime_error():
        ...     response = await admin_add_gateway(mock_request_runtime_error, mock_db, mock_user)
        ...     return isinstance(response, JSONResponse) and response.status_code == 500 and json.loads(response.body.decode())["success"] is False
        >>>
        >>> asyncio.run(test_admin_add_gateway_runtime_error())
        True
        >>>
        >>> # Restore original method
        >>> gateway_service.register_gateway = original_register_gateway
    """
    LOGGER.debug(f"User {user} is adding a new gateway")
    form = await request.form()
    try:
        # Parse tags from comma-separated string
        tags_str = str(form.get("tags", ""))
        tags: list[str] = [tag.strip() for tag in tags_str.split(",") if tag.strip()] if tags_str else []

        # Parse auth_headers JSON if present
        auth_headers_json = str(form.get("auth_headers"))
        auth_headers: list[dict[str, Any]] = []
        if auth_headers_json:
            try:
                auth_headers = json.loads(auth_headers_json)
            except (json.JSONDecodeError, ValueError):
                auth_headers = []

        # Parse OAuth configuration if present
        oauth_config_json = str(form.get("oauth_config"))
        oauth_config: Optional[dict[str, Any]] = None
        if oauth_config_json and oauth_config_json != "None":
            try:
                oauth_config = json.loads(oauth_config_json)
                # Encrypt the client secret if present
                if oauth_config and "client_secret" in oauth_config:
                    encryption = get_oauth_encryption(settings.auth_encryption_secret)
                    oauth_config["client_secret"] = encryption.encrypt_secret(oauth_config["client_secret"])
            except (json.JSONDecodeError, ValueError) as e:
                LOGGER.error(f"Failed to parse OAuth config: {e}")
                oauth_config = None

        # Handle passthrough_headers
        passthrough_headers = str(form.get("passthrough_headers"))
        if passthrough_headers and passthrough_headers.strip():
            try:
                passthrough_headers = json.loads(passthrough_headers)
            except (json.JSONDecodeError, ValueError):
                # Fallback to comma-separated parsing
                passthrough_headers = [h.strip() for h in passthrough_headers.split(",") if h.strip()]
        else:
            passthrough_headers = None

        gateway = GatewayCreate(
            name=str(form["name"]),
            url=str(form["url"]),
            description=str(form.get("description")),
            tags=tags,
            transport=str(form.get("transport", "SSE")),
            auth_type=str(form.get("auth_type", "")),
            auth_username=str(form.get("auth_username", "")),
            auth_password=str(form.get("auth_password", "")),
            auth_token=str(form.get("auth_token", "")),
            auth_header_key=str(form.get("auth_header_key", "")),
            auth_header_value=str(form.get("auth_header_value", "")),
            auth_headers=auth_headers if auth_headers else None,
            oauth_config=oauth_config,
            passthrough_headers=passthrough_headers,
        )
    except KeyError as e:
        # Convert KeyError to ValidationError-like response
        return JSONResponse(content={"message": f"Missing required field: {e}", "success": False}, status_code=422)

    except ValidationError as ex:
        # --- Getting only the custom message from the ValueError ---
        error_ctx = [str(err["ctx"]["error"]) for err in ex.errors()]
        return JSONResponse(content={"success": False, "message": "; ".join(error_ctx)}, status_code=422)

    try:
<<<<<<< HEAD
        await gateway_service.register_gateway(db, gateway)

        # Provide specific guidance for OAuth Authorization Code flow
        message = "Gateway registered successfully!"
        if oauth_config and oauth_config.get("grant_type") == "authorization_code":
            message = (
                "Gateway registered successfully! 🎉\n\n"
                "⚠️  IMPORTANT: This gateway uses OAuth Authorization Code flow.\n"
                "You must complete the OAuth authorization before tools will work:\n\n"
                "1. Go to the Gateways list\n"
                "2. Click the '🔐 Authorize' button for this gateway\n"
                "3. Complete the OAuth consent flow\n"
                "4. Return to the admin panel\n\n"
                "Tools will not work until OAuth authorization is completed."
            )

=======
        # Extract creation metadata
        metadata = MetadataCapture.extract_creation_metadata(request, user)

        await gateway_service.register_gateway(
            db,
            gateway,
            created_by=metadata["created_by"],
            created_from_ip=metadata["created_from_ip"],
            created_via=metadata["created_via"],
            created_user_agent=metadata["created_user_agent"],
        )
>>>>>>> eea62928
        return JSONResponse(
            content={"message": message, "success": True},
            status_code=200,
        )

    except GatewayConnectionError as ex:
        return JSONResponse(content={"message": str(ex), "success": False}, status_code=502)
    except ValueError as ex:
        return JSONResponse(content={"message": str(ex), "success": False}, status_code=400)
    except RuntimeError as ex:
        return JSONResponse(content={"message": str(ex), "success": False}, status_code=500)
    except ValidationError as ex:
        return JSONResponse(content=ErrorFormatter.format_validation_error(ex), status_code=422)
    except IntegrityError as ex:
        return JSONResponse(content=ErrorFormatter.format_database_error(ex), status_code=409)
    except Exception as ex:
        return JSONResponse(content={"message": str(ex), "success": False}, status_code=500)


# OAuth callback is now handled by the dedicated OAuth router at /oauth/callback
# This route has been removed to avoid conflicts with the complete implementation


@admin_router.post("/gateways/{gateway_id}/edit")
async def admin_edit_gateway(
    gateway_id: str,
    request: Request,
    db: Session = Depends(get_db),
    user: str = Depends(require_auth),
) -> JSONResponse:
    """Edit a gateway via the admin UI.

    Expects form fields:
      - name
      - url
      - description (optional)
      - tags (optional, comma-separated)

    Args:
        gateway_id: Gateway ID.
        request: FastAPI request containing form data.
        db: Database session.
        user: Authenticated user.

    Returns:
        A redirect response to the admin dashboard.

    Examples:
        >>> import asyncio
        >>> from unittest.mock import AsyncMock, MagicMock
        >>> from fastapi import Request
        >>> from fastapi.responses import RedirectResponse
        >>> from starlette.datastructures import FormData
        >>> from pydantic import ValidationError
        >>>
        >>> mock_db = MagicMock()
        >>> mock_user = "test_user"
        >>> gateway_id = "gateway-to-edit"
        >>>
        >>> # Happy path: Edit gateway successfully
        >>> form_data_success = FormData([
        ...  ("name", "Updated Gateway"),
        ...  ("url", "http://updated.com"),
        ...  ("is_inactive_checked", "false"),
        ...  ("auth_type", "basic"),
        ...  ("auth_username", "user"),
        ...  ("auth_password", "pass")
        ... ])
        >>> mock_request_success = MagicMock(spec=Request, scope={"root_path": ""})
        >>> mock_request_success.form = AsyncMock(return_value=form_data_success)
        >>> original_update_gateway = gateway_service.update_gateway
        >>> gateway_service.update_gateway = AsyncMock()
        >>>
        >>> async def test_admin_edit_gateway_success():
        ...     response = await admin_edit_gateway(gateway_id, mock_request_success, mock_db, mock_user)
        ...     return isinstance(response, JSONResponse) and response.status_code == 200 and json.loads(response.body)["success"] is True
        >>>
        >>> asyncio.run(test_admin_edit_gateway_success())
        True
        >>>
        # >>> # Edge case: Edit gateway with inactive checkbox checked
        # >>> form_data_inactive = FormData([("name", "Inactive Edit"), ("url", "http://inactive.com"), ("is_inactive_checked", "true"), ("auth_type", "basic"), ("auth_username", "user"),
        # ...     ("auth_password", "pass")]) # Added auth_type
        # >>> mock_request_inactive = MagicMock(spec=Request, scope={"root_path": "/api"})
        # >>> mock_request_inactive.form = AsyncMock(return_value=form_data_inactive)
        # >>>
        # >>> async def test_admin_edit_gateway_inactive_checked():
        # ...     response = await admin_edit_gateway(gateway_id, mock_request_inactive, mock_db, mock_user)
        # ...     return isinstance(response, RedirectResponse) and response.status_code == 303 and "/api/admin/?include_inactive=true#gateways" in response.headers["location"]
        # >>>
        # >>> asyncio.run(test_admin_edit_gateway_inactive_checked())
        # True
        # >>>
        >>> # Error path: Simulate an exception during update
        >>> form_data_error = FormData([("name", "Error Gateway"), ("url", "http://error.com"), ("auth_type", "basic"),("auth_username", "user"),
        ...     ("auth_password", "pass")]) # Added auth_type
        >>> mock_request_error = MagicMock(spec=Request, scope={"root_path": ""})
        >>> mock_request_error.form = AsyncMock(return_value=form_data_error)
        >>> gateway_service.update_gateway = AsyncMock(side_effect=Exception("Update failed"))
        >>>
        >>> async def test_admin_edit_gateway_exception():
        ...     response = await admin_edit_gateway(gateway_id, mock_request_error, mock_db, mock_user)
        ...     return (
        ...         isinstance(response, JSONResponse)
        ...         and response.status_code == 500
        ...         and json.loads(response.body)["success"] is False
        ...         and "Update failed" in json.loads(response.body)["message"]
        ...     )
        >>>
        >>> asyncio.run(test_admin_edit_gateway_exception())
        True
        >>>
        >>> # Error path: Pydantic Validation Error (e.g., invalid URL format)
        >>> form_data_validation_error = FormData([("name", "Bad URL Gateway"), ("url", "invalid-url"), ("auth_type", "basic"),("auth_username", "user"),
        ...     ("auth_password", "pass")]) # Added auth_type
        >>> mock_request_validation_error = MagicMock(spec=Request, scope={"root_path": ""})
        >>> mock_request_validation_error.form = AsyncMock(return_value=form_data_validation_error)
        >>>
        >>> async def test_admin_edit_gateway_validation_error():
        ...     response = await admin_edit_gateway(gateway_id, mock_request_validation_error, mock_db, mock_user)
        ...     body = json.loads(response.body.decode())
        ...     return isinstance(response, JSONResponse) and response.status_code in (422,400) and body["success"] is False
        >>>
        >>> asyncio.run(test_admin_edit_gateway_validation_error())
        True
        >>>
        >>> # Restore original method
        >>> gateway_service.update_gateway = original_update_gateway
    """
    LOGGER.debug(f"User {user} is editing gateway ID {gateway_id}")
    form = await request.form()
    try:
        # Parse tags from comma-separated string
        tags_str = str(form.get("tags", ""))
        tags: List[str] = [tag.strip() for tag in tags_str.split(",") if tag.strip()] if tags_str else []

        # Parse auth_headers JSON if present
        auth_headers_json = str(form.get("auth_headers"))
        auth_headers = []
        if auth_headers_json:
            try:
                auth_headers = json.loads(auth_headers_json)
            except (json.JSONDecodeError, ValueError):
                auth_headers = []

        # Handle passthrough_headers
        passthrough_headers = str(form.get("passthrough_headers"))
        if passthrough_headers and passthrough_headers.strip():
            try:
                passthrough_headers = json.loads(passthrough_headers)
            except (json.JSONDecodeError, ValueError):
                # Fallback to comma-separated parsing
                passthrough_headers = [h.strip() for h in passthrough_headers.split(",") if h.strip()]
        else:
            passthrough_headers = None

        gateway = GatewayUpdate(  # Pydantic validation happens here
            name=str(form.get("name")),
            url=str(form["url"]),
            description=str(form.get("description")),
            transport=str(form.get("transport", "SSE")),
            tags=tags,
            auth_type=str(form.get("auth_type", "")),
            auth_username=str(form.get("auth_username", "")),
            auth_password=str(form.get("auth_password", "")),
            auth_token=str(form.get("auth_token", "")),
            auth_header_key=str(form.get("auth_header_key", "")),
            auth_header_value=str(form.get("auth_header_value", "")),
            auth_value=str(form.get("auth_value", "")),
            auth_headers=auth_headers if auth_headers else None,
            passthrough_headers=passthrough_headers,
        )
        await gateway_service.update_gateway(db, gateway_id, gateway)
        return JSONResponse(
            content={"message": "Gateway updated successfully!", "success": True},
            status_code=200,
        )
    except Exception as ex:
        if isinstance(ex, GatewayConnectionError):
            return JSONResponse(content={"message": str(ex), "success": False}, status_code=502)
        if isinstance(ex, ValueError):
            return JSONResponse(content={"message": str(ex), "success": False}, status_code=400)
        if isinstance(ex, RuntimeError):
            return JSONResponse(content={"message": str(ex), "success": False}, status_code=500)
        if isinstance(ex, ValidationError):
            return JSONResponse(content=ErrorFormatter.format_validation_error(ex), status_code=422)
        if isinstance(ex, IntegrityError):
            return JSONResponse(status_code=409, content=ErrorFormatter.format_database_error(ex))
        return JSONResponse(content={"message": str(ex), "success": False}, status_code=500)


@admin_router.post("/gateways/{gateway_id}/delete")
async def admin_delete_gateway(gateway_id: str, request: Request, db: Session = Depends(get_db), user: str = Depends(require_auth)) -> RedirectResponse:
    """
    Delete a gateway via the admin UI.

    This endpoint removes a gateway from the database by its ID. The deletion is
    permanent and cannot be undone. It requires authentication and logs the
    operation for auditing purposes.

    Args:
        gateway_id (str): The ID of the gateway to delete.
        request (Request): FastAPI request object (not used directly but required by the route signature).
        db (Session): Database session dependency.
        user (str): Authenticated user dependency.

    Returns:
        RedirectResponse: A redirect response to the gateways section of the admin
        dashboard with a status code of 303 (See Other).

    Examples:
        >>> import asyncio
        >>> from unittest.mock import AsyncMock, MagicMock
        >>> from fastapi import Request
        >>> from fastapi.responses import RedirectResponse
        >>> from starlette.datastructures import FormData
        >>>
        >>> mock_db = MagicMock()
        >>> mock_user = "test_user"
        >>> gateway_id = "gateway-to-delete"
        >>>
        >>> # Happy path: Delete gateway
        >>> form_data_delete = FormData([("is_inactive_checked", "false")])
        >>> mock_request_delete = MagicMock(spec=Request, scope={"root_path": ""})
        >>> mock_request_delete.form = AsyncMock(return_value=form_data_delete)
        >>> original_delete_gateway = gateway_service.delete_gateway
        >>> gateway_service.delete_gateway = AsyncMock()
        >>>
        >>> async def test_admin_delete_gateway_success():
        ...     result = await admin_delete_gateway(gateway_id, mock_request_delete, mock_db, mock_user)
        ...     return isinstance(result, RedirectResponse) and result.status_code == 303 and "/admin#gateways" in result.headers["location"]
        >>>
        >>> asyncio.run(test_admin_delete_gateway_success())
        True
        >>>
        >>> # Edge case: Delete with inactive checkbox checked
        >>> form_data_inactive = FormData([("is_inactive_checked", "true")])
        >>> mock_request_inactive = MagicMock(spec=Request, scope={"root_path": "/api"})
        >>> mock_request_inactive.form = AsyncMock(return_value=form_data_inactive)
        >>>
        >>> async def test_admin_delete_gateway_inactive_checked():
        ...     result = await admin_delete_gateway(gateway_id, mock_request_inactive, mock_db, mock_user)
        ...     return isinstance(result, RedirectResponse) and result.status_code == 303 and "/api/admin/?include_inactive=true#gateways" in result.headers["location"]
        >>>
        >>> asyncio.run(test_admin_delete_gateway_inactive_checked())
        True
        >>>
        >>> # Error path: Simulate an exception during deletion
        >>> form_data_error = FormData([])
        >>> mock_request_error = MagicMock(spec=Request, scope={"root_path": ""})
        >>> mock_request_error.form = AsyncMock(return_value=form_data_error)
        >>> gateway_service.delete_gateway = AsyncMock(side_effect=Exception("Deletion failed"))
        >>>
        >>> async def test_admin_delete_gateway_exception():
        ...     result = await admin_delete_gateway(gateway_id, mock_request_error, mock_db, mock_user)
        ...     return isinstance(result, RedirectResponse) and result.status_code == 303 and "/admin#gateways" in result.headers["location"]
        >>>
        >>> asyncio.run(test_admin_delete_gateway_exception())
        True
        >>>
        >>> # Restore original method
        >>> gateway_service.delete_gateway = original_delete_gateway
    """
    LOGGER.debug(f"User {user} is deleting gateway ID {gateway_id}")
    try:
        await gateway_service.delete_gateway(db, gateway_id)
    except Exception as e:
        LOGGER.error(f"Error deleting gateway: {e}")

    form = await request.form()
    is_inactive_checked = str(form.get("is_inactive_checked", "false"))
    root_path = request.scope.get("root_path", "")

    if is_inactive_checked.lower() == "true":
        return RedirectResponse(f"{root_path}/admin/?include_inactive=true#gateways", status_code=303)
    return RedirectResponse(f"{root_path}/admin#gateways", status_code=303)


@admin_router.get("/resources/{uri:path}")
async def admin_get_resource(uri: str, db: Session = Depends(get_db), user: str = Depends(require_auth)) -> Dict[str, Any]:
    """Get resource details for the admin UI.

    Args:
        uri: Resource URI.
        db: Database session.
        user: Authenticated user.

    Returns:
        A dictionary containing resource details and its content.

    Raises:
        HTTPException: If the resource is not found.
        Exception: For any other unexpected errors.

    Examples:
        >>> import asyncio
        >>> from unittest.mock import AsyncMock, MagicMock
        >>> from mcpgateway.schemas import ResourceRead, ResourceMetrics, ResourceContent
        >>> from datetime import datetime, timezone
        >>> from mcpgateway.services.resource_service import ResourceNotFoundError # Added import
        >>> from fastapi import HTTPException
        >>>
        >>> mock_db = MagicMock()
        >>> mock_user = "test_user"
        >>> resource_uri = "test://resource/get"
        >>>
        >>> # Mock resource data
        >>> mock_resource = ResourceRead(
        ...     id=1, uri=resource_uri, name="Get Resource", description="Test",
        ...     mime_type="text/plain", size=10, created_at=datetime.now(timezone.utc),
        ...     updated_at=datetime.now(timezone.utc), is_active=True, metrics=ResourceMetrics(
        ...         total_executions=0, successful_executions=0, failed_executions=0,
        ...         failure_rate=0.0, min_response_time=0.0, max_response_time=0.0, avg_response_time=0.0,
        ...         last_execution_time=None
        ...     ),
        ...     tags=[]
        ... )
        >>> mock_content = ResourceContent(type="resource", uri=resource_uri, mime_type="text/plain", text="Hello content")
        >>>
        >>> # Mock service methods
        >>> original_get_resource_by_uri = resource_service.get_resource_by_uri
        >>> original_read_resource = resource_service.read_resource
        >>> resource_service.get_resource_by_uri = AsyncMock(return_value=mock_resource)
        >>> resource_service.read_resource = AsyncMock(return_value=mock_content)
        >>>
        >>> # Test successful retrieval
        >>> async def test_admin_get_resource_success():
        ...     result = await admin_get_resource(resource_uri, mock_db, mock_user)
        ...     return isinstance(result, dict) and result['resource']['uri'] == resource_uri and result['content'].text == "Hello content" # Corrected to .text
        >>>
        >>> asyncio.run(test_admin_get_resource_success())
        True
        >>>
        >>> # Test resource not found
        >>> resource_service.get_resource_by_uri = AsyncMock(side_effect=ResourceNotFoundError("Resource not found"))
        >>> async def test_admin_get_resource_not_found():
        ...     try:
        ...         await admin_get_resource("nonexistent://uri", mock_db, mock_user)
        ...         return False
        ...     except HTTPException as e:
        ...         return e.status_code == 404 and "Resource not found" in e.detail
        >>>
        >>> asyncio.run(test_admin_get_resource_not_found())
        True
        >>>
        >>> # Test exception during content read (resource found but content fails)
        >>> resource_service.get_resource_by_uri = AsyncMock(return_value=mock_resource) # Resource found
        >>> resource_service.read_resource = AsyncMock(side_effect=Exception("Content read error"))
        >>> async def test_admin_get_resource_content_error():
        ...     try:
        ...         await admin_get_resource(resource_uri, mock_db, mock_user)
        ...         return False
        ...     except Exception as e:
        ...         return str(e) == "Content read error"
        >>>
        >>> asyncio.run(test_admin_get_resource_content_error())
        True
        >>>
        >>> # Restore original methods
        >>> resource_service.get_resource_by_uri = original_get_resource_by_uri
        >>> resource_service.read_resource = original_read_resource
    """
    LOGGER.debug(f"User {user} requested details for resource URI {uri}")
    try:
        resource = await resource_service.get_resource_by_uri(db, uri)
        content = await resource_service.read_resource(db, uri)
        return {"resource": resource.model_dump(by_alias=True), "content": content}
    except ResourceNotFoundError as e:
        raise HTTPException(status_code=404, detail=str(e))
    except Exception as e:
        LOGGER.error(f"Error getting resource {uri}: {e}")
        raise e


@admin_router.post("/resources")
async def admin_add_resource(request: Request, db: Session = Depends(get_db), user: str = Depends(require_auth)) -> Response:
    """
    Add a resource via the admin UI.

    Expects form fields:
      - uri
      - name
      - description (optional)
      - mime_type (optional)
      - content

    Args:
        request: FastAPI request containing form data.
        db: Database session.
        user: Authenticated user.

    Returns:
        A redirect response to the admin dashboard.

    Examples:
        >>> import asyncio
        >>> from unittest.mock import AsyncMock, MagicMock
        >>> from fastapi import Request
        >>> from fastapi.responses import RedirectResponse
        >>> from starlette.datastructures import FormData
        >>>
        >>> mock_db = MagicMock()
        >>> mock_user = "test_user"
        >>> form_data = FormData([
        ...     ("uri", "test://resource1"),
        ...     ("name", "Test Resource"),
        ...     ("description", "A test resource"),
        ...     ("mimeType", "text/plain"),
        ...     ("content", "Sample content"),
        ... ])
        >>> mock_request = MagicMock(spec=Request)
        >>> mock_request.form = AsyncMock(return_value=form_data)
        >>> mock_request.scope = {"root_path": ""}
        >>>
        >>> original_register_resource = resource_service.register_resource
        >>> resource_service.register_resource = AsyncMock()
        >>>
        >>> async def test_admin_add_resource():
        ...     response = await admin_add_resource(mock_request, mock_db, mock_user)
        ...     return isinstance(response, JSONResponse) and response.status_code == 200 and response.body.decode() == '{"message":"Add resource registered successfully!","success":true}'
        >>>
        >>> import asyncio; asyncio.run(test_admin_add_resource())
        True
        >>> resource_service.register_resource = original_register_resource
    """
    LOGGER.debug(f"User {user} is adding a new resource")
    form = await request.form()

    # Parse tags from comma-separated string
    tags_str = str(form.get("tags", ""))
    tags: List[str] = [tag.strip() for tag in tags_str.split(",") if tag.strip()] if tags_str else []

    try:
        resource = ResourceCreate(
            uri=str(form["uri"]),
            name=str(form["name"]),
            description=str(form.get("description", "")),
            mime_type=str(form.get("mimeType", "")),
            template=cast(str | None, form.get("template")),
            content=str(form["content"]),
            tags=tags,
        )

        metadata = MetadataCapture.extract_creation_metadata(request, user)

        await resource_service.register_resource(
            db,
            resource,
            created_by=metadata["created_by"],
            created_from_ip=metadata["created_from_ip"],
            created_via=metadata["created_via"],
            created_user_agent=metadata["created_user_agent"],
            import_batch_id=metadata["import_batch_id"],
            federation_source=metadata["federation_source"],
        )
        return JSONResponse(
            content={"message": "Add resource registered successfully!", "success": True},
            status_code=200,
        )
    except Exception as ex:
        if isinstance(ex, ValidationError):
            LOGGER.error(f"ValidationError in admin_add_resource: {ErrorFormatter.format_validation_error(ex)}")
            return JSONResponse(content=ErrorFormatter.format_validation_error(ex), status_code=422)
        if isinstance(ex, IntegrityError):
            error_message = ErrorFormatter.format_database_error(ex)
            LOGGER.error(f"IntegrityError in admin_add_resource: {error_message}")
            return JSONResponse(status_code=409, content=error_message)

        LOGGER.error(f"Error in admin_add_resource: {ex}")
        return JSONResponse(content={"message": str(ex), "success": False}, status_code=500)


@admin_router.post("/resources/{uri:path}/edit")
async def admin_edit_resource(
    uri: str,
    request: Request,
    db: Session = Depends(get_db),
    user: str = Depends(require_auth),
) -> JSONResponse:
    """
    Edit a resource via the admin UI.

    Expects form fields:
      - name
      - description (optional)
      - mime_type (optional)
      - content

    Args:
        uri: Resource URI.
        request: FastAPI request containing form data.
        db: Database session.
        user: Authenticated user.

    Returns:
        JSONResponse: A JSON response indicating success or failure of the resource update operation.

    Examples:
        >>> import asyncio
        >>> from unittest.mock import AsyncMock, MagicMock
        >>> from fastapi import Request
        >>> from fastapi.responses import RedirectResponse
        >>> from starlette.datastructures import FormData
        >>>
        >>> mock_db = MagicMock()
        >>> mock_user = "test_user"
        >>> form_data = FormData([
        ...     ("name", "Updated Resource"),
        ...     ("description", "Updated description"),
        ...     ("mimeType", "text/plain"),
        ...     ("content", "Updated content"),
        ... ])
        >>> mock_request = MagicMock(spec=Request)
        >>> mock_request.form = AsyncMock(return_value=form_data)
        >>> mock_request.scope = {"root_path": ""}
        >>>
        >>> original_update_resource = resource_service.update_resource
        >>> resource_service.update_resource = AsyncMock()
        >>>
        >>> # Test successful update
        >>> async def test_admin_edit_resource():
        ...     response = await admin_edit_resource("test://resource1", mock_request, mock_db, mock_user)
        ...     return isinstance(response, JSONResponse) and response.status_code == 200 and response.body == b'{"message":"Resource updated successfully!","success":true}'
        >>>
        >>> asyncio.run(test_admin_edit_resource())
        True
        >>>
        >>> # Test validation error
        >>> from pydantic import ValidationError
        >>> validation_error = ValidationError.from_exception_data("Resource validation error", [
        ...     {"loc": ("name",), "msg": "Field required", "type": "missing"}
        ... ])
        >>> resource_service.update_resource = AsyncMock(side_effect=validation_error)
        >>> async def test_admin_edit_resource_validation():
        ...     response = await admin_edit_resource("test://resource1", mock_request, mock_db, mock_user)
        ...     return isinstance(response, JSONResponse) and response.status_code == 422
        >>>
        >>> asyncio.run(test_admin_edit_resource_validation())
        True
        >>>
        >>> # Test integrity error (e.g., duplicate resource)
        >>> from sqlalchemy.exc import IntegrityError
        >>> integrity_error = IntegrityError("Duplicate entry", None, None)
        >>> resource_service.update_resource = AsyncMock(side_effect=integrity_error)
        >>> async def test_admin_edit_resource_integrity():
        ...     response = await admin_edit_resource("test://resource1", mock_request, mock_db, mock_user)
        ...     return isinstance(response, JSONResponse) and response.status_code == 409
        >>>
        >>> asyncio.run(test_admin_edit_resource_integrity())
        True
        >>>
        >>> # Test unknown error
        >>> resource_service.update_resource = AsyncMock(side_effect=Exception("Unknown error"))
        >>> async def test_admin_edit_resource_unknown():
        ...     response = await admin_edit_resource("test://resource1", mock_request, mock_db, mock_user)
        ...     return isinstance(response, JSONResponse) and response.status_code == 500 and b'Unknown error' in response.body
        >>>
        >>> asyncio.run(test_admin_edit_resource_unknown())
        True
        >>>
        >>> # Reset mock
        >>> resource_service.update_resource = original_update_resource
    """
    LOGGER.debug(f"User {user} is editing resource URI {uri}")
    form = await request.form()

    # Parse tags from comma-separated string
    tags_str = str(form.get("tags", ""))
    tags: List[str] = [tag.strip() for tag in tags_str.split(",") if tag.strip()] if tags_str else []

    try:
        resource = ResourceUpdate(
            name=str(form["name"]),
            description=str(form.get("description")),
            mime_type=str(form.get("mimeType")),
            content=str(form["content"]),
            template=str(form.get("template")),
            tags=tags,
        )
        await resource_service.update_resource(db, uri, resource)
        return JSONResponse(
            content={"message": "Resource updated successfully!", "success": True},
            status_code=200,
        )
    except Exception as ex:
        if isinstance(ex, ValidationError):
            LOGGER.error(f"ValidationError in admin_edit_resource: {ErrorFormatter.format_validation_error(ex)}")
            return JSONResponse(content=ErrorFormatter.format_validation_error(ex), status_code=422)
        if isinstance(ex, IntegrityError):
            error_message = ErrorFormatter.format_database_error(ex)
            LOGGER.error(f"IntegrityError in admin_edit_resource: {error_message}")
            return JSONResponse(status_code=409, content=error_message)
        LOGGER.error(f"Error in admin_edit_resource: {ex}")
        return JSONResponse(content={"message": str(ex), "success": False}, status_code=500)


@admin_router.post("/resources/{uri:path}/delete")
async def admin_delete_resource(uri: str, request: Request, db: Session = Depends(get_db), user: str = Depends(require_auth)) -> RedirectResponse:
    """
    Delete a resource via the admin UI.

    This endpoint permanently removes a resource from the database using its URI.
    The operation is irreversible and should be used with caution. It requires
    user authentication and logs the deletion attempt.

    Args:
        uri (str): The URI of the resource to delete.
        request (Request): FastAPI request object (not used directly but required by the route signature).
        db (Session): Database session dependency.
        user (str): Authenticated user dependency.

    Returns:
        RedirectResponse: A redirect response to the resources section of the admin
        dashboard with a status code of 303 (See Other).

    Examples:
        >>> import asyncio
        >>> from unittest.mock import AsyncMock, MagicMock
        >>> from fastapi import Request
        >>> from fastapi.responses import RedirectResponse
        >>> from starlette.datastructures import FormData
        >>>
        >>> mock_db = MagicMock()
        >>> mock_user = "test_user"
        >>> mock_request = MagicMock(spec=Request)
        >>> form_data = FormData([("is_inactive_checked", "false")])
        >>> mock_request.form = AsyncMock(return_value=form_data)
        >>> mock_request.scope = {"root_path": ""}
        >>>
        >>> original_delete_resource = resource_service.delete_resource
        >>> resource_service.delete_resource = AsyncMock()
        >>>
        >>> async def test_admin_delete_resource():
        ...     response = await admin_delete_resource("test://resource1", mock_request, mock_db, mock_user)
        ...     return isinstance(response, RedirectResponse) and response.status_code == 303
        >>>
        >>> import asyncio; asyncio.run(test_admin_delete_resource())
        True
        >>>
        >>> # Test with inactive checkbox checked
        >>> form_data_inactive = FormData([("is_inactive_checked", "true")])
        >>> mock_request.form = AsyncMock(return_value=form_data_inactive)
        >>>
        >>> async def test_admin_delete_resource_inactive():
        ...     response = await admin_delete_resource("test://resource1", mock_request, mock_user)
        ...     return isinstance(response, RedirectResponse) and "include_inactive=true" in response.headers["location"]
        >>>
        >>> asyncio.run(test_admin_delete_resource_inactive())
        True
        >>> resource_service.delete_resource = original_delete_resource
    """
    LOGGER.debug(f"User {user} is deleting resource URI {uri}")
    await resource_service.delete_resource(db, uri)
    form = await request.form()
    is_inactive_checked: str = str(form.get("is_inactive_checked", "false"))
    root_path = request.scope.get("root_path", "")
    if is_inactive_checked.lower() == "true":
        return RedirectResponse(f"{root_path}/admin/?include_inactive=true#resources", status_code=303)
    return RedirectResponse(f"{root_path}/admin#resources", status_code=303)


@admin_router.post("/resources/{resource_id}/toggle")
async def admin_toggle_resource(
    resource_id: int,
    request: Request,
    db: Session = Depends(get_db),
    user: str = Depends(require_auth),
) -> RedirectResponse:
    """
    Toggle a resource's active status via the admin UI.

    This endpoint processes a form request to activate or deactivate a resource.
    It expects a form field 'activate' with value "true" to activate the resource
    or "false" to deactivate it. The endpoint handles exceptions gracefully and
    logs any errors that might occur during the status toggle operation.

    Args:
        resource_id (int): The ID of the resource whose status to toggle.
        request (Request): FastAPI request containing form data with the 'activate' field.
        db (Session): Database session dependency.
        user (str): Authenticated user dependency.

    Returns:
        RedirectResponse: A redirect to the admin dashboard resources section with a
        status code of 303 (See Other).

    Examples:
        >>> import asyncio
        >>> from unittest.mock import AsyncMock, MagicMock
        >>> from fastapi import Request
        >>> from fastapi.responses import RedirectResponse
        >>> from starlette.datastructures import FormData
        >>>
        >>> mock_db = MagicMock()
        >>> mock_user = "test_user"
        >>> mock_request = MagicMock(spec=Request)
        >>> form_data = FormData([
        ...     ("activate", "true"),
        ...     ("is_inactive_checked", "false")
        ... ])
        >>> mock_request.form = AsyncMock(return_value=form_data)
        >>> mock_request.scope = {"root_path": ""}
        >>>
        >>> original_toggle_resource_status = resource_service.toggle_resource_status
        >>> resource_service.toggle_resource_status = AsyncMock()
        >>>
        >>> async def test_admin_toggle_resource():
        ...     response = await admin_toggle_resource(1, mock_request, mock_db, mock_user)
        ...     return isinstance(response, RedirectResponse) and response.status_code == 303
        >>>
        >>> asyncio.run(test_admin_toggle_resource())
        True
        >>>
        >>> # Test with activate=false
        >>> form_data_deactivate = FormData([
        ...     ("activate", "false"),
        ...     ("is_inactive_checked", "false")
        ... ])
        >>> mock_request.form = AsyncMock(return_value=form_data_deactivate)
        >>>
        >>> async def test_admin_toggle_resource_deactivate():
        ...     response = await admin_toggle_resource(1, mock_request, mock_db, mock_user)
        ...     return isinstance(response, RedirectResponse) and response.status_code == 303
        >>>
        >>> asyncio.run(test_admin_toggle_resource_deactivate())
        True
        >>>
        >>> # Test with inactive checkbox checked
        >>> form_data_inactive = FormData([
        ...     ("activate", "true"),
        ...     ("is_inactive_checked", "true")
        ... ])
        >>> mock_request.form = AsyncMock(return_value=form_data_inactive)
        >>>
        >>> async def test_admin_toggle_resource_inactive():
        ...     response = await admin_toggle_resource(1, mock_request, mock_db, mock_user)
        ...     return isinstance(response, RedirectResponse) and "include_inactive=true" in response.headers["location"]
        >>>
        >>> asyncio.run(test_admin_toggle_resource_inactive())
        True
        >>>
        >>> # Test exception handling
        >>> resource_service.toggle_resource_status = AsyncMock(side_effect=Exception("Test error"))
        >>> form_data_error = FormData([
        ...     ("activate", "true"),
        ...     ("is_inactive_checked", "false")
        ... ])
        >>> mock_request.form = AsyncMock(return_value=form_data_error)
        >>>
        >>> async def test_admin_toggle_resource_exception():
        ...     response = await admin_toggle_resource(1, mock_request, mock_db, mock_user)
        ...     return isinstance(response, RedirectResponse) and response.status_code == 303
        >>>
        >>> asyncio.run(test_admin_toggle_resource_exception())
        True
        >>> resource_service.toggle_resource_status = original_toggle_resource_status
    """
    LOGGER.debug(f"User {user} is toggling resource ID {resource_id}")
    form = await request.form()
    activate = str(form.get("activate", "true")).lower() == "true"
    is_inactive_checked = str(form.get("is_inactive_checked", "false"))
    try:
        await resource_service.toggle_resource_status(db, resource_id, activate)
    except Exception as e:
        LOGGER.error(f"Error toggling resource status: {e}")

    root_path = request.scope.get("root_path", "")
    if is_inactive_checked.lower() == "true":
        return RedirectResponse(f"{root_path}/admin/?include_inactive=true#resources", status_code=303)
    return RedirectResponse(f"{root_path}/admin#resources", status_code=303)


@admin_router.get("/prompts/{name}")
async def admin_get_prompt(name: str, db: Session = Depends(get_db), user: str = Depends(require_auth)) -> Dict[str, Any]:
    """Get prompt details for the admin UI.

    Args:
        name: Prompt name.
        db: Database session.
        user: Authenticated user.

    Returns:
        A dictionary with prompt details.

    Raises:
        HTTPException: If the prompt is not found.
        Exception: For any other unexpected errors.

    Examples:
        >>> import asyncio
        >>> from unittest.mock import AsyncMock, MagicMock
        >>> from mcpgateway.schemas import PromptRead, PromptMetrics
        >>> from datetime import datetime, timezone
        >>> from mcpgateway.services.prompt_service import PromptNotFoundError # Added import
        >>> from fastapi import HTTPException
        >>>
        >>> mock_db = MagicMock()
        >>> mock_user = "test_user"
        >>> prompt_name = "test-prompt"
        >>>
        >>> # Mock prompt details
        >>> mock_metrics = PromptMetrics(
        ...     total_executions=3,
        ...     successful_executions=3,
        ...     failed_executions=0,
        ...     failure_rate=0.0,
        ...     min_response_time=0.1,
        ...     max_response_time=0.5,
        ...     avg_response_time=0.3,
        ...     last_execution_time=datetime.now(timezone.utc)
        ... )
        >>> mock_prompt_details = {
        ...     "id": 1,
        ...     "name": prompt_name,
        ...     "description": "A test prompt",
        ...     "template": "Hello {{name}}!",
        ...     "arguments": [{"name": "name", "type": "string"}],
        ...     "created_at": datetime.now(timezone.utc),
        ...     "updated_at": datetime.now(timezone.utc),
        ...     "is_active": True,
        ...     "metrics": mock_metrics,
        ...     "tags": []
        ... }
        >>>
        >>> original_get_prompt_details = prompt_service.get_prompt_details
        >>> prompt_service.get_prompt_details = AsyncMock(return_value=mock_prompt_details)
        >>>
        >>> async def test_admin_get_prompt():
        ...     result = await admin_get_prompt(prompt_name, mock_db, mock_user)
        ...     return isinstance(result, dict) and result.get("name") == prompt_name
        >>>
        >>> asyncio.run(test_admin_get_prompt())
        True
        >>>
        >>> # Test prompt not found
        >>> prompt_service.get_prompt_details = AsyncMock(side_effect=PromptNotFoundError("Prompt not found"))
        >>> async def test_admin_get_prompt_not_found():
        ...     try:
        ...         await admin_get_prompt("nonexistent", mock_db, mock_user)
        ...         return False
        ...     except HTTPException as e:
        ...         return e.status_code == 404 and "Prompt not found" in e.detail
        >>>
        >>> asyncio.run(test_admin_get_prompt_not_found())
        True
        >>>
        >>> # Test generic exception
        >>> prompt_service.get_prompt_details = AsyncMock(side_effect=Exception("Generic error"))
        >>> async def test_admin_get_prompt_exception():
        ...     try:
        ...         await admin_get_prompt(prompt_name, mock_db, mock_user)
        ...         return False
        ...     except Exception as e:
        ...         return str(e) == "Generic error"
        >>>
        >>> asyncio.run(test_admin_get_prompt_exception())
        True
        >>>
        >>> prompt_service.get_prompt_details = original_get_prompt_details
    """
    LOGGER.debug(f"User {user} requested details for prompt name {name}")
    try:
        prompt_details = await prompt_service.get_prompt_details(db, name)
        prompt = PromptRead.model_validate(prompt_details)
        return prompt.model_dump(by_alias=True)
    except PromptNotFoundError as e:
        raise HTTPException(status_code=404, detail=str(e))
    except Exception as e:
        LOGGER.error(f"Error getting prompt {name}: {e}")
        raise e


@admin_router.post("/prompts")
async def admin_add_prompt(request: Request, db: Session = Depends(get_db), user: str = Depends(require_auth)) -> JSONResponse:
    """Add a prompt via the admin UI.

    Expects form fields:
      - name
      - description (optional)
      - template
      - arguments (as a JSON string representing a list)

    Args:
        request: FastAPI request containing form data.
        db: Database session.
        user: Authenticated user.

    Returns:
        A redirect response to the admin dashboard.

    Examples:
        >>> import asyncio
        >>> from unittest.mock import AsyncMock, MagicMock
        >>> from fastapi import Request
        >>> from fastapi.responses import RedirectResponse
        >>> from starlette.datastructures import FormData
        >>>
        >>> mock_db = MagicMock()
        >>> mock_user = "test_user"
        >>> form_data = FormData([
        ...     ("name", "Test Prompt"),
        ...     ("description", "A test prompt"),
        ...     ("template", "Hello {{name}}!"),
        ...     ("arguments", '[{"name": "name", "type": "string"}]'),
        ... ])
        >>> mock_request = MagicMock(spec=Request)
        >>> mock_request.form = AsyncMock(return_value=form_data)
        >>> mock_request.scope = {"root_path": ""}
        >>>
        >>> original_register_prompt = prompt_service.register_prompt
        >>> prompt_service.register_prompt = AsyncMock()
        >>>
        >>> async def test_admin_add_prompt():
        ...     response = await admin_add_prompt(mock_request, mock_db, mock_user)
        ...     return isinstance(response, JSONResponse) and response.status_code == 200 and response.body == b'{"message":"Prompt registered successfully!","success":true}'
        >>>
        >>> asyncio.run(test_admin_add_prompt())
        True

        >>> prompt_service.register_prompt = original_register_prompt
    """
    LOGGER.debug(f"User {user} is adding a new prompt")
    form = await request.form()

    # Parse tags from comma-separated string
    tags_str = str(form.get("tags", ""))
    tags: List[str] = [tag.strip() for tag in tags_str.split(",") if tag.strip()] if tags_str else []

    try:
        args_json = "[]"
        args_value = form.get("arguments")
        if isinstance(args_value, str) and args_value.strip():
            args_json = args_value
        arguments = json.loads(args_json)
        prompt = PromptCreate(
            name=str(form["name"]),
            description=str(form.get("description")),
            template=str(form["template"]),
            arguments=arguments,
            tags=tags,
        )
        # Extract creation metadata
        metadata = MetadataCapture.extract_creation_metadata(request, user)

        await prompt_service.register_prompt(
            db,
            prompt,
            created_by=metadata["created_by"],
            created_from_ip=metadata["created_from_ip"],
            created_via=metadata["created_via"],
            created_user_agent=metadata["created_user_agent"],
            import_batch_id=metadata["import_batch_id"],
            federation_source=metadata["federation_source"],
        )
        return JSONResponse(
            content={"message": "Prompt registered successfully!", "success": True},
            status_code=200,
        )
    except Exception as ex:
        if isinstance(ex, ValidationError):
            LOGGER.error(f"ValidationError in admin_add_prompt: {ErrorFormatter.format_validation_error(ex)}")
            return JSONResponse(content=ErrorFormatter.format_validation_error(ex), status_code=422)
        if isinstance(ex, IntegrityError):
            error_message = ErrorFormatter.format_database_error(ex)
            LOGGER.error(f"IntegrityError in admin_add_prompt: {error_message}")
            return JSONResponse(status_code=409, content=error_message)
        LOGGER.error(f"Error in admin_add_prompt: {ex}")
        return JSONResponse(content={"message": str(ex), "success": False}, status_code=500)


@admin_router.post("/prompts/{name}/edit")
async def admin_edit_prompt(
    name: str,
    request: Request,
    db: Session = Depends(get_db),
    user: str = Depends(require_auth),
) -> Response:
    """Edit a prompt via the admin UI.

    Expects form fields:
      - name
      - description (optional)
      - template
      - arguments (as a JSON string representing a list)

    Args:
        name: Prompt name.
        request: FastAPI request containing form data.
        db: Database session.
        user: Authenticated user.

    Returns:
         Response: A JSON response indicating success or failure of the server update operation.

    Examples:
        >>> import asyncio
        >>> from unittest.mock import AsyncMock, MagicMock
        >>> from fastapi import Request
        >>> from fastapi.responses import RedirectResponse
        >>> from starlette.datastructures import FormData
        >>>
        >>> mock_db = MagicMock()
        >>> mock_user = "test_user"
        >>> prompt_name = "test-prompt"
        >>> form_data = FormData([
        ...     ("name", "Updated Prompt"),
        ...     ("description", "Updated description"),
        ...     ("template", "Hello {{name}}, welcome!"),
        ...     ("arguments", '[{"name": "name", "type": "string"}]'),
        ...     ("is_inactive_checked", "false")
        ... ])
        >>> mock_request = MagicMock(spec=Request)
        >>> mock_request.form = AsyncMock(return_value=form_data)
        >>> mock_request.scope = {"root_path": ""}
        >>>
        >>> original_update_prompt = prompt_service.update_prompt
        >>> prompt_service.update_prompt = AsyncMock()
        >>>
        >>> async def test_admin_edit_prompt():
        ...     response = await admin_edit_prompt(prompt_name, mock_request, mock_db, mock_user)
        ...     return isinstance(response, JSONResponse) and response.status_code == 200 and response.body == b'{"message":"Prompt updated successfully!","success":true}'
        >>>
        >>> asyncio.run(test_admin_edit_prompt())
        True
        >>>
        >>> # Test with inactive checkbox checked
        >>> form_data_inactive = FormData([
        ...     ("name", "Updated Prompt"),
        ...     ("template", "Hello {{name}}!"),
        ...     ("arguments", "[]"),
        ...     ("is_inactive_checked", "true")
        ... ])
        >>> mock_request.form = AsyncMock(return_value=form_data_inactive)
        >>>
        >>> async def test_admin_edit_prompt_inactive():
        ...     response = await admin_edit_prompt(prompt_name, mock_request, mock_db, mock_user)
        ...     return isinstance(response, RedirectResponse) and "include_inactive=true" in response.headers["location"]
        >>>
        >>> asyncio.run(test_admin_edit_prompt_inactive())
        True
        >>> prompt_service.update_prompt = original_update_prompt
    """
    LOGGER.debug(f"User {user} is editing prompt name {name}")
    form = await request.form()

    args_json: str = str(form.get("arguments")) or "[]"
    arguments = json.loads(args_json)
    # Parse tags from comma-separated string
    tags_str = str(form.get("tags", ""))
    tags: List[str] = [tag.strip() for tag in tags_str.split(",") if tag.strip()] if tags_str else []
    try:
        prompt = PromptUpdate(
            name=str(form["name"]),
            description=str(form.get("description")),
            template=str(form["template"]),
            arguments=arguments,
            tags=tags,
        )
        await prompt_service.update_prompt(db, name, prompt)

        root_path = request.scope.get("root_path", "")
        is_inactive_checked: str = str(form.get("is_inactive_checked", "false"))
        if is_inactive_checked.lower() == "true":
            return RedirectResponse(f"{root_path}/admin/?include_inactive=true#prompts", status_code=303)
        # return RedirectResponse(f"{root_path}/admin#prompts", status_code=303)
        return JSONResponse(
            content={"message": "Prompt updated successfully!", "success": True},
            status_code=200,
        )
    except Exception as ex:
        if isinstance(ex, ValidationError):
            LOGGER.error(f"ValidationError in admin_edit_prompt: {ErrorFormatter.format_validation_error(ex)}")
            return JSONResponse(content=ErrorFormatter.format_validation_error(ex), status_code=422)
        if isinstance(ex, IntegrityError):
            error_message = ErrorFormatter.format_database_error(ex)
            LOGGER.error(f"IntegrityError in admin_edit_prompt: {error_message}")
            return JSONResponse(status_code=409, content=error_message)
        LOGGER.error(f"Error in admin_edit_prompt: {ex}")
        return JSONResponse(content={"message": str(ex), "success": False}, status_code=500)


@admin_router.post("/prompts/{name}/delete")
async def admin_delete_prompt(name: str, request: Request, db: Session = Depends(get_db), user: str = Depends(require_auth)) -> RedirectResponse:
    """
    Delete a prompt via the admin UI.

    This endpoint permanently deletes a prompt from the database using its name.
    Deletion is irreversible and requires authentication. All actions are logged
    for administrative auditing.

    Args:
        name (str): The name of the prompt to delete.
        request (Request): FastAPI request object (not used directly but required by the route signature).
        db (Session): Database session dependency.
        user (str): Authenticated user dependency.

    Returns:
        RedirectResponse: A redirect response to the prompts section of the admin
        dashboard with a status code of 303 (See Other).

    Examples:
        >>> import asyncio
        >>> from unittest.mock import AsyncMock, MagicMock
        >>> from fastapi import Request
        >>> from fastapi.responses import RedirectResponse
        >>> from starlette.datastructures import FormData
        >>>
        >>> mock_db = MagicMock()
        >>> mock_user = "test_user"
        >>> mock_request = MagicMock(spec=Request)
        >>> form_data = FormData([("is_inactive_checked", "false")])
        >>> mock_request.form = AsyncMock(return_value=form_data)
        >>> mock_request.scope = {"root_path": ""}
        >>>
        >>> original_delete_prompt = prompt_service.delete_prompt
        >>> prompt_service.delete_prompt = AsyncMock()
        >>>
        >>> async def test_admin_delete_prompt():
        ...     response = await admin_delete_prompt("test-prompt", mock_request, mock_db, mock_user)
        ...     return isinstance(response, RedirectResponse) and response.status_code == 303
        >>>
        >>> asyncio.run(test_admin_delete_prompt())
        True
        >>>
        >>> # Test with inactive checkbox checked
        >>> form_data_inactive = FormData([("is_inactive_checked", "true")])
        >>> mock_request.form = AsyncMock(return_value=form_data_inactive)
        >>>
        >>> async def test_admin_delete_prompt_inactive():
        ...     response = await admin_delete_prompt("test-prompt", mock_request, mock_db, mock_user)
        ...     return isinstance(response, RedirectResponse) and "include_inactive=true" in response.headers["location"]
        >>>
        >>> asyncio.run(test_admin_delete_prompt_inactive())
        True
        >>> prompt_service.delete_prompt = original_delete_prompt
    """
    LOGGER.debug(f"User {user} is deleting prompt name {name}")
    await prompt_service.delete_prompt(db, name)
    form = await request.form()
    is_inactive_checked: str = str(form.get("is_inactive_checked", "false"))
    root_path = request.scope.get("root_path", "")
    if is_inactive_checked.lower() == "true":
        return RedirectResponse(f"{root_path}/admin/?include_inactive=true#prompts", status_code=303)
    return RedirectResponse(f"{root_path}/admin#prompts", status_code=303)


@admin_router.post("/prompts/{prompt_id}/toggle")
async def admin_toggle_prompt(
    prompt_id: int,
    request: Request,
    db: Session = Depends(get_db),
    user: str = Depends(require_auth),
) -> RedirectResponse:
    """
    Toggle a prompt's active status via the admin UI.

    This endpoint processes a form request to activate or deactivate a prompt.
    It expects a form field 'activate' with value "true" to activate the prompt
    or "false" to deactivate it. The endpoint handles exceptions gracefully and
    logs any errors that might occur during the status toggle operation.

    Args:
        prompt_id (int): The ID of the prompt whose status to toggle.
        request (Request): FastAPI request containing form data with the 'activate' field.
        db (Session): Database session dependency.
        user (str): Authenticated user dependency.

    Returns:
        RedirectResponse: A redirect to the admin dashboard prompts section with a
        status code of 303 (See Other).

    Examples:
        >>> import asyncio
        >>> from unittest.mock import AsyncMock, MagicMock
        >>> from fastapi import Request
        >>> from fastapi.responses import RedirectResponse
        >>> from starlette.datastructures import FormData
        >>>
        >>> mock_db = MagicMock()
        >>> mock_user = "test_user"
        >>> mock_request = MagicMock(spec=Request)
        >>> form_data = FormData([
        ...     ("activate", "true"),
        ...     ("is_inactive_checked", "false")
        ... ])
        >>> mock_request.form = AsyncMock(return_value=form_data)
        >>> mock_request.scope = {"root_path": ""}
        >>>
        >>> original_toggle_prompt_status = prompt_service.toggle_prompt_status
        >>> prompt_service.toggle_prompt_status = AsyncMock()
        >>>
        >>> async def test_admin_toggle_prompt():
        ...     response = await admin_toggle_prompt(1, mock_request, mock_db, mock_user)
        ...     return isinstance(response, RedirectResponse) and response.status_code == 303
        >>>
        >>> asyncio.run(test_admin_toggle_prompt())
        True
        >>>
        >>> # Test with activate=false
        >>> form_data_deactivate = FormData([
        ...     ("activate", "false"),
        ...     ("is_inactive_checked", "false")
        ... ])
        >>> mock_request.form = AsyncMock(return_value=form_data_deactivate)
        >>>
        >>> async def test_admin_toggle_prompt_deactivate():
        ...     response = await admin_toggle_prompt(1, mock_request, mock_db, mock_user)
        ...     return isinstance(response, RedirectResponse) and response.status_code == 303
        >>>
        >>> asyncio.run(test_admin_toggle_prompt_deactivate())
        True
        >>>
        >>> # Test with inactive checkbox checked
        >>> form_data_inactive = FormData([
        ...     ("activate", "true"),
        ...     ("is_inactive_checked", "true")
        ... ])
        >>> mock_request.form = AsyncMock(return_value=form_data_inactive)
        >>>
        >>> async def test_admin_toggle_prompt_inactive():
        ...     response = await admin_toggle_prompt(1, mock_request, mock_db, mock_user)
        ...     return isinstance(response, RedirectResponse) and "include_inactive=true" in response.headers["location"]
        >>>
        >>> asyncio.run(test_admin_toggle_prompt_inactive())
        True
        >>>
        >>> # Test exception handling
        >>> prompt_service.toggle_prompt_status = AsyncMock(side_effect=Exception("Test error"))
        >>> form_data_error = FormData([
        ...     ("activate", "true"),
        ...     ("is_inactive_checked", "false")
        ... ])
        >>> mock_request.form = AsyncMock(return_value=form_data_error)
        >>>
        >>> async def test_admin_toggle_prompt_exception():
        ...     response = await admin_toggle_prompt(1, mock_request, mock_db, mock_user)
        ...     return isinstance(response, RedirectResponse) and response.status_code == 303
        >>>
        >>> asyncio.run(test_admin_toggle_prompt_exception())
        True
        >>> prompt_service.toggle_prompt_status = original_toggle_prompt_status
    """
    LOGGER.debug(f"User {user} is toggling prompt ID {prompt_id}")
    form = await request.form()
    activate: bool = str(form.get("activate", "true")).lower() == "true"
    is_inactive_checked: str = str(form.get("is_inactive_checked", "false"))
    try:
        await prompt_service.toggle_prompt_status(db, prompt_id, activate)
    except Exception as e:
        LOGGER.error(f"Error toggling prompt status: {e}")

    root_path = request.scope.get("root_path", "")
    if is_inactive_checked.lower() == "true":
        return RedirectResponse(f"{root_path}/admin/?include_inactive=true#prompts", status_code=303)
    return RedirectResponse(f"{root_path}/admin#prompts", status_code=303)


@admin_router.post("/roots")
async def admin_add_root(request: Request, user: str = Depends(require_auth)) -> RedirectResponse:
    """Add a new root via the admin UI.

    Expects form fields:
      - path
      - name (optional)

    Args:
        request: FastAPI request containing form data.
        user: Authenticated user.

    Returns:
        RedirectResponse: A redirect response to the admin dashboard.

    Examples:
        >>> import asyncio
        >>> from unittest.mock import AsyncMock, MagicMock
        >>> from fastapi import Request
        >>> from fastapi.responses import RedirectResponse
        >>> from starlette.datastructures import FormData
        >>>
        >>> mock_user = "test_user"
        >>> mock_request = MagicMock(spec=Request)
        >>> form_data = FormData([
        ...     ("uri", "test://root1"),
        ...     ("name", "Test Root"),
        ... ])
        >>> mock_request.form = AsyncMock(return_value=form_data)
        >>> mock_request.scope = {"root_path": ""}
        >>>
        >>> original_add_root = root_service.add_root
        >>> root_service.add_root = AsyncMock()
        >>>
        >>> async def test_admin_add_root():
        ...     response = await admin_add_root(mock_request, mock_user)
        ...     return isinstance(response, RedirectResponse) and response.status_code == 303
        >>>
        >>> asyncio.run(test_admin_add_root())
        True
        >>> root_service.add_root = original_add_root
    """
    LOGGER.debug(f"User {user} is adding a new root")
    form = await request.form()
    uri = str(form["uri"])
    name_value = form.get("name")
    name: str | None = None
    if isinstance(name_value, str):
        name = name_value
    await root_service.add_root(uri, name)
    root_path = request.scope.get("root_path", "")
    return RedirectResponse(f"{root_path}/admin#roots", status_code=303)


@admin_router.post("/roots/{uri:path}/delete")
async def admin_delete_root(uri: str, request: Request, user: str = Depends(require_auth)) -> RedirectResponse:
    """
    Delete a root via the admin UI.

    This endpoint removes a registered root URI from the system. The deletion is
    permanent and cannot be undone. It requires authentication and logs the
    operation for audit purposes.

    Args:
        uri (str): The URI of the root to delete.
        request (Request): FastAPI request object (not used directly but required by the route signature).
        user (str): Authenticated user dependency.

    Returns:
        RedirectResponse: A redirect response to the roots section of the admin
        dashboard with a status code of 303 (See Other).

    Examples:
        >>> import asyncio
        >>> from unittest.mock import AsyncMock, MagicMock
        >>> from fastapi import Request
        >>> from fastapi.responses import RedirectResponse
        >>> from starlette.datastructures import FormData
        >>>
        >>> mock_user = "test_user"
        >>> mock_request = MagicMock(spec=Request)
        >>> form_data = FormData([("is_inactive_checked", "false")])
        >>> mock_request.form = AsyncMock(return_value=form_data)
        >>> mock_request.scope = {"root_path": ""}
        >>>
        >>> original_remove_root = root_service.remove_root
        >>> root_service.remove_root = AsyncMock()
        >>>
        >>> async def test_admin_delete_root():
        ...     response = await admin_delete_root("test://root1", mock_request, mock_user)
        ...     return isinstance(response, RedirectResponse) and response.status_code == 303
        >>>
        >>> asyncio.run(test_admin_delete_root())
        True
        >>>
        >>> # Test with inactive checkbox checked
        >>> form_data_inactive = FormData([("is_inactive_checked", "true")])
        >>> mock_request.form = AsyncMock(return_value=form_data_inactive)
        >>>
        >>> async def test_admin_delete_root_inactive():
        ...     response = await admin_delete_root("test://root1", mock_request, mock_user)
        ...     return isinstance(response, RedirectResponse) and "include_inactive=true" in response.headers["location"]
        >>>
        >>> asyncio.run(test_admin_delete_root_inactive())
        True
        >>> root_service.remove_root = original_remove_root
    """
    LOGGER.debug(f"User {user} is deleting root URI {uri}")
    await root_service.remove_root(uri)
    form = await request.form()
    root_path = request.scope.get("root_path", "")
    is_inactive_checked: str = str(form.get("is_inactive_checked", "false"))
    if is_inactive_checked.lower() == "true":
        return RedirectResponse(f"{root_path}/admin/?include_inactive=true#roots", status_code=303)
    return RedirectResponse(f"{root_path}/admin#roots", status_code=303)


# Metrics
MetricsDict = Dict[str, Union[ToolMetrics, ResourceMetrics, ServerMetrics, PromptMetrics]]


# @admin_router.get("/metrics", response_model=MetricsDict)
# async def admin_get_metrics(
#     db: Session = Depends(get_db),
#     user: str = Depends(require_auth),
# ) -> MetricsDict:
#     """
#     Retrieve aggregate metrics for all entity types via the admin UI.

#     This endpoint collects and returns usage metrics for tools, resources, servers,
#     and prompts. The metrics are retrieved by calling the aggregate_metrics method
#     on each respective service, which compiles statistics about usage patterns,
#     success rates, and other relevant metrics for administrative monitoring
#     and analysis purposes.

#     Args:
#         db (Session): Database session dependency.
#         user (str): Authenticated user dependency.

#     Returns:
#         MetricsDict: A dictionary containing the aggregated metrics for tools,
#         resources, servers, and prompts. Each value is a Pydantic model instance
#         specific to the entity type.
#     """
#     LOGGER.debug(f"User {user} requested aggregate metrics")
#     tool_metrics = await tool_service.aggregate_metrics(db)
#     resource_metrics = await resource_service.aggregate_metrics(db)
#     server_metrics = await server_service.aggregate_metrics(db)
#     prompt_metrics = await prompt_service.aggregate_metrics(db)

#     # Return actual Pydantic model instances
#     return {
#         "tools": tool_metrics,
#         "resources": resource_metrics,
#         "servers": server_metrics,
#         "prompts": prompt_metrics,
#     }


@admin_router.get("/metrics")
async def get_aggregated_metrics(
    db: Session = Depends(get_db),
    _user: str = Depends(require_auth),
) -> Dict[str, Any]:
    """Retrieve aggregated metrics and top performers for all entity types.

    This endpoint collects usage metrics and top-performing entities for tools,
    resources, prompts, and servers by calling the respective service methods.
    The results are compiled into a dictionary for administrative monitoring.

    Args:
        db (Session): Database session dependency for querying metrics.

    Returns:
        Dict[str, Any]: A dictionary containing aggregated metrics and top performers
            for tools, resources, prompts, and servers. The structure includes:
            - 'tools': Metrics for tools.
            - 'resources': Metrics for resources.
            - 'prompts': Metrics for prompts.
            - 'servers': Metrics for servers.
            - 'topPerformers': A nested dictionary with top 5 tools, resources, prompts,
              and servers.
    """
    metrics = {
        "tools": await tool_service.aggregate_metrics(db),
        "resources": await resource_service.aggregate_metrics(db),
        "prompts": await prompt_service.aggregate_metrics(db),
        "servers": await server_service.aggregate_metrics(db),
        "topPerformers": {
            "tools": await tool_service.get_top_tools(db, limit=5),
            "resources": await resource_service.get_top_resources(db, limit=5),
            "prompts": await prompt_service.get_top_prompts(db, limit=5),
            "servers": await server_service.get_top_servers(db, limit=5),
        },
    }
    return metrics


@admin_router.post("/metrics/reset", response_model=Dict[str, object])
async def admin_reset_metrics(db: Session = Depends(get_db), user: str = Depends(require_auth)) -> Dict[str, object]:
    """
    Reset all metrics for tools, resources, servers, and prompts.
    Each service must implement its own reset_metrics method.

    Args:
        db (Session): Database session dependency.
        user (str): Authenticated user dependency.

    Returns:
        Dict[str, object]: A dictionary containing a success message and status.

    Examples:
        >>> import asyncio
        >>> from unittest.mock import AsyncMock, MagicMock
        >>>
        >>> mock_db = MagicMock()
        >>> mock_user = "test_user"
        >>>
        >>> original_reset_metrics_tool = tool_service.reset_metrics
        >>> original_reset_metrics_resource = resource_service.reset_metrics
        >>> original_reset_metrics_server = server_service.reset_metrics
        >>> original_reset_metrics_prompt = prompt_service.reset_metrics
        >>>
        >>> tool_service.reset_metrics = AsyncMock()
        >>> resource_service.reset_metrics = AsyncMock()
        >>> server_service.reset_metrics = AsyncMock()
        >>> prompt_service.reset_metrics = AsyncMock()
        >>>
        >>> async def test_admin_reset_metrics():
        ...     result = await admin_reset_metrics(mock_db, mock_user)
        ...     return result == {"message": "All metrics reset successfully", "success": True}
        >>>
        >>> import asyncio; asyncio.run(test_admin_reset_metrics())
        True
        >>>
        >>> tool_service.reset_metrics = original_reset_metrics_tool
        >>> resource_service.reset_metrics = original_reset_metrics_resource
        >>> server_service.reset_metrics = original_reset_metrics_server
        >>> prompt_service.reset_metrics = original_reset_metrics_prompt
    """
    LOGGER.debug(f"User {user} requested to reset all metrics")
    await tool_service.reset_metrics(db)
    await resource_service.reset_metrics(db)
    await server_service.reset_metrics(db)
    await prompt_service.reset_metrics(db)
    return {"message": "All metrics reset successfully", "success": True}


@admin_router.post("/gateways/test", response_model=GatewayTestResponse)
async def admin_test_gateway(request: GatewayTestRequest, user: str = Depends(require_auth)) -> GatewayTestResponse:
    """
    Test a gateway by sending a request to its URL.
    This endpoint allows administrators to test the connectivity and response

    Args:
        request (GatewayTestRequest): The request object containing the gateway URL and request details.
        user (str): Authenticated user dependency.

    Returns:
        GatewayTestResponse: The response from the gateway, including status code, latency, and body

    Examples:
        >>> import asyncio
        >>> from unittest.mock import AsyncMock, MagicMock
        >>> from mcpgateway.schemas import GatewayTestRequest, GatewayTestResponse
        >>> from fastapi import Request
        >>> import httpx
        >>>
        >>> mock_user = "test_user"
        >>> mock_request = GatewayTestRequest(
        ...     base_url="https://api.example.com",
        ...     path="/test",
        ...     method="GET",
        ...     headers={},
        ...     body=None
        ... )
        >>>
        >>> # Mock ResilientHttpClient to simulate a successful response
        >>> class MockResponse:
        ...     def __init__(self):
        ...         self.status_code = 200
        ...         self._json = {"message": "success"}
        ...     def json(self):
        ...         return self._json
        ...     @property
        ...     def text(self):
        ...         return str(self._json)
        >>>
        >>> class MockClient:
        ...     async def __aenter__(self):
        ...         return self
        ...     async def __aexit__(self, exc_type, exc, tb):
        ...         pass
        ...     async def request(self, method, url, headers=None, json=None):
        ...         return MockResponse()
        >>>
        >>> from unittest.mock import patch
        >>>
        >>> async def test_admin_test_gateway():
        ...     with patch('mcpgateway.admin.ResilientHttpClient') as mock_client_class:
        ...         mock_client_class.return_value = MockClient()
        ...         response = await admin_test_gateway(mock_request, mock_user)
        ...         return isinstance(response, GatewayTestResponse) and response.status_code == 200
        >>>
        >>> result = asyncio.run(test_admin_test_gateway())
        >>> result
        True
        >>>
        >>> # Test with JSON decode error
        >>> class MockResponseTextOnly:
        ...     def __init__(self):
        ...         self.status_code = 200
        ...         self.text = "plain text response"
        ...     def json(self):
        ...         raise json.JSONDecodeError("Invalid JSON", "doc", 0)
        >>>
        >>> class MockClientTextOnly:
        ...     async def __aenter__(self):
        ...         return self
        ...     async def __aexit__(self, exc_type, exc, tb):
        ...         pass
        ...     async def request(self, method, url, headers=None, json=None):
        ...         return MockResponseTextOnly()
        >>>
        >>> async def test_admin_test_gateway_text_response():
        ...     with patch('mcpgateway.admin.ResilientHttpClient') as mock_client_class:
        ...         mock_client_class.return_value = MockClientTextOnly()
        ...         response = await admin_test_gateway(mock_request, mock_user)
        ...         return isinstance(response, GatewayTestResponse) and response.body.get("details") == "plain text response"
        >>>
        >>> asyncio.run(test_admin_test_gateway_text_response())
        True
        >>>
        >>> # Test with network error
        >>> class MockClientError:
        ...     async def __aenter__(self):
        ...         return self
        ...     async def __aexit__(self, exc_type, exc, tb):
        ...         pass
        ...     async def request(self, method, url, headers=None, json=None):
        ...         raise httpx.RequestError("Network error")
        >>>
        >>> async def test_admin_test_gateway_network_error():
        ...     with patch('mcpgateway.admin.ResilientHttpClient') as mock_client_class:
        ...         mock_client_class.return_value = MockClientError()
        ...         response = await admin_test_gateway(mock_request, mock_user)
        ...         return response.status_code == 502 and "Network error" in str(response.body)
        >>>
        >>> asyncio.run(test_admin_test_gateway_network_error())
        True
        >>>
        >>> # Test with POST method and body
        >>> mock_request_post = GatewayTestRequest(
        ...     base_url="https://api.example.com",
        ...     path="/test",
        ...     method="POST",
        ...     headers={"Content-Type": "application/json"},
        ...     body={"test": "data"}
        ... )
        >>>
        >>> async def test_admin_test_gateway_post():
        ...     with patch('mcpgateway.admin.ResilientHttpClient') as mock_client_class:
        ...         mock_client_class.return_value = MockClient()
        ...         response = await admin_test_gateway(mock_request_post, mock_user)
        ...         return isinstance(response, GatewayTestResponse) and response.status_code == 200
        >>>
        >>> asyncio.run(test_admin_test_gateway_post())
        True
        >>>
        >>> # Test URL path handling with trailing slashes
        >>> mock_request_trailing = GatewayTestRequest(
        ...     base_url="https://api.example.com/",
        ...     path="/test/",
        ...     method="GET",
        ...     headers={},
        ...     body=None
        ... )
        >>>
        >>> async def test_admin_test_gateway_trailing_slash():
        ...     with patch('mcpgateway.admin.ResilientHttpClient') as mock_client_class:
        ...         mock_client_class.return_value = MockClient()
        ...         response = await admin_test_gateway(mock_request_trailing, mock_user)
        ...         return isinstance(response, GatewayTestResponse) and response.status_code == 200
        >>>
        >>> asyncio.run(test_admin_test_gateway_trailing_slash())
        True
    """
    full_url = str(request.base_url).rstrip("/") + "/" + request.path.lstrip("/")
    full_url = full_url.rstrip("/")
    LOGGER.debug(f"User {user} testing server at {request.base_url}.")
    try:
        start_time: float = time.monotonic()
        async with ResilientHttpClient(client_args={"timeout": settings.federation_timeout, "verify": not settings.skip_ssl_verify}) as client:
            response: httpx.Response = await client.request(method=request.method.upper(), url=full_url, headers=request.headers, json=request.body)
        latency_ms = int((time.monotonic() - start_time) * 1000)
        try:
            response_body: Union[Dict[str, Any], str] = response.json()
        except json.JSONDecodeError:
            response_body = {"details": response.text}

        return GatewayTestResponse(status_code=response.status_code, latency_ms=latency_ms, body=response_body)

    except httpx.RequestError as e:
        LOGGER.warning(f"Gateway test failed: {e}")
        latency_ms = int((time.monotonic() - start_time) * 1000)
        return GatewayTestResponse(status_code=502, latency_ms=latency_ms, body={"error": "Request failed", "details": str(e)})


####################
# Admin Tag Routes #
####################


@admin_router.get("/tags", response_model=List[Dict[str, Any]])
async def admin_list_tags(
    entity_types: Optional[str] = None,
    include_entities: bool = False,
    db: Session = Depends(get_db),
    user: str = Depends(require_auth),
) -> List[Dict[str, Any]]:
    """
    List all unique tags with statistics for the admin UI.

    Args:
        entity_types: Comma-separated list of entity types to filter by
                     (e.g., "tools,resources,prompts,servers,gateways").
                     If not provided, returns tags from all entity types.
        include_entities: Whether to include the list of entities that have each tag
        db: Database session
        user: Authenticated user

    Returns:
        List of tag information with statistics

    Raises:
        HTTPException: If tag retrieval fails

    Examples:
        >>> # Test function exists and has correct name
        >>> from mcpgateway.admin import admin_list_tags
        >>> admin_list_tags.__name__
        'admin_list_tags'
        >>> # Test it's a coroutine function
        >>> import inspect
        >>> inspect.iscoroutinefunction(admin_list_tags)
        True
    """
    tag_service = TagService()

    # Parse entity types parameter if provided
    entity_types_list = None
    if entity_types:
        entity_types_list = [et.strip().lower() for et in entity_types.split(",") if et.strip()]

    LOGGER.debug(f"Admin user {user} is retrieving tags for entity types: {entity_types_list}, include_entities: {include_entities}")

    try:
        tags = await tag_service.get_all_tags(db, entity_types=entity_types_list, include_entities=include_entities)

        # Convert to list of dicts for admin UI
        result: List[Dict[str, Any]] = []
        for tag in tags:
            tag_dict: Dict[str, Any] = {
                "name": tag.name,
                "tools": tag.stats.tools,
                "resources": tag.stats.resources,
                "prompts": tag.stats.prompts,
                "servers": tag.stats.servers,
                "gateways": tag.stats.gateways,
                "total": tag.stats.total,
            }

            # Include entities if requested
            if include_entities and tag.entities:
                tag_dict["entities"] = [
                    {
                        "id": entity.id,
                        "name": entity.name,
                        "type": entity.type,
                        "description": entity.description,
                    }
                    for entity in tag.entities
                ]

            result.append(tag_dict)

        return result
    except Exception as e:
        LOGGER.error(f"Failed to retrieve tags for admin: {str(e)}")
        raise HTTPException(status_code=500, detail=f"Failed to retrieve tags: {str(e)}")


@admin_router.post("/tools/import/")
@admin_router.post("/tools/import")
@rate_limit(requests_per_minute=settings.mcpgateway_bulk_import_rate_limit)
async def admin_import_tools(
    request: Request,
    db: Session = Depends(get_db),
    user: str = Depends(require_auth),
) -> JSONResponse:
    """Bulk import multiple tools in a single request.

    Accepts a JSON array of tool definitions and registers them individually.
    Provides per-item validation and error reporting without failing the entire batch.

    Args:
        request: FastAPI Request containing the tools data
        db: Database session
        user: Authenticated username

    Returns:
        JSONResponse with success status, counts, and details of created/failed tools

    Raises:
        HTTPException: For authentication or rate limiting failures
    """
    # Check if bulk import is enabled
    if not settings.mcpgateway_bulk_import_enabled:
        LOGGER.warning("Bulk import attempted but feature is disabled")
        raise HTTPException(status_code=403, detail="Bulk import feature is disabled. Enable MCPGATEWAY_BULK_IMPORT_ENABLED to use this endpoint.")

    LOGGER.debug("bulk tool import: user=%s", user)
    try:
        # ---------- robust payload parsing ----------
        ctype = (request.headers.get("content-type") or "").lower()
        if "application/json" in ctype:
            try:
                payload = await request.json()
            except Exception as ex:
                LOGGER.exception("Invalid JSON body")
                return JSONResponse({"success": False, "message": f"Invalid JSON: {ex}"}, status_code=422)
        else:
            try:
                form = await request.form()
            except Exception as ex:
                LOGGER.exception("Invalid form body")
                return JSONResponse({"success": False, "message": f"Invalid form data: {ex}"}, status_code=422)
            # Check for file upload first
            if "tools_file" in form:
                file = form["tools_file"]
                if hasattr(file, "file"):
                    content = await file.read()
                    try:
                        payload = json.loads(content.decode("utf-8"))
                    except (json.JSONDecodeError, UnicodeDecodeError) as ex:
                        LOGGER.exception("Invalid JSON file")
                        return JSONResponse({"success": False, "message": f"Invalid JSON file: {ex}"}, status_code=422)
                else:
                    return JSONResponse({"success": False, "message": "Invalid file upload"}, status_code=422)
            else:
                # Check for JSON in form fields
                raw = form.get("tools") or form.get("tools_json") or form.get("json") or form.get("payload")
                if not raw:
                    return JSONResponse({"success": False, "message": "Missing tools/tools_json/json/payload form field."}, status_code=422)
                try:
                    payload = json.loads(raw)
                except Exception as ex:
                    LOGGER.exception("Invalid JSON in form field")
                    return JSONResponse({"success": False, "message": f"Invalid JSON: {ex}"}, status_code=422)

        if not isinstance(payload, list):
            return JSONResponse({"success": False, "message": "Payload must be a JSON array of tools."}, status_code=422)

        max_batch = settings.mcpgateway_bulk_import_max_tools
        if len(payload) > max_batch:
            return JSONResponse({"success": False, "message": f"Too many tools ({len(payload)}). Max {max_batch}."}, status_code=413)

        created, errors = [], []

        # ---------- import loop ----------
        # Generate import batch ID for this bulk operation
        import_batch_id = str(uuid.uuid4())

        # Extract base metadata for bulk import
        base_metadata = MetadataCapture.extract_creation_metadata(request, user, import_batch_id=import_batch_id)

        for i, item in enumerate(payload):
            name = (item or {}).get("name")
            try:
                tool = ToolCreate(**item)  # pydantic validation
                await tool_service.register_tool(
                    db,
                    tool,
                    created_by=base_metadata["created_by"],
                    created_from_ip=base_metadata["created_from_ip"],
                    created_via="import",  # Override to show this is bulk import
                    created_user_agent=base_metadata["created_user_agent"],
                    import_batch_id=import_batch_id,
                    federation_source=base_metadata["federation_source"],
                )
                created.append({"index": i, "name": name})
            except IntegrityError as ex:
                # The formatter can itself throw; guard it.
                try:
                    formatted = ErrorFormatter.format_database_error(ex)
                except Exception:
                    formatted = {"message": str(ex)}
                errors.append({"index": i, "name": name, "error": formatted})
            except (ValidationError, CoreValidationError) as ex:
                # Ditto: guard the formatter
                try:
                    formatted = ErrorFormatter.format_validation_error(ex)
                except Exception:
                    formatted = {"message": str(ex)}
                errors.append({"index": i, "name": name, "error": formatted})
            except ToolError as ex:
                errors.append({"index": i, "name": name, "error": {"message": str(ex)}})
            except Exception as ex:
                LOGGER.exception("Unexpected error importing tool %r at index %d", name, i)
                errors.append({"index": i, "name": name, "error": {"message": str(ex)}})

        # Format response to match both frontend and test expectations
        response_data = {
            "success": len(errors) == 0,
            # New format for frontend
            "imported": len(created),
            "failed": len(errors),
            "total": len(payload),
            # Original format for tests
            "created_count": len(created),
            "failed_count": len(errors),
            "created": created,
            "errors": errors,
            # Detailed format for frontend
            "details": {
                "success": [item["name"] for item in created if item.get("name")],
                "failed": [{"name": item["name"], "error": item["error"].get("message", str(item["error"]))} for item in errors],
            },
        }

        if len(errors) == 0:
            response_data["message"] = f"Successfully imported all {len(created)} tools"
        else:
            response_data["message"] = f"Imported {len(created)} of {len(payload)} tools. {len(errors)} failed."

        return JSONResponse(
            response_data,
            status_code=200,  # Always return 200, success field indicates if all succeeded
        )

    except HTTPException:
        # let FastAPI semantics (e.g., auth) pass through
        raise
    except Exception as ex:
        # absolute catch-all: report instead of crashing
        LOGGER.exception("Fatal error in admin_import_tools")
        return JSONResponse({"success": False, "message": str(ex)}, status_code=500)


####################
# Log Endpoints
####################


@admin_router.get("/logs")
async def admin_get_logs(
    entity_type: Optional[str] = None,
    entity_id: Optional[str] = None,
    level: Optional[str] = None,
    start_time: Optional[str] = None,
    end_time: Optional[str] = None,
    request_id: Optional[str] = None,
    search: Optional[str] = None,
    limit: int = 100,
    offset: int = 0,
    order: str = "desc",
    user: str = Depends(require_auth),  # pylint: disable=unused-argument
) -> Dict[str, Any]:
    """Get filtered log entries from the in-memory buffer.

    Args:
        entity_type: Filter by entity type (tool, resource, server, gateway)
        entity_id: Filter by entity ID
        level: Minimum log level (debug, info, warning, error, critical)
        start_time: ISO format start time
        end_time: ISO format end time
        request_id: Filter by request ID
        search: Search in message text
        limit: Maximum number of results (default 100, max 1000)
        offset: Number of results to skip
        order: Sort order (asc or desc)
        user: Authenticated user

    Returns:
        Dictionary with logs and metadata

    Raises:
        HTTPException: If validation fails or service unavailable
    """
    # Get log storage from logging service
    storage = logging_service.get_storage()
    if not storage:
        return {"logs": [], "total": 0, "stats": {}}

    # Parse timestamps if provided
    start_dt = None
    end_dt = None
    if start_time:
        try:
            start_dt = datetime.fromisoformat(start_time.replace("Z", "+00:00"))
        except ValueError:
            raise HTTPException(400, f"Invalid start_time format: {start_time}")

    if end_time:
        try:
            end_dt = datetime.fromisoformat(end_time.replace("Z", "+00:00"))
        except ValueError:
            raise HTTPException(400, f"Invalid end_time format: {end_time}")

    # Parse log level
    log_level = None
    if level:
        try:
            log_level = LogLevel(level.lower())
        except ValueError:
            raise HTTPException(400, f"Invalid log level: {level}")

    # Limit max results
    limit = min(limit, 1000)

    # Get filtered logs
    logs = await storage.get_logs(
        entity_type=entity_type,
        entity_id=entity_id,
        level=log_level,
        start_time=start_dt,
        end_time=end_dt,
        request_id=request_id,
        search=search,
        limit=limit,
        offset=offset,
        order=order,
    )

    # Get statistics
    stats = storage.get_stats()

    return {
        "logs": logs,
        "total": stats.get("total_logs", 0),
        "stats": stats,
    }


@admin_router.get("/logs/stream")
async def admin_stream_logs(
    request: Request,
    entity_type: Optional[str] = None,
    entity_id: Optional[str] = None,
    level: Optional[str] = None,
    user: str = Depends(require_auth),  # pylint: disable=unused-argument
):
    """Stream real-time log updates via Server-Sent Events.

    Args:
        request: FastAPI request object
        entity_type: Filter by entity type
        entity_id: Filter by entity ID
        level: Minimum log level
        user: Authenticated user

    Returns:
        SSE response with real-time log updates

    Raises:
        HTTPException: If log level is invalid or service unavailable
    """
    # Get log storage from logging service
    storage = logging_service.get_storage()
    if not storage:
        raise HTTPException(503, "Log storage not available")

    # Parse log level filter
    min_level = None
    if level:
        try:
            min_level = LogLevel(level.lower())
        except ValueError:
            raise HTTPException(400, f"Invalid log level: {level}")

    async def generate():
        """Generate SSE events for log streaming.

        Yields:
            Formatted SSE events containing log data
        """
        try:
            async for event in storage.subscribe():
                # Check if client disconnected
                if await request.is_disconnected():
                    break

                # Apply filters
                log_data = event.get("data", {})

                # Entity type filter
                if entity_type and log_data.get("entity_type") != entity_type:
                    continue

                # Entity ID filter
                if entity_id and log_data.get("entity_id") != entity_id:
                    continue

                # Level filter
                if min_level:
                    log_level = log_data.get("level")
                    if log_level:
                        try:
                            if not storage._meets_level_threshold(LogLevel(log_level), min_level):  # pylint: disable=protected-access
                                continue
                        except ValueError:
                            continue

                # Send SSE event
                yield f"data: {json.dumps(event)}\n\n"

        except Exception as e:
            LOGGER.error(f"Error in log streaming: {e}")
            yield f"event: error\ndata: {json.dumps({'error': str(e)})}\n\n"

    return StreamingResponse(
        generate(),
        media_type="text/event-stream",
        headers={
            "Cache-Control": "no-cache",
            "X-Accel-Buffering": "no",  # Disable Nginx buffering
        },
    )


@admin_router.get("/logs/file")
async def admin_get_log_file(
    filename: Optional[str] = None,
    user: str = Depends(require_auth),  # pylint: disable=unused-argument
):
    """Download log file.

    Args:
        filename: Specific log file to download (optional)
        user: Authenticated user

    Returns:
        File download response or list of available files

    Raises:
        HTTPException: If file doesn't exist or access denied
    """
    # Check if file logging is enabled
    if not settings.log_to_file or not settings.log_file:
        raise HTTPException(404, "File logging is not enabled")

    # Determine log directory
    log_dir = Path(settings.log_folder) if settings.log_folder else Path(".")

    if filename:
        # Download specific file
        file_path = log_dir / filename

        # Security: Ensure file is within log directory
        try:
            file_path = file_path.resolve()
            log_dir_resolved = log_dir.resolve()
            if not str(file_path).startswith(str(log_dir_resolved)):
                raise HTTPException(403, "Access denied")
        except Exception:
            raise HTTPException(400, "Invalid file path")

        # Check if file exists
        if not file_path.exists() or not file_path.is_file():
            raise HTTPException(404, f"Log file not found: {filename}")

        # Check if it's a log file
        if not (file_path.suffix in [".log", ".jsonl", ".json"] or file_path.stem.startswith(Path(settings.log_file).stem)):
            raise HTTPException(403, "Not a log file")

        # Return file for download
        return FileResponse(
            path=file_path,
            filename=file_path.name,
            media_type="application/octet-stream",
        )

    # List available log files
    log_files = []

    try:
        # Main log file
        main_log = log_dir / settings.log_file
        if main_log.exists():
            stat = main_log.stat()
            log_files.append(
                {
                    "name": main_log.name,
                    "size": stat.st_size,
                    "modified": datetime.fromtimestamp(stat.st_mtime).isoformat(),
                    "type": "main",
                }
            )

            # Rotated log files
            if settings.log_rotation_enabled:
                pattern = f"{Path(settings.log_file).stem}.*"
                for file in log_dir.glob(pattern):
                    if file.is_file():
                        stat = file.stat()
                        log_files.append(
                            {
                                "name": file.name,
                                "size": stat.st_size,
                                "modified": datetime.fromtimestamp(stat.st_mtime).isoformat(),
                                "type": "rotated",
                            }
                        )

            # Storage log file (JSON lines)
            storage_log = log_dir / f"{Path(settings.log_file).stem}_storage.jsonl"
            if storage_log.exists():
                stat = storage_log.stat()
                log_files.append(
                    {
                        "name": storage_log.name,
                        "size": stat.st_size,
                        "modified": datetime.fromtimestamp(stat.st_mtime).isoformat(),
                        "type": "storage",
                    }
                )

        # Sort by modified time (newest first)
        log_files.sort(key=lambda x: x["modified"], reverse=True)

    except Exception as e:
        LOGGER.error(f"Error listing log files: {e}")
        raise HTTPException(500, f"Error listing log files: {e}")

    return {
        "log_directory": str(log_dir),
        "files": log_files,
        "total": len(log_files),
    }


@admin_router.get("/logs/export")
async def admin_export_logs(
    export_format: str = "json",
    entity_type: Optional[str] = None,
    entity_id: Optional[str] = None,
    level: Optional[str] = None,
    start_time: Optional[str] = None,
    end_time: Optional[str] = None,
    request_id: Optional[str] = None,
    search: Optional[str] = None,
    user: str = Depends(require_auth),  # pylint: disable=unused-argument
):
    """Export filtered logs in JSON or CSV format.

    Args:
        export_format: Export format (json or csv)
        entity_type: Filter by entity type
        entity_id: Filter by entity ID
        level: Minimum log level
        start_time: ISO format start time
        end_time: ISO format end time
        request_id: Filter by request ID
        search: Search in message text
        user: Authenticated user

    Returns:
        File download response with exported logs

    Raises:
        HTTPException: If validation fails or export format invalid
    """
    # Standard
    # Validate format
    if export_format not in ["json", "csv"]:
        raise HTTPException(400, f"Invalid format: {export_format}. Use 'json' or 'csv'")

    # Get log storage from logging service
    storage = logging_service.get_storage()
    if not storage:
        raise HTTPException(503, "Log storage not available")

    # Parse timestamps if provided
    start_dt = None
    end_dt = None
    if start_time:
        try:
            start_dt = datetime.fromisoformat(start_time.replace("Z", "+00:00"))
        except ValueError:
            raise HTTPException(400, f"Invalid start_time format: {start_time}")

    if end_time:
        try:
            end_dt = datetime.fromisoformat(end_time.replace("Z", "+00:00"))
        except ValueError:
            raise HTTPException(400, f"Invalid end_time format: {end_time}")

    # Parse log level
    log_level = None
    if level:
        try:
            log_level = LogLevel(level.lower())
        except ValueError:
            raise HTTPException(400, f"Invalid log level: {level}")

    # Get all matching logs (no pagination for export)
    logs = await storage.get_logs(
        entity_type=entity_type,
        entity_id=entity_id,
        level=log_level,
        start_time=start_dt,
        end_time=end_dt,
        request_id=request_id,
        search=search,
        limit=10000,  # Reasonable max for export
        offset=0,
        order="desc",
    )

    # Generate filename
    timestamp = datetime.now().strftime("%Y%m%d_%H%M%S")
    filename = f"logs_export_{timestamp}.{export_format}"

    if export_format == "json":
        # Export as JSON
        content = json.dumps(logs, indent=2, default=str)
        return Response(
            content=content,
            media_type="application/json",
            headers={
                "Content-Disposition": f'attachment; filename="{filename}"',
            },
        )

    # CSV format
    # Create CSV content
    output = io.StringIO()

    if logs:
        # Use first log to determine columns
        fieldnames = [
            "timestamp",
            "level",
            "entity_type",
            "entity_id",
            "entity_name",
            "message",
            "logger",
            "request_id",
        ]

        writer = csv.DictWriter(output, fieldnames=fieldnames, extrasaction="ignore")
        writer.writeheader()

        for log in logs:
            # Flatten the log entry for CSV
            row = {k: log.get(k, "") for k in fieldnames}
            writer.writerow(row)

    content = output.getvalue()

    return Response(
        content=content,
        media_type="text/csv",
        headers={
            "Content-Disposition": f'attachment; filename="{filename}"',
        },
    )


# Configuration Export/Import Endpoints
@admin_router.get("/export/configuration")
async def admin_export_configuration(
    types: Optional[str] = None,
    exclude_types: Optional[str] = None,
    tags: Optional[str] = None,
    include_inactive: bool = False,
    include_dependencies: bool = True,
    db: Session = Depends(get_db),
    user: str = Depends(require_auth),
):
    """
    Export gateway configuration via Admin UI.

    Args:
        types: Comma-separated entity types to include
        exclude_types: Comma-separated entity types to exclude
        tags: Comma-separated tags to filter by
        include_inactive: Include inactive entities
        include_dependencies: Include dependent entities
        db: Database session
        user: Authenticated user

    Returns:
        JSON file download with configuration export

    Raises:
        HTTPException: If export fails
    """
    try:
        LOGGER.info(f"Admin user {user} requested configuration export")

        # Parse parameters
        include_types = None
        if types:
            include_types = [t.strip() for t in types.split(",") if t.strip()]

        exclude_types_list = None
        if exclude_types:
            exclude_types_list = [t.strip() for t in exclude_types.split(",") if t.strip()]

        tags_list = None
        if tags:
            tags_list = [t.strip() for t in tags.split(",") if t.strip()]

        # Extract username from user (which could be string or dict with token)
        username = user if isinstance(user, str) else user.get("username", "unknown")

        # Perform export
        export_data = await export_service.export_configuration(
            db=db, include_types=include_types, exclude_types=exclude_types_list, tags=tags_list, include_inactive=include_inactive, include_dependencies=include_dependencies, exported_by=username
        )

        # Generate filename
        timestamp = datetime.now().strftime("%Y%m%d-%H%M%S")
        filename = f"mcpgateway-config-export-{timestamp}.json"

        # Return as downloadable file
        content = json.dumps(export_data, indent=2, ensure_ascii=False)
        return Response(
            content=content,
            media_type="application/json",
            headers={
                "Content-Disposition": f'attachment; filename="{filename}"',
            },
        )

    except ExportError as e:
        LOGGER.error(f"Admin export failed for user {user}: {str(e)}")
        raise HTTPException(status_code=400, detail=str(e))
    except Exception as e:
        LOGGER.error(f"Unexpected admin export error for user {user}: {str(e)}")
        raise HTTPException(status_code=500, detail=f"Export failed: {str(e)}")


@admin_router.post("/export/selective")
async def admin_export_selective(request: Request, db: Session = Depends(get_db), user: str = Depends(require_auth)):
    """
    Export selected entities via Admin UI with entity selection.

    Args:
        request: FastAPI request object
        db: Database session
        user: Authenticated user

    Returns:
        JSON file download with selective export data

    Raises:
        HTTPException: If export fails

    Expects JSON body with entity selections:
    {
        "entity_selections": {
            "tools": ["tool1", "tool2"],
            "servers": ["server1"]
        },
        "include_dependencies": true
    }
    """
    try:
        LOGGER.info(f"Admin user {user} requested selective configuration export")

        body = await request.json()
        entity_selections = body.get("entity_selections", {})
        include_dependencies = body.get("include_dependencies", True)

        # Extract username from user (which could be string or dict with token)
        username = user if isinstance(user, str) else user.get("username", "unknown")

        # Perform selective export
        export_data = await export_service.export_selective(db=db, entity_selections=entity_selections, include_dependencies=include_dependencies, exported_by=username)

        # Generate filename
        timestamp = datetime.now().strftime("%Y%m%d-%H%M%S")
        filename = f"mcpgateway-selective-export-{timestamp}.json"

        # Return as downloadable file
        content = json.dumps(export_data, indent=2, ensure_ascii=False)
        return Response(
            content=content,
            media_type="application/json",
            headers={
                "Content-Disposition": f'attachment; filename="{filename}"',
            },
        )

    except ExportError as e:
        LOGGER.error(f"Admin selective export failed for user {user}: {str(e)}")
        raise HTTPException(status_code=400, detail=str(e))
    except Exception as e:
        LOGGER.error(f"Unexpected admin selective export error for user {user}: {str(e)}")
        raise HTTPException(status_code=500, detail=f"Export failed: {str(e)}")


@admin_router.post("/import/configuration")
async def admin_import_configuration(request: Request, db: Session = Depends(get_db), user: str = Depends(require_auth)):
    """
    Import configuration via Admin UI.

    Args:
        request: FastAPI request object
        db: Database session
        user: Authenticated user

    Returns:
        JSON response with import status

    Raises:
        HTTPException: If import fails

    Expects JSON body with import data and options:
    {
        "import_data": { ... },
        "conflict_strategy": "update",
        "dry_run": false,
        "rekey_secret": "optional-new-secret",
        "selected_entities": { ... }
    }
    """
    try:
        LOGGER.info(f"Admin user {user} requested configuration import")

        body = await request.json()
        import_data = body.get("import_data")
        if not import_data:
            raise HTTPException(status_code=400, detail="Missing import_data in request body")

        conflict_strategy_str = body.get("conflict_strategy", "update")
        dry_run = body.get("dry_run", False)
        rekey_secret = body.get("rekey_secret")
        selected_entities = body.get("selected_entities")

        # Validate conflict strategy
        try:
            conflict_strategy = ConflictStrategy(conflict_strategy_str.lower())
        except ValueError:
            raise HTTPException(status_code=400, detail=f"Invalid conflict strategy. Must be one of: {[s.value for s in ConflictStrategy]}")

        # Extract username from user (which could be string or dict with token)
        username = user if isinstance(user, str) else user.get("username", "unknown")

        # Perform import
        status = await import_service.import_configuration(
            db=db, import_data=import_data, conflict_strategy=conflict_strategy, dry_run=dry_run, rekey_secret=rekey_secret, imported_by=username, selected_entities=selected_entities
        )

        return JSONResponse(content=status.to_dict())

    except ImportServiceError as e:
        LOGGER.error(f"Admin import failed for user {user}: {str(e)}")
        raise HTTPException(status_code=400, detail=str(e))
    except Exception as e:
        LOGGER.error(f"Unexpected admin import error for user {user}: {str(e)}")
        raise HTTPException(status_code=500, detail=f"Import failed: {str(e)}")


@admin_router.get("/import/status/{import_id}")
async def admin_get_import_status(import_id: str, user: str = Depends(require_auth)):
    """Get import status via Admin UI.

    Args:
        import_id: Import operation ID
        user: Authenticated user

    Returns:
        JSON response with import status

    Raises:
        HTTPException: If import not found
    """
    LOGGER.debug(f"Admin user {user} requested import status for {import_id}")

    status = import_service.get_import_status(import_id)
    if not status:
        raise HTTPException(status_code=404, detail=f"Import {import_id} not found")

    return JSONResponse(content=status.to_dict())


@admin_router.get("/import/status")
async def admin_list_import_statuses(user: str = Depends(require_auth)):
    """List all import statuses via Admin UI.

    Args:
        user: Authenticated user

    Returns:
        JSON response with list of import statuses
    """
    LOGGER.debug(f"Admin user {user} requested all import statuses")

    statuses = import_service.list_import_statuses()
    return JSONResponse(content=[status.to_dict() for status in statuses])<|MERGE_RESOLUTION|>--- conflicted
+++ resolved
@@ -82,11 +82,8 @@
 from mcpgateway.services.tool_service import ToolError, ToolNotFoundError, ToolService
 from mcpgateway.utils.create_jwt_token import get_jwt_token
 from mcpgateway.utils.error_formatter import ErrorFormatter
-<<<<<<< HEAD
+from mcpgateway.utils.metadata_capture import MetadataCapture
 from mcpgateway.utils.oauth_encryption import get_oauth_encryption
-=======
-from mcpgateway.utils.metadata_capture import MetadataCapture
->>>>>>> eea62928
 from mcpgateway.utils.passthrough_headers import PassthroughHeadersError
 from mcpgateway.utils.retry_manager import ResilientHttpClient
 from mcpgateway.utils.security_cookies import set_auth_cookie
@@ -2711,8 +2708,17 @@
         return JSONResponse(content={"success": False, "message": "; ".join(error_ctx)}, status_code=422)
 
     try:
-<<<<<<< HEAD
-        await gateway_service.register_gateway(db, gateway)
+        # Extract creation metadata
+        metadata = MetadataCapture.extract_creation_metadata(request, user)
+
+        await gateway_service.register_gateway(
+            db,
+            gateway,
+            created_by=metadata["created_by"],
+            created_from_ip=metadata["created_from_ip"],
+            created_via=metadata["created_via"],
+            created_user_agent=metadata["created_user_agent"],
+        )
 
         # Provide specific guidance for OAuth Authorization Code flow
         message = "Gateway registered successfully!"
@@ -2727,20 +2733,6 @@
                 "4. Return to the admin panel\n\n"
                 "Tools will not work until OAuth authorization is completed."
             )
-
-=======
-        # Extract creation metadata
-        metadata = MetadataCapture.extract_creation_metadata(request, user)
-
-        await gateway_service.register_gateway(
-            db,
-            gateway,
-            created_by=metadata["created_by"],
-            created_from_ip=metadata["created_from_ip"],
-            created_via=metadata["created_via"],
-            created_user_agent=metadata["created_user_agent"],
-        )
->>>>>>> eea62928
         return JSONResponse(
             content={"message": message, "success": True},
             status_code=200,
