# -*- coding: utf-8 -*-
"""MCP Gateway Schema Definitions.

Copyright 2025
SPDX-License-Identifier: Apache-2.0
Authors: Mihai Criveti

This module provides Pydantic models for request/response validation in the MCP Gateway.
It implements schemas for:
- Tool registration and invocation
- Resource management and subscriptions
- Prompt templates and arguments
- Gateway federation
- RPC message formats
- Event messages
- Admin interface

The schemas ensure proper validation according to the MCP specification while adding
gateway-specific extensions for federation support.
"""

# Standard
import base64
from datetime import datetime, timezone
import json
import logging
from typing import Any, Dict, List, Literal, Optional, Union

# Third-Party
from pydantic import AnyHttpUrl, BaseModel, ConfigDict, Field, field_serializer, field_validator, model_validator, ValidationInfo

# First-Party
<<<<<<< HEAD
from mcpgateway.types import ImageContent
from mcpgateway.types import Prompt as MCPPrompt
from mcpgateway.types import Resource as MCPResource
from mcpgateway.types import ResourceContent, TextContent
from mcpgateway.types import Tool as MCPTool
=======
from mcpgateway.models import ImageContent
from mcpgateway.models import Prompt as MCPPrompt
from mcpgateway.models import Resource as MCPResource
from mcpgateway.models import ResourceContent, TextContent
from mcpgateway.models import Tool as MCPTool
>>>>>>> ef79e123
from mcpgateway.utils.services_auth import decode_auth, encode_auth

logger = logging.getLogger(__name__)


def to_camel_case(s: str) -> str:
    """
    Convert a string from snake_case to camelCase.

    Args:
        s (str): The string to be converted, which is assumed to be in snake_case.

    Returns:
        str: The string converted to camelCase.

    Example:
        >>> to_camel_case("hello_world_example")
        'helloWorldExample'
    """
    return "".join(word.capitalize() if i else word for i, word in enumerate(s.split("_")))


def encode_datetime(v: datetime) -> str:
    """
    Convert a datetime object to an ISO 8601 formatted string.

    Args:
        v (datetime): The datetime object to be encoded.

    Returns:
        str: The ISO 8601 formatted string representation of the datetime object.

    Example:
        >>> encode_datetime(datetime(2023, 5, 22, 14, 30, 0))
        '2023-05-22T14:30:00'
    """
    return v.isoformat()


# --- Base Model ---
class BaseModelWithConfigDict(BaseModel):
    """Base model with common configuration.

    Provides:
    - ORM mode for SQLAlchemy integration
    - JSON encoders for datetime handling
    - Automatic conversion from snake_case to camelCase for output
    """

    model_config = ConfigDict(
        from_attributes=True,
        alias_generator=to_camel_case,
        populate_by_name=True,
        use_enum_values=True,
        extra="ignore",
        json_schema_extra={"nullable": True},
    )

    def to_dict(self, use_alias: bool = False) -> Dict[str, Any]:
        """
        Converts the model instance into a dictionary representation.

        Args:
            use_alias (bool): Whether to use aliases for field names (default is False). If True,
                               field names will be converted using the alias generator function.

        Returns:
            Dict[str, Any]: A dictionary where keys are field names and values are corresponding field values,
                             with any nested models recursively converted to dictionaries.
        """
        output = {}
        for key, value in self.dict(by_alias=use_alias).items():
            output[key] = value if not isinstance(value, BaseModel) else value.to_dict(use_alias)
        return output


# --- Metrics Schemas ---


class ToolMetrics(BaseModelWithConfigDict):
    """
    Represents the performance and execution statistics for a tool.

    Attributes:
        total_executions (int): Total number of tool invocations.
        successful_executions (int): Number of successful tool invocations.
        failed_executions (int): Number of failed tool invocations.
        failure_rate (float): Failure rate (failed invocations / total invocations).
        min_response_time (Optional[float]): Minimum response time in seconds.
        max_response_time (Optional[float]): Maximum response time in seconds.
        avg_response_time (Optional[float]): Average response time in seconds.
        last_execution_time (Optional[datetime]): Timestamp of the most recent invocation.
    """

    total_executions: int = Field(..., description="Total number of tool invocations")
    successful_executions: int = Field(..., description="Number of successful tool invocations")
    failed_executions: int = Field(..., description="Number of failed tool invocations")
    failure_rate: float = Field(..., description="Failure rate (failed invocations / total invocations)")
    min_response_time: Optional[float] = Field(None, description="Minimum response time in seconds")
    max_response_time: Optional[float] = Field(None, description="Maximum response time in seconds")
    avg_response_time: Optional[float] = Field(None, description="Average response time in seconds")
    last_execution_time: Optional[datetime] = Field(None, description="Timestamp of the most recent invocation")


class ResourceMetrics(BaseModelWithConfigDict):
    """
    Represents the performance and execution statistics for a resource.

    Attributes:
        total_executions (int): Total number of resource invocations.
        successful_executions (int): Number of successful resource invocations.
        failed_executions (int): Number of failed resource invocations.
        failure_rate (float): Failure rate (failed invocations / total invocations).
        min_response_time (Optional[float]): Minimum response time in seconds.
        max_response_time (Optional[float]): Maximum response time in seconds.
        avg_response_time (Optional[float]): Average response time in seconds.
        last_execution_time (Optional[datetime]): Timestamp of the most recent invocation.
    """

    total_executions: int = Field(..., description="Total number of resource invocations")
    successful_executions: int = Field(..., description="Number of successful resource invocations")
    failed_executions: int = Field(..., description="Number of failed resource invocations")
    failure_rate: float = Field(..., description="Failure rate (failed invocations / total invocations)")
    min_response_time: Optional[float] = Field(None, description="Minimum response time in seconds")
    max_response_time: Optional[float] = Field(None, description="Maximum response time in seconds")
    avg_response_time: Optional[float] = Field(None, description="Average response time in seconds")
    last_execution_time: Optional[datetime] = Field(None, description="Timestamp of the most recent invocation")


class ServerMetrics(BaseModelWithConfigDict):
    """
    Represents the performance and execution statistics for a server.

    Attributes:
        total_executions (int): Total number of server invocations.
        successful_executions (int): Number of successful server invocations.
        failed_executions (int): Number of failed server invocations.
        failure_rate (float): Failure rate (failed invocations / total invocations).
        min_response_time (Optional[float]): Minimum response time in seconds.
        max_response_time (Optional[float]): Maximum response time in seconds.
        avg_response_time (Optional[float]): Average response time in seconds.
        last_execution_time (Optional[datetime]): Timestamp of the most recent invocation.
    """

    total_executions: int = Field(..., description="Total number of server invocations")
    successful_executions: int = Field(..., description="Number of successful server invocations")
    failed_executions: int = Field(..., description="Number of failed server invocations")
    failure_rate: float = Field(..., description="Failure rate (failed invocations / total invocations)")
    min_response_time: Optional[float] = Field(None, description="Minimum response time in seconds")
    max_response_time: Optional[float] = Field(None, description="Maximum response time in seconds")
    avg_response_time: Optional[float] = Field(None, description="Average response time in seconds")
    last_execution_time: Optional[datetime] = Field(None, description="Timestamp of the most recent invocation")


class PromptMetrics(BaseModelWithConfigDict):
    """
    Represents the performance and execution statistics for a prompt.

    Attributes:
        total_executions (int): Total number of prompt invocations.
        successful_executions (int): Number of successful prompt invocations.
        failed_executions (int): Number of failed prompt invocations.
        failure_rate (float): Failure rate (failed invocations / total invocations).
        min_response_time (Optional[float]): Minimum response time in seconds.
        max_response_time (Optional[float]): Maximum response time in seconds.
        avg_response_time (Optional[float]): Average response time in seconds.
        last_execution_time (Optional[datetime]): Timestamp of the most recent invocation.
    """

    total_executions: int = Field(..., description="Total number of prompt invocations")
    successful_executions: int = Field(..., description="Number of successful prompt invocations")
    failed_executions: int = Field(..., description="Number of failed prompt invocations")
    failure_rate: float = Field(..., description="Failure rate (failed invocations / total invocations)")
    min_response_time: Optional[float] = Field(None, description="Minimum response time in seconds")
    max_response_time: Optional[float] = Field(None, description="Maximum response time in seconds")
    avg_response_time: Optional[float] = Field(None, description="Average response time in seconds")
    last_execution_time: Optional[datetime] = Field(None, description="Timestamp of the most recent invocation")


# --- JSON Path API modifier Schema


class JsonPathModifier(BaseModelWithConfigDict):
    """Schema for JSONPath queries.

    Provides the structure for parsing JSONPath queries and optional mapping.
    """

    jsonpath: Optional[str] = Field(None, description="JSONPath expression for querying JSON data.")
    mapping: Optional[Dict[str, str]] = Field(None, description="Mapping of fields from original data to output.")


# --- Tool Schemas ---
# Authentication model
class AuthenticationValues(BaseModelWithConfigDict):
    """Schema for all Authentications.
    Provides the authentication values for different types of authentication.
    """

    auth_type: Optional[str] = Field(None, description="Type of authentication: basic, bearer, headers or None")
    auth_value: Optional[str] = Field(None, description="Encoded Authentication values")

    # Only For tool read and view tool
    username: str = Field("", description="Username for basic authentication")
    password: str = Field("", description="Password for basic authentication")
    token: str = Field("", description="Bearer token for authentication")
    auth_header_key: str = Field("", description="Key for custom headers authentication")
    auth_header_value: str = Field("", description="Value for custom headers authentication")


class ToolCreate(BaseModelWithConfigDict):
    """Schema for creating a new tool.

    Supports both MCP-compliant tools and REST integrations. Validates:
      - Unique tool name
      - Valid endpoint URL
      - Valid JSON Schema for input validation
      - Integration type: 'MCP' for MCP-compliant tools or 'REST' for REST integrations
      - Request type (For REST-GET,POST,PUT,DELETE and for MCP-SSE,STDIO,STREAMABLEHTTP)
      - Optional authentication credentials: BasicAuth or BearerTokenAuth or HeadersAuth.
    """

    name: str = Field(..., description="Unique name for the tool")
    url: Union[str, AnyHttpUrl] = Field(None, description="Tool endpoint URL")
    description: Optional[str] = Field(None, description="Tool description")
    request_type: Literal["GET", "POST", "PUT", "DELETE", "SSE", "STDIO", "STREAMABLEHTTP"] = Field("SSE", description="HTTP method to be used for invoking the tool")
    integration_type: Literal["MCP", "REST"] = Field("MCP", description="Tool integration type: 'MCP' for MCP-compliant tools, 'REST' for REST integrations")
    headers: Optional[Dict[str, str]] = Field(None, description="Additional headers to send when invoking the tool")
    input_schema: Optional[Dict[str, Any]] = Field(
        default_factory=lambda: {"type": "object", "properties": {}},
        description="JSON Schema for validating tool parameters",
    )
    annotations: Optional[Dict[str, Any]] = Field(
        default_factory=dict,
        description="Tool annotations for behavior hints (title, readOnlyHint, destructiveHint, idempotentHint, openWorldHint)",
    )
    jsonpath_filter: Optional[str] = Field(default="", description="JSON modification filter")
    auth: Optional[AuthenticationValues] = Field(None, description="Authentication credentials (Basic or Bearer Token or custom headers) if required")
    gateway_id: Optional[str] = Field(None, description="id of gateway for the tool")

    @model_validator(mode="before")
    def assemble_auth(cls, values: Dict[str, Any]) -> Dict[str, Any]:
        """
        Assemble authentication information from separate keys if provided.

        Looks for keys "auth_type", "auth_username", "auth_password", "auth_token", "auth_header_key" and "auth_header_value".
        Constructs the "auth" field as a dictionary suitable for BasicAuth or BearerTokenAuth or HeadersAuth.

        Args:
            values: Dict with authentication information

        Returns:
            Dict: Reformatedd values dict
        """
        logger.debug(
            "Assembling auth in ToolCreate with raw values",
            extra={
                "auth_type": values.get("auth_type"),
                "auth_username": values.get("auth_username"),
                "auth_password": values.get("auth_password"),
                "auth_token": values.get("auth_token"),
                "auth_header_key": values.get("auth_header_key"),
                "auth_header_value": values.get("auth_header_value"),
            },
        )

        auth_type = values.get("auth_type")
        if auth_type:
            if auth_type.lower() == "basic":
                creds = base64.b64encode(f"{values.get('auth_username', '')}:{values.get('auth_password', '')}".encode("utf-8")).decode()
                encoded_auth = encode_auth({"Authorization": f"Basic {creds}"})
                values["auth"] = {"auth_type": "basic", "auth_value": encoded_auth}
            elif auth_type.lower() == "bearer":
                encoded_auth = encode_auth({"Authorization": f"Bearer {values.get('auth_token', '')}"})
                values["auth"] = {"auth_type": "bearer", "auth_value": encoded_auth}
            elif auth_type.lower() == "authheaders":
                encoded_auth = encode_auth({values.get("auth_header_key", ""): values.get("auth_header_value", "")})
                values["auth"] = {"auth_type": "authheaders", "auth_value": encoded_auth}
        return values


class ToolUpdate(BaseModelWithConfigDict):
    """Schema for updating an existing tool.

    Similar to ToolCreate but all fields are optional to allow partial updates.
    """

    name: Optional[str] = Field(None, description="Unique name for the tool")
    url: Optional[Union[str, AnyHttpUrl]] = Field(None, description="Tool endpoint URL")
    description: Optional[str] = Field(None, description="Tool description")
    request_type: Optional[Literal["GET", "POST", "PUT", "DELETE", "SSE", "STDIO", "STREAMABLEHTTP"]] = Field(None, description="HTTP method to be used for invoking the tool")
    integration_type: Optional[Literal["MCP", "REST"]] = Field(None, description="Tool integration type")
    headers: Optional[Dict[str, str]] = Field(None, description="Additional headers to send when invoking the tool")
    input_schema: Optional[Dict[str, Any]] = Field(None, description="JSON Schema for validating tool parameters")
    annotations: Optional[Dict[str, Any]] = Field(None, description="Tool annotations for behavior hints")
    jsonpath_filter: Optional[str] = Field(None, description="JSON path filter for rpc tool calls")
    auth: Optional[AuthenticationValues] = Field(None, description="Authentication credentials (Basic or Bearer Token or custom headers) if required")
    gateway_id: Optional[str] = Field(None, description="id of gateway for the tool")

    @model_validator(mode="before")
    def assemble_auth(cls, values: Dict[str, Any]) -> Dict[str, Any]:
        """
        Assemble authentication information from separate keys if provided.

        Looks for keys "auth_type", "auth_username", "auth_password", "auth_token", "auth_header_key" and "auth_header_value".
        Constructs the "auth" field as a dictionary suitable for BasicAuth or BearerTokenAuth or HeadersAuth.

        Args:
            values: Dict with authentication information

        Returns:
            Dict: Reformatedd values dict
        """

        logger.debug(
            "Assembling auth in ToolCreate with raw values",
            extra={
                "auth_type": values.get("auth_type"),
                "auth_username": values.get("auth_username"),
                "auth_password": values.get("auth_password"),
                "auth_token": values.get("auth_token"),
                "auth_header_key": values.get("auth_header_key"),
                "auth_header_value": values.get("auth_header_value"),
            },
        )

        auth_type = values.get("auth_type")
        if auth_type:
            if auth_type.lower() == "basic":
                creds = base64.b64encode(f"{values.get('auth_username', '')}:{values.get('auth_password', '')}".encode("utf-8")).decode()
                encoded_auth = encode_auth({"Authorization": f"Basic {creds}"})
                values["auth"] = {"auth_type": "basic", "auth_value": encoded_auth}
            elif auth_type.lower() == "bearer":
                encoded_auth = encode_auth({"Authorization": f"Bearer {values.get('auth_token', '')}"})
                values["auth"] = {"auth_type": "bearer", "auth_value": encoded_auth}
            elif auth_type.lower() == "authheaders":
                encoded_auth = encode_auth({values.get("auth_header_key", ""): values.get("auth_header_value", "")})
                values["auth"] = {"auth_type": "authheaders", "auth_value": encoded_auth}
        return values


class ToolRead(BaseModelWithConfigDict):
    """Schema for reading tool information.

    Includes all tool fields plus:
    - Database ID
    - Creation/update timestamps
    - enabled: If Tool is enabled or disabled.
    - reachable: If Tool is reachable or not.
    - Gateway ID for federation
    - Execution count indicating the number of times the tool has been executed.
    - Metrics: Aggregated metrics for the tool invocations.
    - Request type and authentication settings.
    """

    id: str
    original_name: str
    url: Optional[str]
    description: Optional[str]
    request_type: str
    integration_type: str
    headers: Optional[Dict[str, str]]
    input_schema: Dict[str, Any]
    annotations: Optional[Dict[str, Any]]
    jsonpath_filter: Optional[str]
    auth: Optional[AuthenticationValues]
    created_at: datetime
    updated_at: datetime
    enabled: bool
    reachable: bool
    gateway_id: Optional[str]
    execution_count: int
    metrics: ToolMetrics
    name: str
    gateway_slug: str
    original_name_slug: str


class ToolInvocation(BaseModelWithConfigDict):
    """Schema for tool invocation requests.

    Captures:
    - Tool name to invoke
    - Arguments matching tool's input schema
    """

    name: str = Field(..., description="Name of tool to invoke")
    arguments: Dict[str, Any] = Field(default_factory=dict, description="Arguments matching tool's input schema")


class ToolResult(BaseModelWithConfigDict):
    """Schema for tool invocation results.

    Supports:
    - Multiple content types (text/image)
    - Error reporting
    - Optional error messages
    """

    content: List[Union[TextContent, ImageContent]]
    is_error: bool = False
    error_message: Optional[str] = None


class ResourceCreate(BaseModelWithConfigDict):
    """Schema for creating a new resource.

    Supports:
    - Static resources with URI
    - Template resources with parameters
    - Both text and binary content
    """

    uri: str = Field(..., description="Unique URI for the resource")
    name: str = Field(..., description="Human-readable resource name")
    description: Optional[str] = Field(None, description="Resource description")
    mime_type: Optional[str] = Field(None, description="Resource MIME type")
    template: Optional[str] = Field(None, description="URI template for parameterized resources")
    content: Union[str, bytes] = Field(..., description="Resource content (text or binary)")


class ResourceUpdate(BaseModelWithConfigDict):
    """Schema for updating an existing resource.

    Similar to ResourceCreate but URI is not required and all fields are optional.
    """

    name: Optional[str] = Field(None, description="Human-readable resource name")
    description: Optional[str] = Field(None, description="Resource description")
    mime_type: Optional[str] = Field(None, description="Resource MIME type")
    template: Optional[str] = Field(None, description="URI template for parameterized resources")
    content: Optional[Union[str, bytes]] = Field(None, description="Resource content (text or binary)")


class ResourceRead(BaseModelWithConfigDict):
    """Schema for reading resource information.

    Includes all resource fields plus:
    - Database ID
    - Content size
    - Creation/update timestamps
    - Active status
    - Metrics: Aggregated metrics for the resource invocations.
    """

    id: int
    uri: str
    name: str
    description: Optional[str]
    mime_type: Optional[str]
    size: Optional[int]
    created_at: datetime
    updated_at: datetime
    is_active: bool
    metrics: ResourceMetrics


class ResourceSubscription(BaseModelWithConfigDict):
    """Schema for resource subscriptions.

    Tracks:
    - Resource URI being subscribed to
    - Unique subscriber identifier
    """

    uri: str = Field(..., description="URI of resource to subscribe to")
    subscriber_id: str = Field(..., description="Unique subscriber identifier")


class ResourceNotification(BaseModelWithConfigDict):
    """Schema for resource update notifications.

    Contains:
    - Resource URI
    - Updated content
    - Update timestamp
    """

    uri: str
    content: ResourceContent
    timestamp: datetime = Field(default_factory=lambda: datetime.now(timezone.utc))

    @field_serializer("timestamp")
    def serialize_timestamp(self, dt: datetime) -> str:
        """Serialize the `timestamp` field as an ISO 8601 string with UTC timezone.

        Converts the given datetime to UTC and returns it in ISO 8601 format,
        replacing the "+00:00" suffix with "Z" to indicate UTC explicitly.

        Args:
            dt (datetime): The datetime object to serialize.

        Returns:
            str: ISO 8601 formatted string in UTC, ending with 'Z'.
        """
        return dt.astimezone(timezone.utc).isoformat().replace("+00:00", "Z")


# --- Prompt Schemas ---


class PromptArgument(BaseModelWithConfigDict):
    """Schema for prompt template arguments.

    Defines:
    - Argument name
    - Optional description
    - Required flag
    """

    name: str = Field(..., description="Argument name")
    description: Optional[str] = Field(None, description="Argument description")
    required: bool = Field(default=False, description="Whether argument is required")

    model_config: ConfigDict = ConfigDict(
        **{
            # start with every key from the base
            **BaseModelWithConfigDict.model_config,
            # override only json_schema_extra by merging the two dicts:
            "json_schema_extra": {
                **BaseModelWithConfigDict.model_config.get("json_schema_extra", {}),
                "example": {
                    "name": "language",
                    "description": "Programming language",
                    "required": True,
                },
            },
        }
    )


class PromptCreate(BaseModelWithConfigDict):
    """Schema for creating a new prompt template.

    Includes:
    - Template name and description
    - Template text
    - Expected arguments
    """

    name: str = Field(..., description="Unique name for the prompt")
    description: Optional[str] = Field(None, description="Prompt description")
    template: str = Field(..., description="Prompt template text")
    arguments: List[PromptArgument] = Field(default_factory=list, description="List of arguments for the template")


class PromptUpdate(BaseModelWithConfigDict):
    """Schema for updating an existing prompt.

    Similar to PromptCreate but all fields are optional to allow partial updates.
    """

    name: Optional[str] = Field(None, description="Unique name for the prompt")
    description: Optional[str] = Field(None, description="Prompt description")
    template: Optional[str] = Field(None, description="Prompt template text")
    arguments: Optional[List[PromptArgument]] = Field(None, description="List of arguments for the template")


class PromptRead(BaseModelWithConfigDict):
    """Schema for reading prompt information.

    Includes all prompt fields plus:
    - Database ID
    - Creation/update timestamps
    - Active status
    - Metrics: Aggregated metrics for the prompt invocations.
    """

    id: int
    name: str
    description: Optional[str]
    template: str
    arguments: List[PromptArgument]
    created_at: datetime
    updated_at: datetime
    is_active: bool
    metrics: PromptMetrics


class PromptInvocation(BaseModelWithConfigDict):
    """Schema for prompt invocation requests.

    Contains:
    - Prompt name to use
    - Arguments for template rendering
    """

    name: str = Field(..., description="Name of prompt to use")
    arguments: Dict[str, str] = Field(default_factory=dict, description="Arguments for template rendering")


# --- Gateway Schemas ---


class GatewayCreate(BaseModelWithConfigDict):
    """Schema for registering a new federation gateway.

    Captures:
    - Gateway name
    - Endpoint URL
    - Optional description
    - Authentication type: basic, bearer, headers
    - Authentication credentials: username/password or token or custom headers
    """

    name: str = Field(..., description="Unique name for the gateway")
    url: Union[str, AnyHttpUrl] = Field(..., description="Gateway endpoint URL")
    description: Optional[str] = Field(None, description="Gateway description")
    transport: str = Field(default="SSE", description="Transport used by MCP server: SSE or STREAMABLEHTTP")

    # Authorizations
    auth_type: Optional[str] = Field(None, description="Type of authentication: basic, bearer, headers, or none")
    # Fields for various types of authentication
    auth_username: Optional[str] = Field(None, description="Username for basic authentication")
    auth_password: Optional[str] = Field(None, description="Password for basic authentication")
    auth_token: Optional[str] = Field(None, description="Token for bearer authentication")
    auth_header_key: Optional[str] = Field(None, description="Key for custom headers authentication")
    auth_header_value: Optional[str] = Field(None, description="Value for custom headers authentication")

    # Adding `auth_value` as an alias for better access post-validation
    auth_value: Optional[str] = Field(None, validate_default=True)

    @field_validator("url", mode="before")
    def ensure_url_scheme(cls, v: str) -> str:
        """
        Ensure URL has an http/https scheme.

        Args:
            v: Input url

        Returns:
            str: URL with correct schema

        """
        if isinstance(v, str) and not (v.startswith("http://") or v.startswith("https://")):
            return f"http://{v}"
        return v

    @field_validator("auth_value", mode="before")
    def create_auth_value(cls, v, info):
        """
        This validator will run before the model is fully instantiated (mode="before")
        It will process the auth fields based on auth_type and generate auth_value.

        Args:
            v: Input url
            info: ValidationInfo containing auth_type

        Returns:
            str: Auth value
        """
        data = info.data
        auth_type = data.get("auth_type")

        if (auth_type is None) or (auth_type == ""):
            return v  # If no auth_type is provided, no need to create auth_value

        # Process the auth fields and generate auth_value based on auth_type
        auth_value = cls._process_auth_fields(info)

        return auth_value

    @staticmethod
    def _process_auth_fields(info: ValidationInfo) -> Optional[Dict[str, Any]]:
        """
        Processes the input authentication fields and returns the correct auth_value.
        This method is called based on the selected auth_type.

        Args:
            info: ValidationInfo containing auth fields

        Returns:
            Dict with encoded auth

        Raises:
            ValueError: If auth_type is invalid
        """
        data = info.data
        auth_type = data.get("auth_type")

        if auth_type == "basic":
            # For basic authentication, both username and password must be present
            username = data.get("auth_username")
            password = data.get("auth_password")

            if not username or not password:
                raise ValueError("For 'basic' auth, both 'auth_username' and 'auth_password' must be provided.")

            creds = base64.b64encode(f"{username}:{password}".encode("utf-8")).decode()
            return encode_auth({"Authorization": f"Basic {creds}"})

        if auth_type == "bearer":
            # For bearer authentication, only token is required
            token = data.get("auth_token")

            if not token:
                raise ValueError("For 'bearer' auth, 'auth_token' must be provided.")

            return encode_auth({"Authorization": f"Bearer {token}"})

        if auth_type == "authheaders":
            # For headers authentication, both key and value must be present
            header_key = data.get("auth_header_key")
            header_value = data.get("auth_header_value")

            if not header_key or not header_value:
                raise ValueError("For 'headers' auth, both 'auth_header_key' and 'auth_header_value' must be provided.")

            return encode_auth({header_key: header_value})

        raise ValueError("Invalid 'auth_type'. Must be one of: basic, bearer, or headers.")


class GatewayUpdate(BaseModelWithConfigDict):
    """Schema for updating an existing federation gateway.

    Similar to GatewayCreate but all fields are optional to allow partial updates.
    """

    name: Optional[str] = Field(None, description="Unique name for the gateway")
    url: Optional[Union[str, AnyHttpUrl]] = Field(None, description="Gateway endpoint URL")
    description: Optional[str] = Field(None, description="Gateway description")
    transport: str = Field(default="SSE", description="Transport used by MCP server: SSE or STREAMABLEHTTP")

    name: Optional[str] = Field(None, description="Unique name for the prompt")
    # Authorizations
    auth_type: Optional[str] = Field(None, description="auth_type: basic, bearer, headers or None")
    auth_username: Optional[str] = Field(None, description="username for basic authentication")
    auth_password: Optional[str] = Field(None, description="password for basic authentication")
    auth_token: Optional[str] = Field(None, description="token for bearer authentication")
    auth_header_key: Optional[str] = Field(None, description="key for custom headers authentication")
    auth_header_value: Optional[str] = Field(None, description="vallue for custom headers authentication")

    # Adding `auth_value` as an alias for better access post-validation
    auth_value: Optional[str] = Field(None, validate_default=True)

    @field_validator("url", mode="before")
    def ensure_url_scheme(cls, v: Optional[str]) -> Optional[str]:
        """
        Ensure URL has an http/https scheme.

        Args:
            v: Input URL

        Returns:
            str: Validated URL
        """
        if isinstance(v, str) and not (v.startswith("http://") or v.startswith("https://")):
            return f"http://{v}"
        return v

    @field_validator("auth_value", mode="before")
    def create_auth_value(cls, v, info):
        """
        This validator will run before the model is fully instantiated (mode="before")
        It will process the auth fields based on auth_type and generate auth_value.

        Args:
            v: Input URL
            info: ValidationInfo containing auth_type

        Returns:
            str: Auth value or URL
        """
        data = info.data
        auth_type = data.get("auth_type")

        if (auth_type is None) or (auth_type == ""):
            return v  # If no auth_type is provided, no need to create auth_value

        # Process the auth fields and generate auth_value based on auth_type
        auth_value = cls._process_auth_fields(info)

        return auth_value

    @staticmethod
    def _process_auth_fields(values: Dict[str, Any]) -> Optional[Dict[str, Any]]:
        """
        Processes the input authentication fields and returns the correct auth_value.
        This method is called based on the selected auth_type.

        Args:
            values: Dict container auth information auth_type, auth_username, auth_password, auth_token, auth_header_key and auth_header_value

        Returns:
            dict: Encoded auth information

        Raises:
            ValueError: If auth type is invalid
        """
        auth_type = values.get("auth_type")

        if auth_type == "basic":
            # For basic authentication, both username and password must be present
            username = values.get("auth_username")
            password = values.get("auth_password")

            if not username or not password:
                raise ValueError("For 'basic' auth, both 'auth_username' and 'auth_password' must be provided.")

            creds = base64.b64encode(f"{username}:{password}".encode("utf-8")).decode()
            return encode_auth({"Authorization": f"Basic {creds}"})

        if auth_type == "bearer":
            # For bearer authentication, only token is required
            token = values.get("auth_token")

            if not token:
                raise ValueError("For 'bearer' auth, 'auth_token' must be provided.")

            return encode_auth({"Authorization": f"Bearer {token}"})

        if auth_type == "authheaders":
            # For headers authentication, both key and value must be present
            header_key = values.get("auth_header_key")
            header_value = values.get("auth_header_value")

            if not header_key or not header_value:
                raise ValueError("For 'headers' auth, both 'auth_header_key' and 'auth_header_value' must be provided.")

            return encode_auth({header_key: header_value})

        raise ValueError("Invalid 'auth_type'. Must be one of: basic, bearer, or headers.")


class GatewayRead(BaseModelWithConfigDict):
    """Schema for reading gateway information.

    Includes all gateway fields plus:
    - Database ID
    - Capabilities dictionary
    - Creation/update timestamps
    - enabled status
    - reachable status
    - Last seen timestamp
    - Authentication type: basic, bearer, headers
    - Authentication value: username/password or token or custom headers

    Auto Populated fields:
    - Authentication username: for basic auth
    - Authentication password: for basic auth
    - Authentication token: for bearer auth
    - Authentication header key: for headers auth
    - Authentication header value: for headers auth
    """

    id: str = Field(None, description="Unique ID of the gateway")
    name: str = Field(..., description="Unique name for the gateway")
    url: str = Field(..., description="Gateway endpoint URL")
    description: Optional[str] = Field(None, description="Gateway description")
    transport: str = Field(default="SSE", description="Transport used by MCP server: SSE or STREAMABLEHTTP")
    capabilities: Dict[str, Any] = Field(default_factory=dict, description="Gateway capabilities")
    created_at: datetime = Field(default_factory=lambda: datetime.now(timezone.utc), description="Creation timestamp")
    updated_at: datetime = Field(default_factory=lambda: datetime.now(timezone.utc), description="Last update timestamp")
    enabled: bool = Field(default=True, description="Is the gateway enabled?")
    reachable: bool = Field(default=True, description="Is the gateway reachable/online?")

    last_seen: Optional[datetime] = Field(default_factory=lambda: datetime.now(timezone.utc), description="Last seen timestamp")

    # Authorizations
    auth_type: Optional[str] = Field(None, description="auth_type: basic, bearer, headers or None")
    auth_value: Optional[str] = Field(None, description="auth value: username/password or token or custom headers")

    # auth_value will populate the following fields
    auth_username: Optional[str] = Field(None, description="username for basic authentication")
    auth_password: Optional[str] = Field(None, description="password for basic authentication")
    auth_token: Optional[str] = Field(None, description="token for bearer authentication")
    auth_header_key: Optional[str] = Field(None, description="key for custom headers authentication")
    auth_header_value: Optional[str] = Field(None, description="vallue for custom headers authentication")

    slug: str = Field(None, description="Slug for gateway endpoint URL")

    # This will be the main method to automatically populate fields
    @model_validator(mode="after")
    def _populate_auth(cls, values: Dict[str, Any]) -> Dict[str, Any]:
        auth_type = values.auth_type
        auth_value_encoded = values.auth_value
        auth_value = decode_auth(auth_value_encoded)
        if auth_type == "basic":
            u = auth_value.get("username")
            p = auth_value.get("password")
            if not u or not p:
                raise ValueError("basic auth requires both username and password")
            values.auth_username, values.auth_password = u, p

        elif auth_type == "bearer":
            auth = auth_value.get("Authorization")
            if not (isinstance(auth, str) and auth.startswith("Bearer ")):
                raise ValueError("bearer auth requires an Authorization header of the form 'Bearer <token>'")
            values.auth_token = auth.removeprefix("Bearer ")

        elif auth_type == "authheaders":
            # must be exactly one header
            if len(auth_value) != 1:
                raise ValueError("authheaders requires exactly one key/value pair")
            k, v = next(iter(auth_value.items()))
            values.auth_header_key, values.auth_header_value = k, v

        return values


class FederatedTool(BaseModelWithConfigDict):
    """Schema for tools provided by federated gateways.

    Contains:
    - Tool definition
    - Source gateway information
    """

    tool: MCPTool
    gateway_id: str
    gateway_name: str
    gateway_url: str


class FederatedResource(BaseModelWithConfigDict):
    """Schema for resources from federated gateways.

    Contains:
    - Resource definition
    - Source gateway information
    """

    resource: MCPResource
    gateway_id: str
    gateway_name: str
    gateway_url: str


class FederatedPrompt(BaseModelWithConfigDict):
    """Schema for prompts from federated gateways.

    Contains:
    - Prompt definition
    - Source gateway information
    """

    prompt: MCPPrompt
    gateway_id: str
    gateway_name: str
    gateway_url: str


# --- RPC Schemas ---


class RPCRequest(BaseModelWithConfigDict):
    """Schema for JSON-RPC 2.0 requests.

    Validates:
    - Protocol version
    - Method name
    - Optional parameters
    - Optional request ID
    """

    jsonrpc: Literal["2.0"]
    method: str
    params: Optional[Dict[str, Any]] = None
    id: Optional[Union[int, str]] = None


class RPCResponse(BaseModelWithConfigDict):
    """Schema for JSON-RPC 2.0 responses.

    Contains:
    - Protocol version
    - Result or error
    - Request ID
    """

    jsonrpc: Literal["2.0"]
    result: Optional[Any] = None
    error: Optional[Dict[str, Any]] = None
    id: Optional[Union[int, str]] = None


# --- Event and Admin Schemas ---


class EventMessage(BaseModelWithConfigDict):
    """Schema for SSE event messages.

    Includes:
    - Event type
    - Event data payload
    - Event timestamp
    """

    type: str = Field(..., description="Event type (tool_added, resource_updated, etc)")
    data: Dict[str, Any] = Field(..., description="Event payload")
    timestamp: datetime = Field(default_factory=lambda: datetime.now(timezone.utc))

    @field_serializer("timestamp")
    def serialize_timestamp(self, dt: datetime) -> str:
        """
        Serialize the `timestamp` field as an ISO 8601 string with UTC timezone.

        Converts the given datetime to UTC and returns it in ISO 8601 format,
        replacing the "+00:00" suffix with "Z" to indicate UTC explicitly.

        Args:
            dt (datetime): The datetime object to serialize.

        Returns:
            str: ISO 8601 formatted string in UTC, ending with 'Z'.
        """
        return dt.astimezone(timezone.utc).isoformat().replace("+00:00", "Z")


class AdminToolCreate(BaseModelWithConfigDict):
    """Schema for creating tools via admin UI.

    Handles:
    - Basic tool information
    - JSON string inputs for headers/schema
    """

    name: str
    url: str
    description: Optional[str] = None
    integration_type: str = "MCP"
    headers: Optional[str] = None  # JSON string
    input_schema: Optional[str] = None  # JSON string

    @field_validator("headers", "input_schema")
    def validate_json(cls, v: Optional[str]) -> Optional[Dict[str, Any]]:
        """
        Validate and parse JSON string inputs.

        Args:
            v: Input string

        Returns:
            dict: Output JSON version of v

        Raises:
            ValueError: When unable to convert to JSON
        """
        if not v:
            return None
        try:
            return json.loads(v)
        except json.JSONDecodeError:
            raise ValueError("Invalid JSON")


class AdminGatewayCreate(BaseModelWithConfigDict):
    """Schema for creating gateways via admin UI.

    Captures:
    - Gateway name
    - Endpoint URL
    - Optional description
    """

    name: str
    url: str
    description: Optional[str] = None


# --- New Schemas for Status Toggle Operations ---


class StatusToggleRequest(BaseModelWithConfigDict):
    """Request schema for toggling active status."""

    activate: bool = Field(..., description="Whether to activate (true) or deactivate (false) the item")


class StatusToggleResponse(BaseModelWithConfigDict):
    """Response schema for status toggle operations."""

    id: int
    name: str
    is_active: bool
    message: str = Field(..., description="Success message")


# --- Optional Filter Parameters for Listing Operations ---


class ListFilters(BaseModelWithConfigDict):
    """Filtering options for list operations."""

    include_inactive: bool = Field(False, description="Whether to include inactive items in the results")


# --- Server Schemas ---


class ServerCreate(BaseModelWithConfigDict):
    """Schema for creating a new server.

    Attributes:
        name: The server's name (required).
        description: Optional text description.
        icon: Optional URL for the server's icon.
        associated_tools: Optional list of tool IDs (as strings).
        associated_resources: Optional list of resource IDs (as strings).
        associated_prompts: Optional list of prompt IDs (as strings).
    """

    name: str = Field(..., description="The server's name")
    description: Optional[str] = Field(None, description="Server description")
    icon: Optional[str] = Field(None, description="URL for the server's icon")
    associated_tools: Optional[List[str]] = Field(None, description="Comma-separated tool IDs")
    associated_resources: Optional[List[str]] = Field(None, description="Comma-separated resource IDs")
    associated_prompts: Optional[List[str]] = Field(None, description="Comma-separated prompt IDs")

    @field_validator("associated_tools", "associated_resources", "associated_prompts", mode="before")
    def split_comma_separated(cls, v):
        """
        Splits a comma-separated string into a list of strings if needed.

        Args:
            v: Input string

        Returns:
            list: Comma separated array of input string
        """
        if isinstance(v, str):
            return [item.strip() for item in v.split(",") if item.strip()]
        return v


class ServerUpdate(BaseModelWithConfigDict):
    """Schema for updating an existing server.

    All fields are optional to allow partial updates.
    """

    name: Optional[str] = Field(None, description="The server's name")
    description: Optional[str] = Field(None, description="Server description")
    icon: Optional[str] = Field(None, description="URL for the server's icon")
    associated_tools: Optional[List[str]] = Field(None, description="Comma-separated tool IDs")
    associated_resources: Optional[List[str]] = Field(None, description="Comma-separated resource IDs")
    associated_prompts: Optional[List[str]] = Field(None, description="Comma-separated prompt IDs")

    @field_validator("associated_tools", "associated_resources", "associated_prompts", mode="before")
    def split_comma_separated(cls, v):
        """
        Splits a comma-separated string into a list of strings if needed.

        Args:
            v: Input string

        Returns:
            list: Comma separated array of input string
        """
        if isinstance(v, str):
            return [item.strip() for item in v.split(",") if item.strip()]
        return v


class ServerRead(BaseModelWithConfigDict):
    """Schema for reading server information.

    Includes all server fields plus:
    - Database ID
    - Associated tool, resource, and prompt IDs
    - Creation/update timestamps
    - Active status
    - Metrics: Aggregated metrics for the server invocations.
    """

    id: str
    name: str
    description: Optional[str]
    icon: Optional[str]
    created_at: datetime
    updated_at: datetime
    is_active: bool
    associated_tools: List[str] = []
    associated_resources: List[int] = []
    associated_prompts: List[int] = []
    metrics: ServerMetrics

    @model_validator(mode="before")
    def populate_associated_ids(cls, values):
        """
        Pre-validation method that converts associated objects to their 'id'.

        This method checks 'associated_tools', 'associated_resources', and
        'associated_prompts' in the input and replaces each object with its `id`
        if present.

        Args:
            values (dict): The input values.

        Returns:
            dict: Updated values with object ids, or the original values if no
            changes are made.
        """
        # If values is not a dict (e.g. it's a Server instance), convert it
        if not isinstance(values, dict):
            try:
                values = vars(values)
            except Exception:
                return values
        if "associated_tools" in values and values["associated_tools"]:
            values["associated_tools"] = [tool.id if hasattr(tool, "id") else tool for tool in values["associated_tools"]]
        if "associated_resources" in values and values["associated_resources"]:
            values["associated_resources"] = [res.id if hasattr(res, "id") else res for res in values["associated_resources"]]
        if "associated_prompts" in values and values["associated_prompts"]:
            values["associated_prompts"] = [prompt.id if hasattr(prompt, "id") else prompt for prompt in values["associated_prompts"]]
        return values<|MERGE_RESOLUTION|>--- conflicted
+++ resolved
@@ -30,19 +30,11 @@
 from pydantic import AnyHttpUrl, BaseModel, ConfigDict, Field, field_serializer, field_validator, model_validator, ValidationInfo
 
 # First-Party
-<<<<<<< HEAD
 from mcpgateway.types import ImageContent
 from mcpgateway.types import Prompt as MCPPrompt
 from mcpgateway.types import Resource as MCPResource
 from mcpgateway.types import ResourceContent, TextContent
 from mcpgateway.types import Tool as MCPTool
-=======
-from mcpgateway.models import ImageContent
-from mcpgateway.models import Prompt as MCPPrompt
-from mcpgateway.models import Resource as MCPResource
-from mcpgateway.models import ResourceContent, TextContent
-from mcpgateway.models import Tool as MCPTool
->>>>>>> ef79e123
 from mcpgateway.utils.services_auth import decode_auth, encode_auth
 
 logger = logging.getLogger(__name__)
