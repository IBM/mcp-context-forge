# -*- coding: utf-8 -*-
"""MCP Gateway Schema Definitions.

Copyright 2025
SPDX-License-Identifier: Apache-2.0
Authors: Mihai Criveti

This module provides Pydantic models for request/response validation in the MCP Gateway.
It implements schemas for:
- Tool registration and invocation
- Resource management and subscriptions
- Prompt templates and arguments
- Gateway federation
- RPC message formats
- Event messages
- Admin interface

The schemas ensure proper validation according to the MCP specification while adding
gateway-specific extensions for federation support.
"""

# Standard
import base64
from datetime import datetime, timezone
from enum import Enum
import json
import logging
import re
from typing import Any, Dict, List, Literal, Optional, Self, Union

# Third-Party
from pydantic import AnyHttpUrl, BaseModel, ConfigDict, Field, field_serializer, field_validator, model_validator, ValidationInfo

# First-Party
from mcpgateway.config import settings
from mcpgateway.models import ImageContent
from mcpgateway.models import Prompt as MCPPrompt
from mcpgateway.models import Resource as MCPResource
from mcpgateway.models import ResourceContent, TextContent
from mcpgateway.models import Tool as MCPTool
from mcpgateway.utils.services_auth import decode_auth, encode_auth
from mcpgateway.validators import SecurityValidator

logger = logging.getLogger(__name__)


def to_camel_case(s: str) -> str:
    """
    Convert a string from snake_case to camelCase.

    Args:
        s (str): The string to be converted, which is assumed to be in snake_case.

    Returns:
        str: The string converted to camelCase.

    Examples:
        >>> to_camel_case("hello_world_example")
        'helloWorldExample'
        >>> to_camel_case("alreadyCamel")
        'alreadyCamel'
        >>> to_camel_case("")
        ''
        >>> to_camel_case("single")
        'single'
        >>> to_camel_case("_leading_underscore")
        'LeadingUnderscore'
        >>> to_camel_case("trailing_underscore_")
        'trailingUnderscore'
    """
    return "".join(word.capitalize() if i else word for i, word in enumerate(s.split("_")))


def encode_datetime(v: datetime) -> str:
    """
    Convert a datetime object to an ISO 8601 formatted string.

    Args:
        v (datetime): The datetime object to be encoded.

    Returns:
        str: The ISO 8601 formatted string representation of the datetime object.

    Examples:
        >>> from datetime import datetime
        >>> encode_datetime(datetime(2023, 5, 22, 14, 30, 0))
        '2023-05-22T14:30:00'
    """
    return v.isoformat()


# --- Base Model ---
class BaseModelWithConfigDict(BaseModel):
    """Base model with common configuration.

    Provides:
    - ORM mode for SQLAlchemy integration
    - JSON encoders for datetime handling
    - Automatic conversion from snake_case to camelCase for output
    """

    model_config = ConfigDict(
        from_attributes=True,
        alias_generator=to_camel_case,
        populate_by_name=True,
        use_enum_values=True,
        extra="ignore",
        json_schema_extra={"nullable": True},
    )

    def to_dict(self, use_alias: bool = False) -> Dict[str, Any]:
        """
        Converts the model instance into a dictionary representation.

        Args:
            use_alias (bool): Whether to use aliases for field names (default is False). If True,
                               field names will be converted using the alias generator function.

        Returns:
            Dict[str, Any]: A dictionary where keys are field names and values are corresponding field values,
                             with any nested models recursively converted to dictionaries.

        Examples:
            >>> class ExampleModel(BaseModelWithConfigDict):
            ...     foo: int
            ...     bar: str
            >>> m = ExampleModel(foo=1, bar='baz')
            >>> m.to_dict()
            {'foo': 1, 'bar': 'baz'}

            >>> # Test with alias
            >>> m.to_dict(use_alias=True)
            {'foo': 1, 'bar': 'baz'}

            >>> # Test with nested model
            >>> class NestedModel(BaseModelWithConfigDict):
            ...     nested_field: int
            >>> class ParentModel(BaseModelWithConfigDict):
            ...     parent_field: str
            ...     child: NestedModel
            >>> nested = NestedModel(nested_field=42)
            >>> parent = ParentModel(parent_field="test", child=nested)
            >>> result = parent.to_dict()
            >>> result['child']
            {'nested_field': 42}
        """
        output = {}
        for key, value in self.model_dump(by_alias=use_alias).items():
            output[key] = value if not isinstance(value, BaseModel) else value.to_dict(use_alias)
        return output


# --- Metrics Schemas ---


class ToolMetrics(BaseModelWithConfigDict):
    """
    Represents the performance and execution statistics for a tool.

    Attributes:
        total_executions (int): Total number of tool invocations.
        successful_executions (int): Number of successful tool invocations.
        failed_executions (int): Number of failed tool invocations.
        failure_rate (float): Failure rate (failed invocations / total invocations).
        min_response_time (Optional[float]): Minimum response time in seconds.
        max_response_time (Optional[float]): Maximum response time in seconds.
        avg_response_time (Optional[float]): Average response time in seconds.
        last_execution_time (Optional[datetime]): Timestamp of the most recent invocation.
    """

    total_executions: int = Field(..., description="Total number of tool invocations")
    successful_executions: int = Field(..., description="Number of successful tool invocations")
    failed_executions: int = Field(..., description="Number of failed tool invocations")
    failure_rate: float = Field(..., description="Failure rate (failed invocations / total invocations)")
    min_response_time: Optional[float] = Field(None, description="Minimum response time in seconds")
    max_response_time: Optional[float] = Field(None, description="Maximum response time in seconds")
    avg_response_time: Optional[float] = Field(None, description="Average response time in seconds")
    last_execution_time: Optional[datetime] = Field(None, description="Timestamp of the most recent invocation")


class ResourceMetrics(BaseModelWithConfigDict):
    """
    Represents the performance and execution statistics for a resource.

    Attributes:
        total_executions (int): Total number of resource invocations.
        successful_executions (int): Number of successful resource invocations.
        failed_executions (int): Number of failed resource invocations.
        failure_rate (float): Failure rate (failed invocations / total invocations).
        min_response_time (Optional[float]): Minimum response time in seconds.
        max_response_time (Optional[float]): Maximum response time in seconds.
        avg_response_time (Optional[float]): Average response time in seconds.
        last_execution_time (Optional[datetime]): Timestamp of the most recent invocation.
    """

    total_executions: int = Field(..., description="Total number of resource invocations")
    successful_executions: int = Field(..., description="Number of successful resource invocations")
    failed_executions: int = Field(..., description="Number of failed resource invocations")
    failure_rate: float = Field(..., description="Failure rate (failed invocations / total invocations)")
    min_response_time: Optional[float] = Field(None, description="Minimum response time in seconds")
    max_response_time: Optional[float] = Field(None, description="Maximum response time in seconds")
    avg_response_time: Optional[float] = Field(None, description="Average response time in seconds")
    last_execution_time: Optional[datetime] = Field(None, description="Timestamp of the most recent invocation")


class ServerMetrics(BaseModelWithConfigDict):
    """
    Represents the performance and execution statistics for a server.

    Attributes:
        total_executions (int): Total number of server invocations.
        successful_executions (int): Number of successful server invocations.
        failed_executions (int): Number of failed server invocations.
        failure_rate (float): Failure rate (failed invocations / total invocations).
        min_response_time (Optional[float]): Minimum response time in seconds.
        max_response_time (Optional[float]): Maximum response time in seconds.
        avg_response_time (Optional[float]): Average response time in seconds.
        last_execution_time (Optional[datetime]): Timestamp of the most recent invocation.
    """

    total_executions: int = Field(..., description="Total number of server invocations")
    successful_executions: int = Field(..., description="Number of successful server invocations")
    failed_executions: int = Field(..., description="Number of failed server invocations")
    failure_rate: float = Field(..., description="Failure rate (failed invocations / total invocations)")
    min_response_time: Optional[float] = Field(None, description="Minimum response time in seconds")
    max_response_time: Optional[float] = Field(None, description="Maximum response time in seconds")
    avg_response_time: Optional[float] = Field(None, description="Average response time in seconds")
    last_execution_time: Optional[datetime] = Field(None, description="Timestamp of the most recent invocation")


class PromptMetrics(BaseModelWithConfigDict):
    """
    Represents the performance and execution statistics for a prompt.

    Attributes:
        total_executions (int): Total number of prompt invocations.
        successful_executions (int): Number of successful prompt invocations.
        failed_executions (int): Number of failed prompt invocations.
        failure_rate (float): Failure rate (failed invocations / total invocations).
        min_response_time (Optional[float]): Minimum response time in seconds.
        max_response_time (Optional[float]): Maximum response time in seconds.
        avg_response_time (Optional[float]): Average response time in seconds.
        last_execution_time (Optional[datetime]): Timestamp of the most recent invocation.
    """

    total_executions: int = Field(..., description="Total number of prompt invocations")
    successful_executions: int = Field(..., description="Number of successful prompt invocations")
    failed_executions: int = Field(..., description="Number of failed prompt invocations")
    failure_rate: float = Field(..., description="Failure rate (failed invocations / total invocations)")
    min_response_time: Optional[float] = Field(None, description="Minimum response time in seconds")
    max_response_time: Optional[float] = Field(None, description="Maximum response time in seconds")
    avg_response_time: Optional[float] = Field(None, description="Average response time in seconds")
    last_execution_time: Optional[datetime] = Field(None, description="Timestamp of the most recent invocation")


# --- JSON Path API modifier Schema


class JsonPathModifier(BaseModelWithConfigDict):
    """Schema for JSONPath queries.

    Provides the structure for parsing JSONPath queries and optional mapping.
    """

    jsonpath: Optional[str] = Field(None, description="JSONPath expression for querying JSON data.")
    mapping: Optional[Dict[str, str]] = Field(None, description="Mapping of fields from original data to output.")


# --- Tool Schemas ---
# Authentication model
class AuthenticationValues(BaseModelWithConfigDict):
    """Schema for all Authentications.
    Provides the authentication values for different types of authentication.
    """

    auth_type: Optional[str] = Field(None, description="Type of authentication: basic, bearer, headers or None")
    auth_value: Optional[str] = Field(None, description="Encoded Authentication values")

    # Only For tool read and view tool
    username: str = Field("", description="Username for basic authentication")
    password: str = Field("", description="Password for basic authentication")
    token: str = Field("", description="Bearer token for authentication")
    auth_header_key: str = Field("", description="Key for custom headers authentication")
    auth_header_value: str = Field("", description="Value for custom headers authentication")


class ToolCreate(BaseModel):
    """
    Represents the configuration for creating a tool with various attributes and settings.

    Attributes:
        model_config (ConfigDict): Configuration for the model.
        name (str): Unique name for the tool.
        url (Union[str, AnyHttpUrl]): Tool endpoint URL.
        description (Optional[str]): Tool description.
        integration_type (Literal["MCP", "REST"]): Tool integration type. 'MCP' for MCP-compliant tools, 'REST' for REST integrations.
        request_type (Literal["GET", "POST", "PUT", "DELETE", "SSE", "STDIO", "STREAMABLEHTTP"]): HTTP method to be used for invoking the tool.
        headers (Optional[Dict[str, str]]): Additional headers to send when invoking the tool.
        input_schema (Optional[Dict[str, Any]]): JSON Schema for validating tool parameters. Alias 'inputSchema'.
        annotations (Optional[Dict[str, Any]]): Tool annotations for behavior hints such as title, readOnlyHint, destructiveHint, idempotentHint, openWorldHint.
        jsonpath_filter (Optional[str]): JSON modification filter.
        auth (Optional[AuthenticationValues]): Authentication credentials (Basic or Bearer Token or custom headers) if required.
        gateway_id (Optional[str]): ID of the gateway for the tool.
    """

    model_config = ConfigDict(str_strip_whitespace=True, populate_by_name=True)

    name: str = Field(..., description="Unique name for the tool")
    url: Union[str, AnyHttpUrl] = Field(None, description="Tool endpoint URL")
    description: Optional[str] = Field(None, description="Tool description")
    integration_type: Literal["MCP", "REST"] = Field("MCP", description="Tool integration type: 'MCP' for MCP-compliant tools, 'REST' for REST integrations")
    request_type: Literal["GET", "POST", "PUT", "DELETE", "PATCH", "SSE", "STDIO", "STREAMABLEHTTP"] = Field("SSE", description="HTTP method to be used for invoking the tool")
    headers: Optional[Dict[str, str]] = Field(None, description="Additional headers to send when invoking the tool")
    input_schema: Optional[Dict[str, Any]] = Field(default_factory=lambda: {"type": "object", "properties": {}}, description="JSON Schema for validating tool parameters", alias="inputSchema")
    annotations: Optional[Dict[str, Any]] = Field(
        default_factory=dict,
        description="Tool annotations for behavior hints (title, readOnlyHint, destructiveHint, idempotentHint, openWorldHint)",
    )
    jsonpath_filter: Optional[str] = Field(default="", description="JSON modification filter")
    auth: Optional[AuthenticationValues] = Field(None, description="Authentication credentials (Basic or Bearer Token or custom headers) if required")
    gateway_id: Optional[str] = Field(None, description="id of gateway for the tool")

    @field_validator("name")
    @classmethod
    def validate_name(cls, v: str) -> str:
        """Ensure tool names follow MCP naming conventions

        Args:
            v (str): Value to validate

        Returns:
            str: Value if validated as safe

        Examples:
            >>> from mcpgateway.schemas import ToolCreate
            >>> ToolCreate.validate_name('valid_tool')
            'valid_tool'
            >>> ToolCreate.validate_name('Invalid Tool!')
            Traceback (most recent call last):
                ...
            ValueError: ...
        """
        return SecurityValidator.validate_tool_name(v)

    @field_validator("url")
    @classmethod
    def validate_url(cls, v: str) -> str:
        """Validate URL format and ensure safe display

        Args:
            v (str): Value to validate

        Returns:
            str: Value if validated as safe

        Examples:
            >>> from mcpgateway.schemas import ToolCreate
            >>> ToolCreate.validate_url('https://example.com')
            'https://example.com'
            >>> ToolCreate.validate_url('ftp://example.com')
            Traceback (most recent call last):
                ...
            ValueError: ...
        """
        return SecurityValidator.validate_url(v, "Tool URL")

    @field_validator("description")
    @classmethod
    def validate_description(cls, v: Optional[str]) -> Optional[str]:
        """Ensure descriptions display safely

        Args:
            v (str): Value to validate

        Returns:
            str: Value if validated as safe

        Raises:
            ValueError: When value is unsafe

        Examples:
            >>> from mcpgateway.schemas import ToolCreate
            >>> ToolCreate.validate_description('A safe description')
            'A safe description'
            >>> ToolCreate.validate_description('x' * 5000)
            Traceback (most recent call last):
                ...
            ValueError: ...
        """
        if v is None:
            return v
        if len(v) > SecurityValidator.MAX_DESCRIPTION_LENGTH:
            raise ValueError(f"Description exceeds maximum length of {SecurityValidator.MAX_DESCRIPTION_LENGTH}")
        return SecurityValidator.sanitize_display_text(v, "Description")

    @field_validator("headers", "input_schema", "annotations")
    @classmethod
    def validate_json_fields(cls, v: Dict[str, Any]) -> Dict[str, Any]:
        """Validate JSON structure depth

        Args:
            v (dict): Value to validate

        Returns:
            dict: Value if validated as safe

        Examples:
            >>> from mcpgateway.schemas import ToolCreate
            >>> ToolCreate.validate_json_fields({'a': 1})
            {'a': 1}
            >>> ToolCreate.validate_json_fields({'a': {'b': {'c': {'d': {'e': {'f': {'g': {'h': {'i': {'j': {'k': 1}}}}}}}}}}})
            Traceback (most recent call last):
                ...
            ValueError: ...
        """
        SecurityValidator.validate_json_depth(v)
        return v

    @field_validator("request_type")
    @classmethod
    def validate_request_type(cls, v: str, info: ValidationInfo) -> str:
        """Validate request type based on integration type

        Args:
            v (str): Value to validate
            info (ValidationInfo): Values used for validation

        Returns:
            str: Value if validated as safe

        Raises:
            ValueError: When value is unsafe

        Examples:
            >>> # Test MCP integration types
            >>> from pydantic import ValidationInfo
            >>> info = type('obj', (object,), {'data': {'integration_type': 'MCP'}})
            >>> ToolCreate.validate_request_type('SSE', info)
            'SSE'

            >>> # Test REST integration types
            >>> info = type('obj', (object,), {'data': {'integration_type': 'REST'}})
            >>> ToolCreate.validate_request_type('GET', info)
            'GET'
            >>> ToolCreate.validate_request_type('POST', info)
            'POST'

            >>> # Test invalid REST type
            >>> try:
            ...     ToolCreate.validate_request_type('SSE', info)
            ... except ValueError as e:
            ...     "not allowed for REST" in str(e)
            True

            >>> # Test invalid MCP type
            >>> info = type('obj', (object,), {'data': {'integration_type': 'MCP'}})
            >>> try:
            ...     ToolCreate.validate_request_type('GET', info)
            ... except ValueError as e:
            ...     "not allowed for MCP" in str(e)
            True
        """
        data = info.data
        integration_type = data.get("integration_type")

        if integration_type == "MCP":
            allowed = ["SSE", "STREAMABLEHTTP", "STDIO"]
        else:  # REST
            allowed = ["GET", "POST", "PUT", "DELETE", "PATCH"]

        if v not in allowed:
            raise ValueError(f"Request type '{v}' not allowed for {integration_type} integration")
        return v

    @model_validator(mode="before")
    @classmethod
    def assemble_auth(cls, values: Dict[str, Any]) -> Dict[str, Any]:
        """
        Assemble authentication information from separate keys if provided.

        Looks for keys "auth_type", "auth_username", "auth_password", "auth_token", "auth_header_key" and "auth_header_value".
        Constructs the "auth" field as a dictionary suitable for BasicAuth or BearerTokenAuth or HeadersAuth.

        Args:
            values: Dict with authentication information

        Returns:
            Dict: Reformatedd values dict

        Examples:
            >>> # Test basic auth
            >>> values = {'auth_type': 'basic', 'auth_username': 'user', 'auth_password': 'pass'}
            >>> result = ToolCreate.assemble_auth(values)
            >>> 'auth' in result
            True
            >>> result['auth']['auth_type']
            'basic'

            >>> # Test bearer auth
            >>> values = {'auth_type': 'bearer', 'auth_token': 'mytoken'}
            >>> result = ToolCreate.assemble_auth(values)
            >>> result['auth']['auth_type']
            'bearer'

            >>> # Test authheaders
            >>> values = {'auth_type': 'authheaders', 'auth_header_key': 'X-API-Key', 'auth_header_value': 'secret'}
            >>> result = ToolCreate.assemble_auth(values)
            >>> result['auth']['auth_type']
            'authheaders'

            >>> # Test no auth type
            >>> values = {'name': 'test'}
            >>> result = ToolCreate.assemble_auth(values)
            >>> 'auth' in result
            False
        """
        logger.debug(
            "Assembling auth in ToolCreate with raw values",
            extra={
                "auth_type": values.get("auth_type"),
                "auth_username": values.get("auth_username"),
                "auth_password": values.get("auth_password"),
                "auth_token": values.get("auth_token"),
                "auth_header_key": values.get("auth_header_key"),
                "auth_header_value": values.get("auth_header_value"),
            },
        )

        auth_type = values.get("auth_type")
        if auth_type:
            if auth_type.lower() == "basic":
                creds = base64.b64encode(f"{values.get('auth_username', '')}:{values.get('auth_password', '')}".encode("utf-8")).decode()
                encoded_auth = encode_auth({"Authorization": f"Basic {creds}"})
                values["auth"] = {"auth_type": "basic", "auth_value": encoded_auth}
            elif auth_type.lower() == "bearer":
                encoded_auth = encode_auth({"Authorization": f"Bearer {values.get('auth_token', '')}"})
                values["auth"] = {"auth_type": "bearer", "auth_value": encoded_auth}
            elif auth_type.lower() == "authheaders":
                encoded_auth = encode_auth({values.get("auth_header_key", ""): values.get("auth_header_value", "")})
                values["auth"] = {"auth_type": "authheaders", "auth_value": encoded_auth}
        return values


class ToolUpdate(BaseModelWithConfigDict):
    """Schema for updating an existing tool.

    Similar to ToolCreate but all fields are optional to allow partial updates.
    """

    name: Optional[str] = Field(None, description="Unique name for the tool")
    url: Optional[Union[str, AnyHttpUrl]] = Field(None, description="Tool endpoint URL")
    description: Optional[str] = Field(None, description="Tool description")
    request_type: Optional[Literal["GET", "POST", "PUT", "DELETE", "PATCH", "SSE", "STDIO", "STREAMABLEHTTP"]] = Field(None, description="HTTP method to be used for invoking the tool")
    integration_type: Optional[Literal["MCP", "REST"]] = Field(None, description="Tool integration type")
    headers: Optional[Dict[str, str]] = Field(None, description="Additional headers to send when invoking the tool")
    input_schema: Optional[Dict[str, Any]] = Field(None, description="JSON Schema for validating tool parameters")
    annotations: Optional[Dict[str, Any]] = Field(None, description="Tool annotations for behavior hints")
    jsonpath_filter: Optional[str] = Field(None, description="JSON path filter for rpc tool calls")
    auth: Optional[AuthenticationValues] = Field(None, description="Authentication credentials (Basic or Bearer Token or custom headers) if required")
    gateway_id: Optional[str] = Field(None, description="id of gateway for the tool")

    @field_validator("name")
    @classmethod
    def validate_name(cls, v: str) -> str:
        """Ensure tool names follow MCP naming conventions

        Args:
            v (str): Value to validate

        Returns:
            str: Value if validated as safe
        """
        return SecurityValidator.validate_tool_name(v)

    @field_validator("url")
    @classmethod
    def validate_url(cls, v: str) -> str:
        """Validate URL format and ensure safe display

        Args:
            v (str): Value to validate

        Returns:
            str: Value if validated as safe
        """
        return SecurityValidator.validate_url(v, "Tool URL")

    @field_validator("description")
    @classmethod
    def validate_description(cls, v: Optional[str]) -> Optional[str]:
        """Ensure descriptions display safely

        Args:
            v (str): Value to validate

        Returns:
            str: Value if validated as safe

        Raises:
            ValueError: When value is unsafe

        Examples:
            >>> from mcpgateway.schemas import ResourceCreate
            >>> ResourceCreate.validate_description('A safe description')
            'A safe description'
            >>> ResourceCreate.validate_description(None)  # Test None case

            >>> ResourceCreate.validate_description('x' * 5000)
            Traceback (most recent call last):
                ...
            ValueError: ...
        """
        if v is None:
            return v
        if len(v) > SecurityValidator.MAX_DESCRIPTION_LENGTH:
            raise ValueError(f"Description exceeds maximum length of {SecurityValidator.MAX_DESCRIPTION_LENGTH}")
        return SecurityValidator.sanitize_display_text(v, "Description")

    @field_validator("headers", "input_schema", "annotations")
    @classmethod
    def validate_json_fields(cls, v: Dict[str, Any]) -> Dict[str, Any]:
        """Validate JSON structure depth

        Args:
            v (dict): Value to validate

        Returns:
            dict: Value if validated as safe
        """
        SecurityValidator.validate_json_depth(v)
        return v

    @field_validator("request_type")
    @classmethod
    def validate_request_type(cls, v: str, values: Dict[str, Any]) -> str:
        """Validate request type based on integration type

        Args:
            v (str): Value to validate
            values (str): Values used for validation

        Returns:
            str: Value if validated as safe

        Raises:
            ValueError: When value is unsafe
        """
        integration_type = values.config.get("integration_type", "MCP")

        if integration_type == "MCP":
            allowed = ["SSE", "STREAMABLEHTTP", "STDIO"]
        else:  # REST
            allowed = ["GET", "POST", "PUT", "DELETE", "PATCH"]

        if v not in allowed:
            raise ValueError(f"Request type '{v}' not allowed for {integration_type} integration")
        return v

    @model_validator(mode="before")
    @classmethod
    def assemble_auth(cls, values: Dict[str, Any]) -> Dict[str, Any]:
        """
        Assemble authentication information from separate keys if provided.

        Looks for keys "auth_type", "auth_username", "auth_password", "auth_token", "auth_header_key" and "auth_header_value".
        Constructs the "auth" field as a dictionary suitable for BasicAuth or BearerTokenAuth or HeadersAuth.

        Args:
            values: Dict with authentication information

        Returns:
            Dict: Reformatedd values dict
        """
        logger.debug(
            "Assembling auth in ToolCreate with raw values",
            extra={
                "auth_type": values.get("auth_type"),
                "auth_username": values.get("auth_username"),
                "auth_password": values.get("auth_password"),
                "auth_token": values.get("auth_token"),
                "auth_header_key": values.get("auth_header_key"),
                "auth_header_value": values.get("auth_header_value"),
            },
        )

        auth_type = values.get("auth_type")
        if auth_type:
            if auth_type.lower() == "basic":
                creds = base64.b64encode(f"{values.get('auth_username', '')}:{values.get('auth_password', '')}".encode("utf-8")).decode()
                encoded_auth = encode_auth({"Authorization": f"Basic {creds}"})
                values["auth"] = {"auth_type": "basic", "auth_value": encoded_auth}
            elif auth_type.lower() == "bearer":
                encoded_auth = encode_auth({"Authorization": f"Bearer {values.get('auth_token', '')}"})
                values["auth"] = {"auth_type": "bearer", "auth_value": encoded_auth}
            elif auth_type.lower() == "authheaders":
                encoded_auth = encode_auth({values.get("auth_header_key", ""): values.get("auth_header_value", "")})
                values["auth"] = {"auth_type": "authheaders", "auth_value": encoded_auth}
        return values


class ToolRead(BaseModelWithConfigDict):
    """Schema for reading tool information.

    Includes all tool fields plus:
    - Database ID
    - Creation/update timestamps
    - enabled: If Tool is enabled or disabled.
    - reachable: If Tool is reachable or not.
    - Gateway ID for federation
    - Execution count indicating the number of times the tool has been executed.
    - Metrics: Aggregated metrics for the tool invocations.
    - Request type and authentication settings.
    """

    id: str
    original_name: str
    url: Optional[str]
    description: Optional[str]
    request_type: str
    integration_type: str
    headers: Optional[Dict[str, str]]
    input_schema: Dict[str, Any]
    annotations: Optional[Dict[str, Any]]
    jsonpath_filter: Optional[str]
    auth: Optional[AuthenticationValues]
    created_at: datetime
    updated_at: datetime
    enabled: bool
    reachable: bool
    gateway_id: Optional[str]
    execution_count: int
    metrics: ToolMetrics
    name: str
    gateway_slug: str
    original_name_slug: str


class ToolInvocation(BaseModelWithConfigDict):
    """Schema for tool invocation requests.

    This schema validates tool invocation requests to ensure they follow MCP
    (Model Context Protocol) naming conventions and prevent security vulnerabilities
    such as XSS attacks or deeply nested payloads that could cause DoS.

    Captures:
    - Tool name to invoke (validated for safety and MCP compliance)
    - Arguments matching tool's input schema (validated for depth limits)

    Validation Rules:
    - Tool names must start with a letter and contain only letters, numbers,
      underscores, and hyphens
    - Tool names cannot contain HTML special characters (<, >, ", ', /)
    - Arguments are validated to prevent excessively deep nesting (default max: 10 levels)

    Attributes:
        name (str): Name of the tool to invoke. Must follow MCP naming conventions.
        arguments (Dict[str, Any]): Arguments to pass to the tool. Must match the
                                   tool's input schema and not exceed depth limits.

    Examples:
        >>> from pydantic import ValidationError
        >>> # Valid tool invocation
        >>> tool_inv = ToolInvocation(name="get_weather", arguments={"city": "London"})
        >>> tool_inv.name
        'get_weather'
        >>> tool_inv.arguments
        {'city': 'London'}

        >>> # Valid tool name with underscores and numbers
        >>> tool_inv = ToolInvocation(name="tool_v2_beta", arguments={})
        >>> tool_inv.name
        'tool_v2_beta'

        >>> # Invalid: Tool name with special characters
        >>> try:
        ...     ToolInvocation(name="tool-name!", arguments={})
        ... except ValidationError as e:
        ...     print("Validation failed: Special characters not allowed")
        Validation failed: Special characters not allowed

        >>> # Invalid: XSS attempt in tool name
        >>> try:
        ...     ToolInvocation(name="<script>alert('XSS')</script>", arguments={})
        ... except ValidationError as e:
        ...     print("Validation failed: HTML tags not allowed")
        Validation failed: HTML tags not allowed

        >>> # Invalid: Tool name starting with number
        >>> try:
        ...     ToolInvocation(name="123_tool", arguments={})
        ... except ValidationError as e:
        ...     print("Validation failed: Must start with letter")
        Validation failed: Must start with letter

        >>> # Valid: Complex but not too deep arguments
        >>> args = {"level1": {"level2": {"level3": {"data": "value"}}}}
        >>> tool_inv = ToolInvocation(name="process_data", arguments=args)
        >>> tool_inv.arguments["level1"]["level2"]["level3"]["data"]
        'value'

        >>> # Invalid: Arguments too deeply nested (>10 levels)
        >>> deep_args = {"a": {"b": {"c": {"d": {"e": {"f": {"g": {"h": {"i": {"j": {"k": "too deep"}}}}}}}}}}}
        >>> try:
        ...     ToolInvocation(name="process_data", arguments=deep_args)
        ... except ValidationError as e:
        ...     print("Validation failed: Exceeds maximum depth")
        Validation failed: Exceeds maximum depth

        >>> # Edge case: Empty tool name
        >>> try:
        ...     ToolInvocation(name="", arguments={})
        ... except ValidationError as e:
        ...     print("Validation failed: Name cannot be empty")
        Validation failed: Name cannot be empty

        >>> # Valid: Tool name with hyphen (but not starting/ending)
        >>> tool_inv = ToolInvocation(name="get_user_info", arguments={"id": 123})
        >>> tool_inv.name
        'get_user_info'

        >>> # Arguments with various types
        >>> args = {
        ...     "string": "value",
        ...     "number": 42,
        ...     "boolean": True,
        ...     "array": [1, 2, 3],
        ...     "nested": {"key": "value"}
        ... }
        >>> tool_inv = ToolInvocation(name="complex_tool", arguments=args)
        >>> tool_inv.arguments["number"]
        42
    """

    name: str = Field(..., description="Name of tool to invoke")
    arguments: Dict[str, Any] = Field(default_factory=dict, description="Arguments matching tool's input schema")

    @field_validator("name")
    @classmethod
    def validate_name(cls, v: str) -> str:
        """Ensure tool names follow MCP naming conventions.

        Validates that the tool name:
        - Is not empty
        - Starts with a letter (not a number or special character)
        - Contains only letters, numbers, underscores, and hyphens
        - Does not contain HTML special characters that could cause XSS
        - Does not exceed maximum length (255 characters)

        Args:
            v (str): Tool name to validate

        Returns:
            str: The validated tool name if it passes all checks

        Raises:
            ValueError: If the tool name violates any validation rules
        """
        return SecurityValidator.validate_tool_name(v)

    @field_validator("arguments")
    @classmethod
    def validate_arguments(cls, v: Dict[str, Any]) -> Dict[str, Any]:
        """Validate arguments structure depth to prevent DoS attacks.

        Ensures that the arguments dictionary doesn't have excessive nesting
        that could cause performance issues or stack overflow. The default
        maximum depth is 10 levels.

        Args:
            v (dict): Arguments dictionary to validate

        Returns:
            dict: The validated arguments if within depth limits

        Raises:
            ValueError: If the arguments exceed the maximum allowed depth
        """
        SecurityValidator.validate_json_depth(v)
        return v


class ToolResult(BaseModelWithConfigDict):
    """Schema for tool invocation results.

    Supports:
    - Multiple content types (text/image)
    - Error reporting
    - Optional error messages
    """

    content: List[Union[TextContent, ImageContent]]
    is_error: bool = False
    error_message: Optional[str] = None


class ResourceCreate(BaseModel):
    """
    Schema for creating a new resource.

    Attributes:
        model_config (ConfigDict): Configuration for the model.
        uri (str): Unique URI for the resource.
        name (str): Human-readable name for the resource.
        description (Optional[str]): Optional description of the resource.
        mime_type (Optional[str]): Optional MIME type of the resource.
        template (Optional[str]): Optional URI template for parameterized resources.
        content (Union[str, bytes]): Content of the resource, which can be text or binary.
    """

    model_config = ConfigDict(str_strip_whitespace=True)

    uri: str = Field(..., description="Unique URI for the resource")
    name: str = Field(..., description="Human-readable resource name")
    description: Optional[str] = Field(None, description="Resource description")
    mime_type: Optional[str] = Field(None, description="Resource MIME type")
    template: Optional[str] = Field(None, description="URI template for parameterized resources")
    content: Union[str, bytes] = Field(..., description="Resource content (text or binary)")

    @field_validator("uri")
    @classmethod
    def validate_uri(cls, v: str) -> str:
        """Validate URI format

        Args:
            v (str): Value to validate

        Returns:
            str: Value if validated as safe
        """
        return SecurityValidator.validate_uri(v, "Resource URI")

    @field_validator("name")
    @classmethod
    def validate_name(cls, v: str) -> str:
        """Validate resource name

        Args:
            v (str): Value to validate

        Returns:
            str: Value if validated as safe
        """
        return SecurityValidator.validate_name(v, "Resource name")

    @field_validator("description")
    @classmethod
    def validate_description(cls, v: Optional[str]) -> Optional[str]:
        """Ensure descriptions display safely

        Args:
            v (str): Value to validate

        Returns:
            str: Value if validated as safe

        Raises:
            ValueError: When value is unsafe
        """
        if v is None:
            return v
        if len(v) > SecurityValidator.MAX_DESCRIPTION_LENGTH:
            raise ValueError(f"Description exceeds maximum length of {SecurityValidator.MAX_DESCRIPTION_LENGTH}")
        return SecurityValidator.sanitize_display_text(v, "Description")

    @field_validator("mime_type")
    @classmethod
    def validate_mime_type(cls, v: Optional[str]) -> Optional[str]:
        """Validate MIME type format

        Args:
            v (str): Value to validate

        Returns:
            str: Value if validated as safe
        """
        if v is None:
            return v
        return SecurityValidator.validate_mime_type(v)

    @field_validator("content")
    @classmethod
    def validate_content(cls, v: Optional[Union[str, bytes]]) -> Optional[Union[str, bytes]]:
        """Validate content size and safety

        Args:
            v (Union[str, bytes]): Value to validate

        Returns:
            Union[str, bytes]: Value if validated as safe

        Raises:
            ValueError: When value is unsafe
        """
        if v is None:
            return v

        if len(v) > SecurityValidator.MAX_CONTENT_LENGTH:
            raise ValueError(f"Content exceeds maximum length of {SecurityValidator.MAX_CONTENT_LENGTH}")

        if isinstance(v, bytes):
            try:
                v_str = v.decode("utf-8")

                if re.search(SecurityValidator.DANGEROUS_HTML_PATTERN, v_str if isinstance(v, bytes) else v, re.IGNORECASE):
                    raise ValueError("Content contains HTML tags that may cause display issues")
            except UnicodeDecodeError:
                raise ValueError("Content must be UTF-8 decodable")
        else:
            if re.search(SecurityValidator.DANGEROUS_HTML_PATTERN, v if isinstance(v, bytes) else v, re.IGNORECASE):
                raise ValueError("Content contains HTML tags that may cause display issues")

        return v


class ResourceUpdate(BaseModelWithConfigDict):
    """Schema for updating an existing resource.

    Similar to ResourceCreate but URI is not required and all fields are optional.
    """

    name: Optional[str] = Field(None, description="Human-readable resource name")
    description: Optional[str] = Field(None, description="Resource description")
    mime_type: Optional[str] = Field(None, description="Resource MIME type")
    template: Optional[str] = Field(None, description="URI template for parameterized resources")
    content: Optional[Union[str, bytes]] = Field(None, description="Resource content (text or binary)")

    @field_validator("name")
    @classmethod
    def validate_name(cls, v: str) -> str:
        """Validate resource name

        Args:
            v (str): Value to validate

        Returns:
            str: Value if validated as safe
        """
        return SecurityValidator.validate_name(v, "Resource name")

    @field_validator("description")
    @classmethod
    def validate_description(cls, v: Optional[str]) -> Optional[str]:
        """Ensure descriptions display safely

        Args:
            v (str): Value to validate

        Returns:
            str: Value if validated as safe

        Raises:
            ValueError: When value is unsafe
        """
        if v is None:
            return v
        if len(v) > SecurityValidator.MAX_DESCRIPTION_LENGTH:
            raise ValueError(f"Description exceeds maximum length of {SecurityValidator.MAX_DESCRIPTION_LENGTH}")
        return SecurityValidator.sanitize_display_text(v, "Description")

    @field_validator("mime_type")
    @classmethod
    def validate_mime_type(cls, v: Optional[str]) -> Optional[str]:
        """Validate MIME type format

        Args:
            v (str): Value to validate

        Returns:
            str: Value if validated as safe
        """
        if v is None:
            return v
        return SecurityValidator.validate_mime_type(v)

    @field_validator("content")
    @classmethod
    def validate_content(cls, v: Optional[Union[str, bytes]]) -> Optional[Union[str, bytes]]:
        """Validate content size and safety

        Args:
            v (Union[str, bytes]): Value to validate

        Returns:
            Union[str, bytes]: Value if validated as safe

        Raises:
            ValueError: When value is unsafe
        """
        if v is None:
            return v

        if len(v) > SecurityValidator.MAX_CONTENT_LENGTH:
            raise ValueError(f"Content exceeds maximum length of {SecurityValidator.MAX_CONTENT_LENGTH}")

        if isinstance(v, bytes):
            try:
                v_str = v.decode("utf-8")

                if re.search(SecurityValidator.DANGEROUS_HTML_PATTERN, v_str if isinstance(v, bytes) else v, re.IGNORECASE):
                    raise ValueError("Content contains HTML tags that may cause display issues")
            except UnicodeDecodeError:
                raise ValueError("Content must be UTF-8 decodable")
        else:
            if re.search(SecurityValidator.DANGEROUS_HTML_PATTERN, v if isinstance(v, bytes) else v, re.IGNORECASE):
                raise ValueError("Content contains HTML tags that may cause display issues")

        return v


class ResourceRead(BaseModelWithConfigDict):
    """Schema for reading resource information.

    Includes all resource fields plus:
    - Database ID
    - Content size
    - Creation/update timestamps
    - Active status
    - Metrics: Aggregated metrics for the resource invocations.
    """

    id: int
    uri: str
    name: str
    description: Optional[str]
    mime_type: Optional[str]
    size: Optional[int]
    created_at: datetime
    updated_at: datetime
    is_active: bool
    metrics: ResourceMetrics


class ResourceSubscription(BaseModelWithConfigDict):
    """Schema for resource subscriptions.

    This schema validates resource subscription requests to ensure URIs are safe
    and subscriber IDs follow proper formatting rules. It prevents various
    injection attacks and ensures data consistency.

    Tracks:
    - Resource URI being subscribed to (validated for safety)
    - Unique subscriber identifier (validated for proper format)

    Validation Rules:
    - URIs cannot contain HTML special characters (<, >, ", ', backslash)
    - URIs cannot contain directory traversal sequences (..)
    - URIs must contain only safe characters (alphanumeric, _, -, :, /, ?, =, &, %)
    - Subscriber IDs must contain only alphanumeric characters, underscores, hyphens, and dots
    - Both fields have maximum length limits (255 characters)

    Attributes:
        uri (str): URI of the resource to subscribe to. Must be a safe, valid URI.
        subscriber_id (str): Unique identifier for the subscriber. Must follow
                            identifier naming conventions.

    Examples:
        >>> from pydantic import ValidationError
        >>> # Valid subscription
        >>> sub = ResourceSubscription(uri="/api/v1/users/123", subscriber_id="client_001")
        >>> sub.uri
        '/api/v1/users/123'
        >>> sub.subscriber_id
        'client_001'

        >>> # Valid URI with query parameters
        >>> sub = ResourceSubscription(uri="/data?type=json&limit=10", subscriber_id="app.service.1")
        >>> sub.uri
        '/data?type=json&limit=10'

        >>> # Valid subscriber ID with dots (common for service names)
        >>> sub = ResourceSubscription(uri="/events", subscriber_id="com.example.service")
        >>> sub.subscriber_id
        'com.example.service'

        >>> # Invalid: XSS attempt in URI
        >>> try:
        ...     ResourceSubscription(uri="<script>alert('XSS')</script>", subscriber_id="sub1")
        ... except ValidationError as e:
        ...     print("Validation failed: HTML characters not allowed")
        Validation failed: HTML characters not allowed

        >>> # Invalid: Directory traversal in URI
        >>> try:
        ...     ResourceSubscription(uri="/api/../../../etc/passwd", subscriber_id="sub1")
        ... except ValidationError as e:
        ...     print("Validation failed: Directory traversal detected")
        Validation failed: Directory traversal detected

        >>> # Invalid: SQL injection attempt in URI
        >>> try:
        ...     ResourceSubscription(uri="/users'; DROP TABLE users;--", subscriber_id="sub1")
        ... except ValidationError as e:
        ...     print("Validation failed: Invalid characters in URI")
        Validation failed: Invalid characters in URI

        >>> # Invalid: Special characters in subscriber ID
        >>> try:
        ...     ResourceSubscription(uri="/api/data", subscriber_id="sub@123!")
        ... except ValidationError as e:
        ...     print("Validation failed: Invalid subscriber ID format")
        Validation failed: Invalid subscriber ID format

        >>> # Invalid: Empty URI
        >>> try:
        ...     ResourceSubscription(uri="", subscriber_id="sub1")
        ... except ValidationError as e:
        ...     print("Validation failed: URI cannot be empty")
        Validation failed: URI cannot be empty

        >>> # Invalid: Empty subscriber ID
        >>> try:
        ...     ResourceSubscription(uri="/api/data", subscriber_id="")
        ... except ValidationError as e:
        ...     print("Validation failed: Subscriber ID cannot be empty")
        Validation failed: Subscriber ID cannot be empty

        >>> # Valid: Complex but safe URI
        >>> sub = ResourceSubscription(
        ...     uri="/api/v2/resources/category:items/filter?status=active&limit=50",
        ...     subscriber_id="monitor-service-01"
        ... )
        >>> sub.uri
        '/api/v2/resources/category:items/filter?status=active&limit=50'

        >>> # Edge case: Maximum length validation (simulated)
        >>> long_uri = "/" + "a" * 254  # Just under limit
        >>> sub = ResourceSubscription(uri=long_uri, subscriber_id="sub1")
        >>> len(sub.uri)
        255

        >>> # Invalid: Quotes in URI (could break out of attributes)
        >>> try:
        ...     ResourceSubscription(uri='/api/data"onclick="alert(1)', subscriber_id="sub1")
        ... except ValidationError as e:
        ...     print("Validation failed: Quotes not allowed in URI")
        Validation failed: Quotes not allowed in URI
    """

    uri: str = Field(..., description="URI of resource to subscribe to")
    subscriber_id: str = Field(..., description="Unique subscriber identifier")

    @field_validator("uri")
    @classmethod
    def validate_uri(cls, v: str) -> str:
        """Validate URI format for safety and correctness.

        Ensures the URI:
        - Is not empty
        - Does not contain HTML special characters that could cause XSS
        - Does not contain directory traversal sequences (..)
        - Contains only allowed characters for URIs
        - Does not exceed maximum length (255 characters)

        This prevents various injection attacks including XSS, path traversal,
        and other URI-based vulnerabilities.

        Args:
            v (str): URI to validate

        Returns:
            str: The validated URI if it passes all security checks

        Raises:
            ValueError: If the URI contains dangerous patterns or invalid characters
        """
        return SecurityValidator.validate_uri(v, "Resource URI")

    @field_validator("subscriber_id")
    @classmethod
    def validate_subscriber_id(cls, v: str) -> str:
        """Validate subscriber ID format.

        Ensures the subscriber ID:
        - Is not empty
        - Contains only alphanumeric characters, underscores, hyphens, and dots
        - Does not contain HTML special characters
        - Follows standard identifier naming conventions
        - Does not exceed maximum length (255 characters)

        This ensures consistency and prevents injection attacks through
        subscriber identifiers.

        Args:
            v (str): Subscriber ID to validate

        Returns:
            str: The validated subscriber ID if it passes all checks

        Raises:
            ValueError: If the subscriber ID violates naming conventions
        """
        return SecurityValidator.validate_identifier(v, "Subscriber ID")


class ResourceNotification(BaseModelWithConfigDict):
    """Schema for resource update notifications.

    Contains:
    - Resource URI
    - Updated content
    - Update timestamp
    """

    uri: str
    content: ResourceContent
    timestamp: datetime = Field(default_factory=lambda: datetime.now(timezone.utc))

    @field_serializer("timestamp")
    def serialize_timestamp(self, dt: datetime) -> str:
        """Serialize the `timestamp` field as an ISO 8601 string with UTC timezone.

        Converts the given datetime to UTC and returns it in ISO 8601 format,
        replacing the "+00:00" suffix with "Z" to indicate UTC explicitly.

        Args:
            dt (datetime): The datetime object to serialize.

        Returns:
            str: ISO 8601 formatted string in UTC, ending with 'Z'.
        """
        return dt.astimezone(timezone.utc).isoformat().replace("+00:00", "Z")


# --- Prompt Schemas ---


class PromptArgument(BaseModelWithConfigDict):
    """Schema for prompt template arguments.

    Defines:
    - Argument name
    - Optional description
    - Required flag
    """

    name: str = Field(..., description="Argument name")
    description: Optional[str] = Field(None, description="Argument description")
    required: bool = Field(default=False, description="Whether argument is required")

    model_config: ConfigDict = ConfigDict(
        **{
            # start with every key from the base
            **BaseModelWithConfigDict.model_config,
            # override only json_schema_extra by merging the two dicts:
            "json_schema_extra": {
                **BaseModelWithConfigDict.model_config.get("json_schema_extra", {}),
                "example": {
                    "name": "language",
                    "description": "Programming language",
                    "required": True,
                },
            },
        }
    )


class PromptCreate(BaseModel):
    """
    Schema for creating a new prompt.

    Attributes:
        model_config (ConfigDict): Configuration for the model.
        name (str): Unique name for the prompt.
        description (Optional[str]): Optional description of the prompt.
        template (str): Template text for the prompt.
        arguments (List[PromptArgument]): List of arguments for the template.
    """

    model_config = ConfigDict(str_strip_whitespace=True)

    name: str = Field(..., description="Unique name for the prompt")
    description: Optional[str] = Field(None, description="Prompt description")
    template: str = Field(..., description="Prompt template text")
    arguments: List[PromptArgument] = Field(default_factory=list, description="List of arguments for the template")

    @field_validator("name")
    @classmethod
    def validate_name(cls, v: str) -> str:
        """Ensure prompt names display correctly in UI

        Args:
            v (str): Value to validate

        Returns:
            str: Value if validated as safe
        """
        return SecurityValidator.validate_name(v, "Prompt name")

    @field_validator("description")
    @classmethod
    def validate_description(cls, v: Optional[str]) -> Optional[str]:
        """Ensure descriptions display safely without breaking UI layout

        Args:
            v (str): Value to validate

        Returns:
            str: Value if validated as safe

        Raises:
            ValueError: When value is unsafe
        """
        if v is None:
            return v
        if len(v) > SecurityValidator.MAX_DESCRIPTION_LENGTH:
            raise ValueError(f"Description exceeds maximum length of {SecurityValidator.MAX_DESCRIPTION_LENGTH}")
        return SecurityValidator.sanitize_display_text(v, "Description")

    @field_validator("template")
    @classmethod
    def validate_template(cls, v: str) -> str:
        """Validate template content for safe display

        Args:
            v (str): Value to validate

        Returns:
            str: Value if validated as safe
        """
        return SecurityValidator.validate_template(v)

    @field_validator("arguments")
    @classmethod
    def validate_arguments(cls, v: Dict[str, Any]) -> Dict[str, Any]:
        """Ensure JSON structure is valid and within complexity limits

        Args:
            v (dict): Value to validate

        Returns:
            dict: Value if validated as safe
        """
        SecurityValidator.validate_json_depth(v)
        return v


class PromptExecuteArgs(BaseModel):
    """
    Schema for args executing a prompt

    Attributes:
        args (Dict[str, str]): Arguments for prompt execution.
    """

    model_config = ConfigDict(str_strip_whitespace=True)

    args: Dict[str, str] = Field(default_factory=dict, description="Arguments for prompt execution")

    @field_validator("args")
    @classmethod
    def validate_args(cls, v: dict) -> dict:
        """Ensure prompt arguments pass XSS validation

        Args:
            v (dict): Value to validate

        Returns:
            dict: Value if validated as safe
        """
        for val in v.values():
            SecurityValidator.validate_no_xss(val, "Prompt execution arguments")
        return v


class PromptUpdate(BaseModelWithConfigDict):
    """Schema for updating an existing prompt.

    Similar to PromptCreate but all fields are optional to allow partial updates.
    """

    name: Optional[str] = Field(None, description="Unique name for the prompt")
    description: Optional[str] = Field(None, description="Prompt description")
    template: Optional[str] = Field(None, description="Prompt template text")
    arguments: Optional[List[PromptArgument]] = Field(None, description="List of arguments for the template")

    @field_validator("name")
    @classmethod
    def validate_name(cls, v: str) -> str:
        """Ensure prompt names display correctly in UI

        Args:
            v (str): Value to validate

        Returns:
            str: Value if validated as safe
        """
        return SecurityValidator.validate_name(v, "Prompt name")

    @field_validator("description")
    @classmethod
    def validate_description(cls, v: Optional[str]) -> Optional[str]:
        """Ensure descriptions display safely without breaking UI layout

        Args:
            v (str): Value to validate

        Returns:
            str: Value if validated as safe

        Raises:
            ValueError: When value is unsafe
        """
        if v is None:
            return v
        if len(v) > SecurityValidator.MAX_DESCRIPTION_LENGTH:
            raise ValueError(f"Description exceeds maximum length of {SecurityValidator.MAX_DESCRIPTION_LENGTH}")
        return SecurityValidator.sanitize_display_text(v, "Description")

    @field_validator("template")
    @classmethod
    def validate_template(cls, v: str) -> str:
        """Validate template content for safe display

        Args:
            v (str): Value to validate

        Returns:
            str: Value if validated as safe
        """
        return SecurityValidator.validate_template(v)

    @field_validator("arguments")
    @classmethod
    def validate_arguments(cls, v: Dict[str, Any]) -> Dict[str, Any]:
        """Ensure JSON structure is valid and within complexity limits

        Args:
            v (dict): Value to validate

        Returns:
            dict: Value if validated as safe
        """
        SecurityValidator.validate_json_depth(v)
        return v


class PromptRead(BaseModelWithConfigDict):
    """Schema for reading prompt information.

    Includes all prompt fields plus:
    - Database ID
    - Creation/update timestamps
    - Active status
    - Metrics: Aggregated metrics for the prompt invocations.
    """

    id: int
    name: str
    description: Optional[str]
    template: str
    arguments: List[PromptArgument]
    created_at: datetime
    updated_at: datetime
    is_active: bool
    metrics: PromptMetrics


class PromptInvocation(BaseModelWithConfigDict):
    """Schema for prompt invocation requests.

    Contains:
    - Prompt name to use
    - Arguments for template rendering
    """

    name: str = Field(..., description="Name of prompt to use")
    arguments: Dict[str, str] = Field(default_factory=dict, description="Arguments for template rendering")


# --- Gateway Schemas ---


# --- Transport Type ---
class TransportType(str, Enum):
<<<<<<< HEAD
    """Enum for transport types used by the MCP server.

    Attributes:
        SSE (str): Server-Sent Events transport.
        HTTP (str): Standard HTTP transport.
        STDIO (str): Standard input/output transport.
        STREAMABLEHTTP (str): Streamable HTTP transport.
    """
=======
    """
    Enumeration of supported transport mechanisms for communication between components.

    Attributes:
        SSE (str): Server-Sent Events transport.
        HTTP (str): Standard HTTP-based transport.
        STDIO (str): Standard input/output transport.
        STREAMABLEHTTP (str): HTTP transport with streaming.
    """

>>>>>>> 0e2b4b83
    SSE = "SSE"
    HTTP = "HTTP"
    STDIO = "STDIO"
    STREAMABLEHTTP = "STREAMABLEHTTP"


class GatewayCreate(BaseModel):
    """
    Schema for creating a new gateway.

    Attributes:
        model_config (ConfigDict): Configuration for the model.
        name (str): Unique name for the gateway.
        url (Union[str, AnyHttpUrl]): Gateway endpoint URL.
        description (Optional[str]): Optional description of the gateway.
        transport (str): Transport used by the MCP server, default is "SSE".
        auth_type (Optional[str]): Type of authentication (basic, bearer, headers, or none).
        auth_username (Optional[str]): Username for basic authentication.
        auth_password (Optional[str]): Password for basic authentication.
        auth_token (Optional[str]): Token for bearer authentication.
        auth_header_key (Optional[str]): Key for custom headers authentication.
        auth_header_value (Optional[str]): Value for custom headers authentication.
        auth_value (Optional[str]): Alias for authentication value, used for better access post-validation.
    """

    model_config = ConfigDict(str_strip_whitespace=True)

    name: str = Field(..., description="Unique name for the gateway")
    url: Union[str, AnyHttpUrl] = Field(..., description="Gateway endpoint URL")
    description: Optional[str] = Field(None, description="Gateway description")
    transport: str = Field(default="SSE", description="Transport used by MCP server: SSE or STREAMABLEHTTP")

    # Authorizations
    auth_type: Optional[str] = Field(None, description="Type of authentication: basic, bearer, headers, or none")
    # Fields for various types of authentication
    auth_username: Optional[str] = Field(None, description="Username for basic authentication")
    auth_password: Optional[str] = Field(None, description="Password for basic authentication")
    auth_token: Optional[str] = Field(None, description="Token for bearer authentication")
    auth_header_key: Optional[str] = Field(None, description="Key for custom headers authentication")
    auth_header_value: Optional[str] = Field(None, description="Value for custom headers authentication")

    # Adding `auth_value` as an alias for better access post-validation
    auth_value: Optional[str] = Field(None, validate_default=True)

    @field_validator("name")
    @classmethod
    def validate_name(cls, v: str) -> str:
        """Validate gateway name

        Args:
            v (str): Value to validate

        Returns:
            str: Value if validated as safe
        """
        return SecurityValidator.validate_name(v, "Gateway name")

    @field_validator("url")
    @classmethod
    def validate_url(cls, v: str) -> str:
        """Validate gateway URL

        Args:
            v (str): Value to validate

        Returns:
            str: Value if validated as safe
        """
        return SecurityValidator.validate_url(v, "Gateway URL")

    @field_validator("description")
    @classmethod
    def validate_description(cls, v: Optional[str]) -> Optional[str]:
        """Ensure descriptions display safely

        Args:
            v (str): Value to validate

        Returns:
            str: Value if validated as safe

        Raises:
            ValueError: When value is unsafe
        """
        if v is None:
            return v
        if len(v) > SecurityValidator.MAX_DESCRIPTION_LENGTH:
            raise ValueError(f"Description exceeds maximum length of {SecurityValidator.MAX_DESCRIPTION_LENGTH}")
        return SecurityValidator.sanitize_display_text(v, "Description")

    @field_validator("auth_value", mode="before")
    @classmethod
    def create_auth_value(cls, v, info):
        """
        This validator will run before the model is fully instantiated (mode="before")
        It will process the auth fields based on auth_type and generate auth_value.

        Args:
            v: Input url
            info: ValidationInfo containing auth_type

        Returns:
            str: Auth value
        """
        data = info.data
        auth_type = data.get("auth_type")

        if (auth_type is None) or (auth_type == ""):
            return v  # If no auth_type is provided, no need to create auth_value

        # Process the auth fields and generate auth_value based on auth_type
        auth_value = cls._process_auth_fields(info)

        return auth_value

    @field_validator("transport")
    @classmethod
    def validate_transport(cls, v: str) -> str:
        """
<<<<<<< HEAD
        Validate the transport type.

        Args:
            v: Value to validate.

        Returns:
            The validated transport type.

        Raises:
            ValueError: If transport type is invalid.
=======
        Validates that the given transport value is one of the supported TransportType values.

        Args:
            v (str): The transport value to validate.

        Returns:
            str: The validated transport value if it is valid.

        Raises:
            ValueError: If the provided value is not a valid transport type.

        Valid transport types are defined in the TransportType enum:
            - SSE
            - HTTP
            - STDIO
            - STREAMABLEHTTP
>>>>>>> 0e2b4b83
        """
        if v not in [t.value for t in TransportType]:
            raise ValueError(f"Invalid transport type: {v}. Must be one of: {', '.join([t.value for t in TransportType])}")
        return v

    @staticmethod
    def _process_auth_fields(info: ValidationInfo) -> Optional[Dict[str, Any]]:
        """
        Processes the input authentication fields and returns the correct auth_value.
        This method is called based on the selected auth_type.

        Args:
            info: ValidationInfo containing auth fields

        Returns:
            Dict with encoded auth

        Raises:
            ValueError: If auth_type is invalid
        """
        data = info.data
        auth_type = data.get("auth_type")

        if auth_type == "basic":
            # For basic authentication, both username and password must be present
            username = data.get("auth_username")
            password = data.get("auth_password")

            if not username or not password:
                raise ValueError("For 'basic' auth, both 'auth_username' and 'auth_password' must be provided.")

            creds = base64.b64encode(f"{username}:{password}".encode("utf-8")).decode()
            return encode_auth({"Authorization": f"Basic {creds}"})

        if auth_type == "bearer":
            # For bearer authentication, only token is required
            token = data.get("auth_token")

            if not token:
                raise ValueError("For 'bearer' auth, 'auth_token' must be provided.")

            return encode_auth({"Authorization": f"Bearer {token}"})

        if auth_type == "authheaders":
            # For headers authentication, both key and value must be present
            header_key = data.get("auth_header_key")
            header_value = data.get("auth_header_value")

            if not header_key or not header_value:
                raise ValueError("For 'headers' auth, both 'auth_header_key' and 'auth_header_value' must be provided.")

            return encode_auth({header_key: header_value})

        raise ValueError("Invalid 'auth_type'. Must be one of: basic, bearer, or headers.")


class GatewayUpdate(BaseModelWithConfigDict):
    """Schema for updating an existing federation gateway.

    Similar to GatewayCreate but all fields are optional to allow partial updates.
    """

    name: Optional[str] = Field(None, description="Unique name for the gateway")
    url: Optional[Union[str, AnyHttpUrl]] = Field(None, description="Gateway endpoint URL")
    description: Optional[str] = Field(None, description="Gateway description")
    transport: str = Field(default="SSE", description="Transport used by MCP server: SSE or STREAMABLEHTTP")

    name: Optional[str] = Field(None, description="Unique name for the prompt")
    # Authorizations
    auth_type: Optional[str] = Field(None, description="auth_type: basic, bearer, headers or None")
    auth_username: Optional[str] = Field(None, description="username for basic authentication")
    auth_password: Optional[str] = Field(None, description="password for basic authentication")
    auth_token: Optional[str] = Field(None, description="token for bearer authentication")
    auth_header_key: Optional[str] = Field(None, description="key for custom headers authentication")
    auth_header_value: Optional[str] = Field(None, description="vallue for custom headers authentication")

    # Adding `auth_value` as an alias for better access post-validation
    auth_value: Optional[str] = Field(None, validate_default=True)

    @field_validator("name", mode="before")
    @classmethod
    def validate_name(cls, v: str) -> str:
        """Validate gateway name

        Args:
            v (str): Value to validate

        Returns:
            str: Value if validated as safe
        """
        return SecurityValidator.validate_name(v, "Gateway name")

    @field_validator("url", mode="before")
    @classmethod
    def validate_url(cls, v: str) -> str:
        """Validate gateway URL

        Args:
            v (str): Value to validate

        Returns:
            str: Value if validated as safe
        """
        return SecurityValidator.validate_url(v, "Gateway URL")

    @field_validator("description", mode="before")
    @classmethod
    def validate_description(cls, v: Optional[str]) -> Optional[str]:
        """Ensure descriptions display safely

        Args:
            v (str): Value to validate

        Returns:
            str: Value if validated as safe

        Raises:
            ValueError: When value is unsafe
        """
        if v is None:
            return v
        if len(v) > SecurityValidator.MAX_DESCRIPTION_LENGTH:
            raise ValueError(f"Description exceeds maximum length of {SecurityValidator.MAX_DESCRIPTION_LENGTH}")
        return SecurityValidator.sanitize_display_text(v, "Description")

    @field_validator("auth_value", mode="before")
    @classmethod
    def create_auth_value(cls, v, info):
        """
        This validator will run before the model is fully instantiated (mode="before")
        It will process the auth fields based on auth_type and generate auth_value.

        Args:
            v: Input URL
            info: ValidationInfo containing auth_type

        Returns:
            str: Auth value or URL
        """
        data = info.data
        auth_type = data.get("auth_type")

        if (auth_type is None) or (auth_type == ""):
            return v  # If no auth_type is provided, no need to create auth_value

        # Process the auth fields and generate auth_value based on auth_type
        auth_value = cls._process_auth_fields(info)

        return auth_value

    @staticmethod
    def _process_auth_fields(values: Dict[str, Any]) -> Optional[Dict[str, Any]]:
        """
        Processes the input authentication fields and returns the correct auth_value.
        This method is called based on the selected auth_type.

        Args:
            values: Dict container auth information auth_type, auth_username, auth_password, auth_token, auth_header_key and auth_header_value

        Returns:
            dict: Encoded auth information

        Raises:
            ValueError: If auth type is invalid
        """
        auth_type = values.get("auth_type")

        if auth_type == "basic":
            # For basic authentication, both username and password must be present
            username = values.get("auth_username")
            password = values.get("auth_password")

            if not username or not password:
                raise ValueError("For 'basic' auth, both 'auth_username' and 'auth_password' must be provided.")

            creds = base64.b64encode(f"{username}:{password}".encode("utf-8")).decode()
            return encode_auth({"Authorization": f"Basic {creds}"})

        if auth_type == "bearer":
            # For bearer authentication, only token is required
            token = values.get("auth_token")

            if not token:
                raise ValueError("For 'bearer' auth, 'auth_token' must be provided.")

            return encode_auth({"Authorization": f"Bearer {token}"})

        if auth_type == "authheaders":
            # For headers authentication, both key and value must be present
            header_key = values.get("auth_header_key")
            header_value = values.get("auth_header_value")

            if not header_key or not header_value:
                raise ValueError("For 'headers' auth, both 'auth_header_key' and 'auth_header_value' must be provided.")

            return encode_auth({header_key: header_value})

        raise ValueError("Invalid 'auth_type'. Must be one of: basic, bearer, or headers.")


class GatewayRead(BaseModelWithConfigDict):
    """Schema for reading gateway information.

    Includes all gateway fields plus:
    - Database ID
    - Capabilities dictionary
    - Creation/update timestamps
    - enabled status
    - reachable status
    - Last seen timestamp
    - Authentication type: basic, bearer, headers
    - Authentication value: username/password or token or custom headers

    Auto Populated fields:
    - Authentication username: for basic auth
    - Authentication password: for basic auth
    - Authentication token: for bearer auth
    - Authentication header key: for headers auth
    - Authentication header value: for headers auth
    """

    id: str = Field(None, description="Unique ID of the gateway")
    name: str = Field(..., description="Unique name for the gateway")
    url: str = Field(..., description="Gateway endpoint URL")
    description: Optional[str] = Field(None, description="Gateway description")
    transport: str = Field(default="SSE", description="Transport used by MCP server: SSE or STREAMABLEHTTP")
    capabilities: Dict[str, Any] = Field(default_factory=dict, description="Gateway capabilities")
    created_at: datetime = Field(default_factory=lambda: datetime.now(timezone.utc), description="Creation timestamp")
    updated_at: datetime = Field(default_factory=lambda: datetime.now(timezone.utc), description="Last update timestamp")
    enabled: bool = Field(default=True, description="Is the gateway enabled?")
    reachable: bool = Field(default=True, description="Is the gateway reachable/online?")

    last_seen: Optional[datetime] = Field(default_factory=lambda: datetime.now(timezone.utc), description="Last seen timestamp")

    # Authorizations
    auth_type: Optional[str] = Field(None, description="auth_type: basic, bearer, headers or None")
    auth_value: Optional[str] = Field(None, description="auth value: username/password or token or custom headers")

    # auth_value will populate the following fields
    auth_username: Optional[str] = Field(None, description="username for basic authentication")
    auth_password: Optional[str] = Field(None, description="password for basic authentication")
    auth_token: Optional[str] = Field(None, description="token for bearer authentication")
    auth_header_key: Optional[str] = Field(None, description="key for custom headers authentication")
    auth_header_value: Optional[str] = Field(None, description="vallue for custom headers authentication")

    slug: str = Field(None, description="Slug for gateway endpoint URL")

    # This will be the main method to automatically populate fields
    @model_validator(mode="after")
    @classmethod
    def _populate_auth(cls, values: Self) -> Dict[str, Any]:
        """Populate authentication fields based on auth_type and encoded auth_value.

        This post-validation method decodes the stored authentication value and
        populates the appropriate authentication fields (username/password, token,
        or custom headers) based on the authentication type. It ensures the
        authentication data is properly formatted and accessible through individual
        fields for display purposes.

        The method handles three authentication types:
        - basic: Extracts username and password from Authorization header
        - bearer: Extracts token from Bearer Authorization header
        - authheaders: Extracts custom header key/value pair

        Args:
            values: The validated model data containing auth_type and auth_value.
                Expected to have 'auth_type' and 'auth_value' fields.

        Returns:
            Dict[str, Any]: The updated values dict with populated auth fields:
                            - For basic: auth_username and auth_password
                            - For bearer: auth_token
                            - For authheaders: auth_header_key and auth_header_value

        Raises:
            ValueError: If the authentication data is malformed:
                    - Basic auth missing username or password
                    - Bearer auth missing or improperly formatted Authorization header
                    - Custom headers not exactly one key/value pair

        Examples:
            >>> # Basic auth example
            >>> string_bytes = "admin:secret".encode("utf-8")
            >>> encoded_auth = base64.urlsafe_b64encode(string_bytes).decode("utf-8")
            >>> values = GatewayRead.model_construct(
            ...     auth_type="basic",
            ...     auth_value=encode_auth({"Authorization": f"Basic {encoded_auth}"})
            ... )
            >>> values = GatewayRead._populate_auth(values)
            >>> values.auth_username
            'admin'
            >>> values.auth_password
            'secret'

            >>> # Bearer auth example
            >>> values = GatewayRead.model_construct(
            ...     auth_type="bearer",
            ...     auth_value=encode_auth({"Authorization": "Bearer mytoken123"})
            ... )
            >>> values = GatewayRead._populate_auth(values)
            >>> values.auth_token
            'mytoken123'

            >>> # Custom headers example
            >>> values = GatewayRead.model_construct(
            ...     auth_type='authheaders',
            ...     auth_value=encode_auth({"X-API-Key": "abc123"})
            ... )
            >>> values = GatewayRead._populate_auth(values)
            >>> values.auth_header_key
            'X-API-Key'
            >>> values.auth_header_value
            'abc123'
        """
        auth_type = values.auth_type
        auth_value_encoded = values.auth_value
        auth_value = decode_auth(auth_value_encoded)
        if auth_type == "basic":
            auth = auth_value.get("Authorization")
            auth = auth.removeprefix("Basic ")
            u, p = base64.urlsafe_b64decode(auth).decode("utf-8").split(":")
            if not u or not p:
                raise ValueError("basic auth requires both username and password")
            values.auth_username, values.auth_password = u, p

        elif auth_type == "bearer":
            auth = auth_value.get("Authorization")
            if not (isinstance(auth, str) and auth.startswith("Bearer ")):
                raise ValueError("bearer auth requires an Authorization header of the form 'Bearer <token>'")
            values.auth_token = auth.removeprefix("Bearer ")

        elif auth_type == "authheaders":
            # must be exactly one header
            if len(auth_value) != 1:
                raise ValueError("authheaders requires exactly one key/value pair")
            k, v = next(iter(auth_value.items()))
            values.auth_header_key, values.auth_header_value = k, v

        return values


class FederatedTool(BaseModelWithConfigDict):
    """Schema for tools provided by federated gateways.

    Contains:
    - Tool definition
    - Source gateway information
    """

    tool: MCPTool
    gateway_id: str
    gateway_name: str
    gateway_url: str


class FederatedResource(BaseModelWithConfigDict):
    """Schema for resources from federated gateways.

    Contains:
    - Resource definition
    - Source gateway information
    """

    resource: MCPResource
    gateway_id: str
    gateway_name: str
    gateway_url: str


class FederatedPrompt(BaseModelWithConfigDict):
    """Schema for prompts from federated gateways.

    Contains:
    - Prompt definition
    - Source gateway information
    """

    prompt: MCPPrompt
    gateway_id: str
    gateway_name: str
    gateway_url: str


# --- RPC Schemas ---
class RPCRequest(BaseModel):
    """MCP-compliant RPC request validation"""

    jsonrpc: Literal["2.0"]
    method: str
    params: Optional[Dict[str, Any]] = None
    id: Optional[Union[int, str]] = None

    @field_validator("method")
    @classmethod
    def validate_method(cls, v: str) -> str:
        """Ensure method names follow MCP format

        Args:
            v (str): Value to validate

        Returns:
            str: Value if determined as safe

        Raises:
            ValueError: When value is not safe
        """
        SecurityValidator.validate_no_xss(v, "RPC method name")
        if not re.match(r"^[a-zA-Z][a-zA-Z0-9_\./]*$", v):
            raise ValueError("Invalid method name format")
        if len(v) > 128:  # MCP method name limit
            raise ValueError("Method name too long")
        return v

    @field_validator("params")
    @classmethod
    def validate_params(cls, v: Optional[Union[Dict, List]]) -> Optional[Union[Dict, List]]:
        """Validate RPC parameters

        Args:
            v (Union[dict, list]): Value to validate

        Returns:
            Union[dict, list]: Value if determined as safe

        Raises:
            ValueError: When value is not safe
        """
        if v is None:
            return v

        # Check size limits (MCP recommends max 256KB for params)
        param_size = len(json.dumps(v))
        if param_size > settings.validation_max_rpc_param_size:
            raise ValueError(f"Parameters exceed maximum size of {settings.validation_max_rpc_param_size} bytes")

        # Check depth
        SecurityValidator.validate_json_depth(v)
        return v


class RPCResponse(BaseModelWithConfigDict):
    """Schema for JSON-RPC 2.0 responses.

    Contains:
    - Protocol version
    - Result or error
    - Request ID
    """

    jsonrpc: Literal["2.0"]
    result: Optional[Any] = None
    error: Optional[Dict[str, Any]] = None
    id: Optional[Union[int, str]] = None


# --- Event and Admin Schemas ---


class EventMessage(BaseModelWithConfigDict):
    """Schema for SSE event messages.

    Includes:
    - Event type
    - Event data payload
    - Event timestamp
    """

    type: str = Field(..., description="Event type (tool_added, resource_updated, etc)")
    data: Dict[str, Any] = Field(..., description="Event payload")
    timestamp: datetime = Field(default_factory=lambda: datetime.now(timezone.utc))

    @field_serializer("timestamp")
    def serialize_timestamp(self, dt: datetime) -> str:
        """
        Serialize the `timestamp` field as an ISO 8601 string with UTC timezone.

        Converts the given datetime to UTC and returns it in ISO 8601 format,
        replacing the "+00:00" suffix with "Z" to indicate UTC explicitly.

        Args:
            dt (datetime): The datetime object to serialize.

        Returns:
            str: ISO 8601 formatted string in UTC, ending with 'Z'.
        """
        return dt.astimezone(timezone.utc).isoformat().replace("+00:00", "Z")


class AdminToolCreate(BaseModelWithConfigDict):
    """Schema for creating tools via admin UI.

    Handles:
    - Basic tool information
    - JSON string inputs for headers/schema
    """

    name: str
    url: str
    description: Optional[str] = None
    integration_type: str = "MCP"
    headers: Optional[str] = None  # JSON string
    input_schema: Optional[str] = None  # JSON string

    @field_validator("headers", "input_schema")
    @classmethod
    def validate_json(cls, v: Optional[str]) -> Optional[Dict[str, Any]]:
        """
        Validate and parse JSON string inputs.

        Args:
            v: Input string

        Returns:
            dict: Output JSON version of v

        Raises:
            ValueError: When unable to convert to JSON
        """
        if not v:
            return None
        try:
            return json.loads(v)
        except json.JSONDecodeError:
            raise ValueError("Invalid JSON")


class AdminGatewayCreate(BaseModelWithConfigDict):
    """Schema for creating gateways via admin UI.

    Captures:
    - Gateway name
    - Endpoint URL
    - Optional description
    """

    name: str
    url: str
    description: Optional[str] = None


# --- New Schemas for Status Toggle Operations ---


class StatusToggleRequest(BaseModelWithConfigDict):
    """Request schema for toggling active status."""

    activate: bool = Field(..., description="Whether to activate (true) or deactivate (false) the item")


class StatusToggleResponse(BaseModelWithConfigDict):
    """Response schema for status toggle operations."""

    id: int
    name: str
    is_active: bool
    message: str = Field(..., description="Success message")


# --- Optional Filter Parameters for Listing Operations ---


class ListFilters(BaseModelWithConfigDict):
    """Filtering options for list operations."""

    include_inactive: bool = Field(False, description="Whether to include inactive items in the results")


# --- Server Schemas ---


class ServerCreate(BaseModel):
    """
    Schema for creating a new server.

    Attributes:
        model_config (ConfigDict): Configuration for the model, such as stripping whitespace from strings.
        name (str): The server's name.
        description (Optional[str]): Optional description of the server.
        icon (Optional[str]): Optional URL for the server's icon.
        associated_tools (Optional[List[str]]): Optional list of associated tool IDs.
        associated_resources (Optional[List[str]]): Optional list of associated resource IDs.
        associated_prompts (Optional[List[str]]): Optional list of associated prompt IDs.
    """

    model_config = ConfigDict(str_strip_whitespace=True)

    name: str = Field(..., description="The server's name")
    description: Optional[str] = Field(None, description="Server description")
    icon: Optional[str] = Field(None, description="URL for the server's icon")
    associated_tools: Optional[List[str]] = Field(None, description="Comma-separated tool IDs")
    associated_resources: Optional[List[str]] = Field(None, description="Comma-separated resource IDs")
    associated_prompts: Optional[List[str]] = Field(None, description="Comma-separated prompt IDs")

    @field_validator("name")
    @classmethod
    def validate_name(cls, v: str) -> str:
        """Validate server name

        Args:
            v (str): Value to validate

        Returns:
            str: Value if validated as safe
        """
        return SecurityValidator.validate_name(v, "Server name")

    @field_validator("description")
    @classmethod
    def validate_description(cls, v: Optional[str]) -> Optional[str]:
        """Ensure descriptions display safely

        Args:
            v (str): Value to validate

        Returns:
            str: Value if validated as safe

        Raises:
            ValueError: When value is not safe
        """
        if v is None:
            return v
        if len(v) > SecurityValidator.MAX_DESCRIPTION_LENGTH:
            raise ValueError(f"Description exceeds maximum length of {SecurityValidator.MAX_DESCRIPTION_LENGTH}")
        return SecurityValidator.sanitize_display_text(v, "Description")

    @field_validator("icon")
    @classmethod
    def validate_icon(cls, v: Optional[str]) -> Optional[str]:
        """Validate icon URL

        Args:
            v (str): Value to validate

        Returns:
            str: Value if validated as safe
        """
        if v is None or v == "":
            return v
        return SecurityValidator.validate_url(v, "Icon URL")

    @field_validator("associated_tools", "associated_resources", "associated_prompts", mode="before")
    @classmethod
    def split_comma_separated(cls, v):
        """
        Splits a comma-separated string into a list of strings if needed.

        Args:
            v: Input string

        Returns:
            list: Comma separated array of input string
        """
        if isinstance(v, str):
            return [item.strip() for item in v.split(",") if item.strip()]
        return v


class ServerUpdate(BaseModelWithConfigDict):
    """Schema for updating an existing server.

    All fields are optional to allow partial updates.
    """

    name: Optional[str] = Field(None, description="The server's name")
    description: Optional[str] = Field(None, description="Server description")
    icon: Optional[str] = Field(None, description="URL for the server's icon")
    associated_tools: Optional[List[str]] = Field(None, description="Comma-separated tool IDs")
    associated_resources: Optional[List[str]] = Field(None, description="Comma-separated resource IDs")
    associated_prompts: Optional[List[str]] = Field(None, description="Comma-separated prompt IDs")

    @field_validator("name")
    @classmethod
    def validate_name(cls, v: str) -> str:
        """Validate server name

        Args:
            v (str): Value to validate

        Returns:
            str: Value if validated as safe
        """
        return SecurityValidator.validate_name(v, "Server name")

    @field_validator("description")
    @classmethod
    def validate_description(cls, v: Optional[str]) -> Optional[str]:
        """Ensure descriptions display safely

        Args:
            v (str): Value to validate

        Returns:
            str: Value if validated as safe

        Raises:
            ValueError: When value is not safe
        """
        if v is None:
            return v
        if len(v) > SecurityValidator.MAX_DESCRIPTION_LENGTH:
            raise ValueError(f"Description exceeds maximum length of {SecurityValidator.MAX_DESCRIPTION_LENGTH}")
        return SecurityValidator.sanitize_display_text(v, "Description")

    @field_validator("icon")
    @classmethod
    def validate_icon(cls, v: Optional[str]) -> Optional[str]:
        """Validate icon URL

        Args:
            v (str): Value to validate

        Returns:
            str: Value if validated as safe
        """
        if v is None or v == "":
            return v
        return SecurityValidator.validate_url(v, "Icon URL")

    @field_validator("associated_tools", "associated_resources", "associated_prompts", mode="before")
    @classmethod
    def split_comma_separated(cls, v):
        """
        Splits a comma-separated string into a list of strings if needed.

        Args:
            v: Input string

        Returns:
            list: Comma separated array of input string
        """
        if isinstance(v, str):
            return [item.strip() for item in v.split(",") if item.strip()]
        return v


class ServerRead(BaseModelWithConfigDict):
    """Schema for reading server information.

    Includes all server fields plus:
    - Database ID
    - Associated tool, resource, and prompt IDs
    - Creation/update timestamps
    - Active status
    - Metrics: Aggregated metrics for the server invocations.
    """

    id: str
    name: str
    description: Optional[str]
    icon: Optional[str]
    created_at: datetime
    updated_at: datetime
    is_active: bool
    associated_tools: List[str] = []
    associated_resources: List[int] = []
    associated_prompts: List[int] = []
    metrics: ServerMetrics

    @model_validator(mode="before")
    @classmethod
    def populate_associated_ids(cls, values):
        """
        Pre-validation method that converts associated objects to their 'id'.

        This method checks 'associated_tools', 'associated_resources', and
        'associated_prompts' in the input and replaces each object with its `id`
        if present.

        Args:
            values (dict): The input values.

        Returns:
            dict: Updated values with object ids, or the original values if no
            changes are made.
        """
        # If values is not a dict (e.g. it's a Server instance), convert it
        if not isinstance(values, dict):
            try:
                values = vars(values)
            except Exception:
                return values
        if "associated_tools" in values and values["associated_tools"]:
            values["associated_tools"] = [tool.id if hasattr(tool, "id") else tool for tool in values["associated_tools"]]
        if "associated_resources" in values and values["associated_resources"]:
            values["associated_resources"] = [res.id if hasattr(res, "id") else res for res in values["associated_resources"]]
        if "associated_prompts" in values and values["associated_prompts"]:
            values["associated_prompts"] = [prompt.id if hasattr(prompt, "id") else prompt for prompt in values["associated_prompts"]]
        return values


class GatewayTestRequest(BaseModelWithConfigDict):
    """Schema for testing gateway connectivity.

    Includes the HTTP method, base URL, path, optional headers, and body.
    """

    method: str = Field(..., description="HTTP method to test (GET, POST, etc.)")
    base_url: AnyHttpUrl = Field(..., description="Base URL of the gateway to test")
    path: str = Field(..., description="Path to append to the base URL")
    headers: Optional[Dict[str, str]] = Field(None, description="Optional headers for the request")
    body: Optional[Union[str, Dict[str, Any]]] = Field(None, description="Optional body for the request, can be a string or JSON object")


class GatewayTestResponse(BaseModelWithConfigDict):
    """Schema for the response from a gateway test request.

    Contains:
    - HTTP status code
    - Latency in milliseconds
    - Optional response body, which can be a string or JSON object
    """

    status_code: int = Field(..., description="HTTP status code returned by the gateway")
    latency_ms: int = Field(..., description="Latency of the request in milliseconds")
    body: Optional[Union[str, Dict[str, Any]]] = Field(None, description="Response body, can be a string or JSON object")<|MERGE_RESOLUTION|>--- conflicted
+++ resolved
@@ -1572,16 +1572,6 @@
 
 # --- Transport Type ---
 class TransportType(str, Enum):
-<<<<<<< HEAD
-    """Enum for transport types used by the MCP server.
-
-    Attributes:
-        SSE (str): Server-Sent Events transport.
-        HTTP (str): Standard HTTP transport.
-        STDIO (str): Standard input/output transport.
-        STREAMABLEHTTP (str): Streamable HTTP transport.
-    """
-=======
     """
     Enumeration of supported transport mechanisms for communication between components.
 
@@ -1592,7 +1582,6 @@
         STREAMABLEHTTP (str): HTTP transport with streaming.
     """
 
->>>>>>> 0e2b4b83
     SSE = "SSE"
     HTTP = "HTTP"
     STDIO = "STDIO"
@@ -1712,18 +1701,6 @@
     @classmethod
     def validate_transport(cls, v: str) -> str:
         """
-<<<<<<< HEAD
-        Validate the transport type.
-
-        Args:
-            v: Value to validate.
-
-        Returns:
-            The validated transport type.
-
-        Raises:
-            ValueError: If transport type is invalid.
-=======
         Validates that the given transport value is one of the supported TransportType values.
 
         Args:
@@ -1740,7 +1717,6 @@
             - HTTP
             - STDIO
             - STREAMABLEHTTP
->>>>>>> 0e2b4b83
         """
         if v not in [t.value for t in TransportType]:
             raise ValueError(f"Invalid transport type: {v}. Must be one of: {', '.join([t.value for t in TransportType])}")
