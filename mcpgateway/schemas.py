# -*- coding: utf-8 -*-
"""MCP Gateway Schema Definitions.

Copyright 2025
SPDX-License-Identifier: Apache-2.0
Authors: Mihai Criveti

This module provides Pydantic models for request/response validation in the MCP Gateway.
It implements schemas for:
- Tool registration and invocation
- Resource management and subscriptions
- Prompt templates and arguments
- Gateway federation
- RPC message formats
- Event messages
- Admin interface

The schemas ensure proper validation according to the MCP specification while adding
gateway-specific extensions for federation support.
"""

# Standard
import base64
from datetime import datetime, timezone
from enum import Enum
import json
import logging
import re
from typing import Any, Dict, List, Literal, Optional, Self, Union

# Third-Party
from pydantic import AnyHttpUrl, BaseModel, ConfigDict, Field, field_serializer, field_validator, model_validator, ValidationInfo

# First-Party
from mcpgateway.config import settings
from mcpgateway.models import ImageContent
from mcpgateway.models import Prompt as MCPPrompt
from mcpgateway.models import Resource as MCPResource
from mcpgateway.models import ResourceContent, TextContent
from mcpgateway.models import Tool as MCPTool
from mcpgateway.utils.services_auth import decode_auth, encode_auth
from mcpgateway.validators import SecurityValidator

logger = logging.getLogger(__name__)


def to_camel_case(s: str) -> str:
    """
    Convert a string from snake_case to camelCase.

    Args:
        s (str): The string to be converted, which is assumed to be in snake_case.

    Returns:
        str: The string converted to camelCase.

    Examples:
        >>> to_camel_case("hello_world_example")
        'helloWorldExample'
        >>> to_camel_case("alreadyCamel")
        'alreadyCamel'
        >>> to_camel_case("")
        ''
        >>> to_camel_case("single")
        'single'
        >>> to_camel_case("_leading_underscore")
        'LeadingUnderscore'
        >>> to_camel_case("trailing_underscore_")
        'trailingUnderscore'
    """
    return "".join(word.capitalize() if i else word for i, word in enumerate(s.split("_")))


def encode_datetime(v: datetime) -> str:
    """
    Convert a datetime object to an ISO 8601 formatted string.

    Args:
        v (datetime): The datetime object to be encoded.

    Returns:
        str: The ISO 8601 formatted string representation of the datetime object.

    Examples:
        >>> from datetime import datetime
        >>> encode_datetime(datetime(2023, 5, 22, 14, 30, 0))
        '2023-05-22T14:30:00'
    """
    return v.isoformat()


# --- Base Model ---
class BaseModelWithConfigDict(BaseModel):
    """Base model with common configuration.

    Provides:
    - ORM mode for SQLAlchemy integration
    - JSON encoders for datetime handling
    - Automatic conversion from snake_case to camelCase for output
    """

    model_config = ConfigDict(
        from_attributes=True,
        alias_generator=to_camel_case,
        populate_by_name=True,
        use_enum_values=True,
        extra="ignore",
        json_schema_extra={"nullable": True},
    )

    def to_dict(self, use_alias: bool = False) -> Dict[str, Any]:
        """
        Converts the model instance into a dictionary representation.

        Args:
            use_alias (bool): Whether to use aliases for field names (default is False). If True,
                               field names will be converted using the alias generator function.

        Returns:
            Dict[str, Any]: A dictionary where keys are field names and values are corresponding field values,
                             with any nested models recursively converted to dictionaries.

        Examples:
            >>> class ExampleModel(BaseModelWithConfigDict):
            ...     foo: int
            ...     bar: str
            >>> m = ExampleModel(foo=1, bar='baz')
            >>> m.to_dict()
            {'foo': 1, 'bar': 'baz'}

            >>> # Test with alias
            >>> m.to_dict(use_alias=True)
            {'foo': 1, 'bar': 'baz'}

            >>> # Test with nested model
            >>> class NestedModel(BaseModelWithConfigDict):
            ...     nested_field: int
            >>> class ParentModel(BaseModelWithConfigDict):
            ...     parent_field: str
            ...     child: NestedModel
            >>> nested = NestedModel(nested_field=42)
            >>> parent = ParentModel(parent_field="test", child=nested)
            >>> result = parent.to_dict()
            >>> result['child']
            {'nested_field': 42}
        """
        output = {}
        for key, value in self.model_dump(by_alias=use_alias).items():
            output[key] = value if not isinstance(value, BaseModel) else value.to_dict(use_alias)
        return output


# --- Metrics Schemas ---


class ToolMetrics(BaseModelWithConfigDict):
    """
    Represents the performance and execution statistics for a tool.

    Attributes:
        total_executions (int): Total number of tool invocations.
        successful_executions (int): Number of successful tool invocations.
        failed_executions (int): Number of failed tool invocations.
        failure_rate (float): Failure rate (failed invocations / total invocations).
        min_response_time (Optional[float]): Minimum response time in seconds.
        max_response_time (Optional[float]): Maximum response time in seconds.
        avg_response_time (Optional[float]): Average response time in seconds.
        last_execution_time (Optional[datetime]): Timestamp of the most recent invocation.
    """

    total_executions: int = Field(..., description="Total number of tool invocations")
    successful_executions: int = Field(..., description="Number of successful tool invocations")
    failed_executions: int = Field(..., description="Number of failed tool invocations")
    failure_rate: float = Field(..., description="Failure rate (failed invocations / total invocations)")
    min_response_time: Optional[float] = Field(None, description="Minimum response time in seconds")
    max_response_time: Optional[float] = Field(None, description="Maximum response time in seconds")
    avg_response_time: Optional[float] = Field(None, description="Average response time in seconds")
    last_execution_time: Optional[datetime] = Field(None, description="Timestamp of the most recent invocation")


class ResourceMetrics(BaseModelWithConfigDict):
    """
    Represents the performance and execution statistics for a resource.

    Attributes:
        total_executions (int): Total number of resource invocations.
        successful_executions (int): Number of successful resource invocations.
        failed_executions (int): Number of failed resource invocations.
        failure_rate (float): Failure rate (failed invocations / total invocations).
        min_response_time (Optional[float]): Minimum response time in seconds.
        max_response_time (Optional[float]): Maximum response time in seconds.
        avg_response_time (Optional[float]): Average response time in seconds.
        last_execution_time (Optional[datetime]): Timestamp of the most recent invocation.
    """

    total_executions: int = Field(..., description="Total number of resource invocations")
    successful_executions: int = Field(..., description="Number of successful resource invocations")
    failed_executions: int = Field(..., description="Number of failed resource invocations")
    failure_rate: float = Field(..., description="Failure rate (failed invocations / total invocations)")
    min_response_time: Optional[float] = Field(None, description="Minimum response time in seconds")
    max_response_time: Optional[float] = Field(None, description="Maximum response time in seconds")
    avg_response_time: Optional[float] = Field(None, description="Average response time in seconds")
    last_execution_time: Optional[datetime] = Field(None, description="Timestamp of the most recent invocation")


class ServerMetrics(BaseModelWithConfigDict):
    """
    Represents the performance and execution statistics for a server.

    Attributes:
        total_executions (int): Total number of server invocations.
        successful_executions (int): Number of successful server invocations.
        failed_executions (int): Number of failed server invocations.
        failure_rate (float): Failure rate (failed invocations / total invocations).
        min_response_time (Optional[float]): Minimum response time in seconds.
        max_response_time (Optional[float]): Maximum response time in seconds.
        avg_response_time (Optional[float]): Average response time in seconds.
        last_execution_time (Optional[datetime]): Timestamp of the most recent invocation.
    """

    total_executions: int = Field(..., description="Total number of server invocations")
    successful_executions: int = Field(..., description="Number of successful server invocations")
    failed_executions: int = Field(..., description="Number of failed server invocations")
    failure_rate: float = Field(..., description="Failure rate (failed invocations / total invocations)")
    min_response_time: Optional[float] = Field(None, description="Minimum response time in seconds")
    max_response_time: Optional[float] = Field(None, description="Maximum response time in seconds")
    avg_response_time: Optional[float] = Field(None, description="Average response time in seconds")
    last_execution_time: Optional[datetime] = Field(None, description="Timestamp of the most recent invocation")


class PromptMetrics(BaseModelWithConfigDict):
    """
    Represents the performance and execution statistics for a prompt.

    Attributes:
        total_executions (int): Total number of prompt invocations.
        successful_executions (int): Number of successful prompt invocations.
        failed_executions (int): Number of failed prompt invocations.
        failure_rate (float): Failure rate (failed invocations / total invocations).
        min_response_time (Optional[float]): Minimum response time in seconds.
        max_response_time (Optional[float]): Maximum response time in seconds.
        avg_response_time (Optional[float]): Average response time in seconds.
        last_execution_time (Optional[datetime]): Timestamp of the most recent invocation.
    """

    total_executions: int = Field(..., description="Total number of prompt invocations")
    successful_executions: int = Field(..., description="Number of successful prompt invocations")
    failed_executions: int = Field(..., description="Number of failed prompt invocations")
    failure_rate: float = Field(..., description="Failure rate (failed invocations / total invocations)")
    min_response_time: Optional[float] = Field(None, description="Minimum response time in seconds")
    max_response_time: Optional[float] = Field(None, description="Maximum response time in seconds")
    avg_response_time: Optional[float] = Field(None, description="Average response time in seconds")
    last_execution_time: Optional[datetime] = Field(None, description="Timestamp of the most recent invocation")


# --- JSON Path API modifier Schema


class JsonPathModifier(BaseModelWithConfigDict):
    """Schema for JSONPath queries.

    Provides the structure for parsing JSONPath queries and optional mapping.
    """

    jsonpath: Optional[str] = Field(None, description="JSONPath expression for querying JSON data.")
    mapping: Optional[Dict[str, str]] = Field(None, description="Mapping of fields from original data to output.")


# --- Tool Schemas ---
# Authentication model
class AuthenticationValues(BaseModelWithConfigDict):
    """Schema for all Authentications.
    Provides the authentication values for different types of authentication.
    """

    auth_type: Optional[str] = Field(None, description="Type of authentication: basic, bearer, headers or None")
    auth_value: Optional[str] = Field(None, description="Encoded Authentication values")

    # Only For tool read and view tool
    username: str = Field("", description="Username for basic authentication")
    password: str = Field("", description="Password for basic authentication")
    token: str = Field("", description="Bearer token for authentication")
    auth_header_key: str = Field("", description="Key for custom headers authentication")
    auth_header_value: str = Field("", description="Value for custom headers authentication")


class ToolCreate(BaseModel):
    """
    Represents the configuration for creating a tool with various attributes and settings.

    Attributes:
        model_config (ConfigDict): Configuration for the model.
        name (str): Unique name for the tool.
        url (Union[str, AnyHttpUrl]): Tool endpoint URL.
        description (Optional[str]): Tool description.
        integration_type (Literal["MCP", "REST"]): Tool integration type. 'MCP' for MCP-compliant tools, 'REST' for REST integrations.
        request_type (Literal["GET", "POST", "PUT", "DELETE", "SSE", "STDIO", "STREAMABLEHTTP"]): HTTP method to be used for invoking the tool.
        headers (Optional[Dict[str, str]]): Additional headers to send when invoking the tool.
        input_schema (Optional[Dict[str, Any]]): JSON Schema for validating tool parameters. Alias 'inputSchema'.
        annotations (Optional[Dict[str, Any]]): Tool annotations for behavior hints such as title, readOnlyHint, destructiveHint, idempotentHint, openWorldHint.
        jsonpath_filter (Optional[str]): JSON modification filter.
        auth (Optional[AuthenticationValues]): Authentication credentials (Basic or Bearer Token or custom headers) if required.
        gateway_id (Optional[str]): ID of the gateway for the tool.
    """

    model_config = ConfigDict(str_strip_whitespace=True, populate_by_name=True)

    name: str = Field(..., description="Unique name for the tool")
    url: Union[str, AnyHttpUrl] = Field(None, description="Tool endpoint URL")
    description: Optional[str] = Field(None, description="Tool description")
    integration_type: Literal["MCP", "REST"] = Field("MCP", description="Tool integration type: 'MCP' for MCP-compliant tools, 'REST' for REST integrations")
    request_type: Literal["GET", "POST", "PUT", "DELETE", "PATCH", "SSE", "STDIO", "STREAMABLEHTTP"] = Field("SSE", description="HTTP method to be used for invoking the tool")
    headers: Optional[Dict[str, str]] = Field(None, description="Additional headers to send when invoking the tool")
    input_schema: Optional[Dict[str, Any]] = Field(default_factory=lambda: {"type": "object", "properties": {}}, description="JSON Schema for validating tool parameters", alias="inputSchema")
    annotations: Optional[Dict[str, Any]] = Field(
        default_factory=dict,
        description="Tool annotations for behavior hints (title, readOnlyHint, destructiveHint, idempotentHint, openWorldHint)",
    )
    jsonpath_filter: Optional[str] = Field(default="", description="JSON modification filter")
    auth: Optional[AuthenticationValues] = Field(None, description="Authentication credentials (Basic or Bearer Token or custom headers) if required")
    gateway_id: Optional[str] = Field(None, description="id of gateway for the tool")

    @field_validator("name")
    @classmethod
    def validate_name(cls, v: str) -> str:
        """Ensure tool names follow MCP naming conventions

        Args:
            v (str): Value to validate

        Returns:
            str: Value if validated as safe

        Examples:
            >>> from mcpgateway.schemas import ToolCreate
            >>> ToolCreate.validate_name('valid_tool')
            'valid_tool'
            >>> ToolCreate.validate_name('Invalid Tool!')
            Traceback (most recent call last):
                ...
            ValueError: ...
        """
        return SecurityValidator.validate_tool_name(v)

    @field_validator("url")
    @classmethod
    def validate_url(cls, v: str) -> str:
        """Validate URL format and ensure safe display

        Args:
            v (str): Value to validate

        Returns:
            str: Value if validated as safe

        Examples:
            >>> from mcpgateway.schemas import ToolCreate
            >>> ToolCreate.validate_url('https://example.com')
            'https://example.com'
            >>> ToolCreate.validate_url('ftp://example.com')
            Traceback (most recent call last):
                ...
            ValueError: ...
        """
        return SecurityValidator.validate_url(v, "Tool URL")

    @field_validator("description")
    @classmethod
    def validate_description(cls, v: Optional[str]) -> Optional[str]:
        """Ensure descriptions display safely

        Args:
            v (str): Value to validate

        Returns:
            str: Value if validated as safe

        Raises:
            ValueError: When value is unsafe

        Examples:
            >>> from mcpgateway.schemas import ToolCreate
            >>> ToolCreate.validate_description('A safe description')
            'A safe description'
            >>> ToolCreate.validate_description('x' * 5000)
            Traceback (most recent call last):
                ...
            ValueError: ...
        """
        if v is None:
            return v
        if len(v) > SecurityValidator.MAX_DESCRIPTION_LENGTH:
            raise ValueError(f"Description exceeds maximum length of {SecurityValidator.MAX_DESCRIPTION_LENGTH}")
        return SecurityValidator.sanitize_display_text(v, "Description")

    @field_validator("headers", "input_schema", "annotations")
    @classmethod
    def validate_json_fields(cls, v: Dict[str, Any]) -> Dict[str, Any]:
        """Validate JSON structure depth

        Args:
            v (dict): Value to validate

        Returns:
            dict: Value if validated as safe

        Examples:
            >>> from mcpgateway.schemas import ToolCreate
            >>> ToolCreate.validate_json_fields({'a': 1})
            {'a': 1}
            >>> ToolCreate.validate_json_fields({'a': {'b': {'c': {'d': {'e': {'f': {'g': {'h': {'i': {'j': {'k': 1}}}}}}}}}}})
            Traceback (most recent call last):
                ...
            ValueError: ...
        """
        SecurityValidator.validate_json_depth(v)
        return v

    @field_validator("request_type")
    @classmethod
    def validate_request_type(cls, v: str, info: ValidationInfo) -> str:
        """Validate request type based on integration type

        Args:
            v (str): Value to validate
            info (ValidationInfo): Values used for validation

        Returns:
            str: Value if validated as safe

        Raises:
            ValueError: When value is unsafe

        Examples:
            >>> # Test MCP integration types
            >>> from pydantic import ValidationInfo
            >>> info = type('obj', (object,), {'data': {'integration_type': 'MCP'}})
            >>> ToolCreate.validate_request_type('SSE', info)
            'SSE'

            >>> # Test REST integration types
            >>> info = type('obj', (object,), {'data': {'integration_type': 'REST'}})
            >>> ToolCreate.validate_request_type('GET', info)
            'GET'
            >>> ToolCreate.validate_request_type('POST', info)
            'POST'

            >>> # Test invalid REST type
            >>> try:
            ...     ToolCreate.validate_request_type('SSE', info)
            ... except ValueError as e:
            ...     "not allowed for REST" in str(e)
            True

            >>> # Test invalid MCP type
            >>> info = type('obj', (object,), {'data': {'integration_type': 'MCP'}})
            >>> try:
            ...     ToolCreate.validate_request_type('GET', info)
            ... except ValueError as e:
            ...     "not allowed for MCP" in str(e)
            True
        """
        data = info.data
        integration_type = data.get("integration_type")

        if integration_type == "MCP":
            allowed = ["SSE", "STREAMABLEHTTP", "STDIO"]
        else:  # REST
            allowed = ["GET", "POST", "PUT", "DELETE", "PATCH"]

        if v not in allowed:
            raise ValueError(f"Request type '{v}' not allowed for {integration_type} integration")
        return v

    @model_validator(mode="before")
    @classmethod
    def assemble_auth(cls, values: Dict[str, Any]) -> Dict[str, Any]:
        """
        Assemble authentication information from separate keys if provided.

        Looks for keys "auth_type", "auth_username", "auth_password", "auth_token", "auth_header_key" and "auth_header_value".
        Constructs the "auth" field as a dictionary suitable for BasicAuth or BearerTokenAuth or HeadersAuth.

        Args:
            values: Dict with authentication information

        Returns:
            Dict: Reformatedd values dict

        Examples:
            >>> # Test basic auth
            >>> values = {'auth_type': 'basic', 'auth_username': 'user', 'auth_password': 'pass'}
            >>> result = ToolCreate.assemble_auth(values)
            >>> 'auth' in result
            True
            >>> result['auth']['auth_type']
            'basic'

            >>> # Test bearer auth
            >>> values = {'auth_type': 'bearer', 'auth_token': 'mytoken'}
            >>> result = ToolCreate.assemble_auth(values)
            >>> result['auth']['auth_type']
            'bearer'

            >>> # Test authheaders
            >>> values = {'auth_type': 'authheaders', 'auth_header_key': 'X-API-Key', 'auth_header_value': 'secret'}
            >>> result = ToolCreate.assemble_auth(values)
            >>> result['auth']['auth_type']
            'authheaders'

            >>> # Test no auth type
            >>> values = {'name': 'test'}
            >>> result = ToolCreate.assemble_auth(values)
            >>> 'auth' in result
            False
        """
        logger.debug(
            "Assembling auth in ToolCreate with raw values",
            extra={
                "auth_type": values.get("auth_type"),
                "auth_username": values.get("auth_username"),
                "auth_password": values.get("auth_password"),
                "auth_token": values.get("auth_token"),
                "auth_header_key": values.get("auth_header_key"),
                "auth_header_value": values.get("auth_header_value"),
            },
        )

        auth_type = values.get("auth_type")
        if auth_type:
            if auth_type.lower() == "basic":
                creds = base64.b64encode(f"{values.get('auth_username', '')}:{values.get('auth_password', '')}".encode("utf-8")).decode()
                encoded_auth = encode_auth({"Authorization": f"Basic {creds}"})
                values["auth"] = {"auth_type": "basic", "auth_value": encoded_auth}
            elif auth_type.lower() == "bearer":
                encoded_auth = encode_auth({"Authorization": f"Bearer {values.get('auth_token', '')}"})
                values["auth"] = {"auth_type": "bearer", "auth_value": encoded_auth}
            elif auth_type.lower() == "authheaders":
                encoded_auth = encode_auth({values.get("auth_header_key", ""): values.get("auth_header_value", "")})
                values["auth"] = {"auth_type": "authheaders", "auth_value": encoded_auth}
        return values


class ToolUpdate(BaseModelWithConfigDict):
    """Schema for updating an existing tool.

    Similar to ToolCreate but all fields are optional to allow partial updates.
    """

    name: Optional[str] = Field(None, description="Unique name for the tool")
    url: Optional[Union[str, AnyHttpUrl]] = Field(None, description="Tool endpoint URL")
    description: Optional[str] = Field(None, description="Tool description")
    integration_type: Optional[Literal["MCP", "REST"]] = Field(None, description="Tool integration type")
    request_type: Optional[Literal["GET", "POST", "PUT", "DELETE", "PATCH", "SSE", "STDIO", "STREAMABLEHTTP"]] = Field(None, description="HTTP method to be used for invoking the tool")
    headers: Optional[Dict[str, str]] = Field(None, description="Additional headers to send when invoking the tool")
    input_schema: Optional[Dict[str, Any]] = Field(None, description="JSON Schema for validating tool parameters")
    annotations: Optional[Dict[str, Any]] = Field(None, description="Tool annotations for behavior hints")
    jsonpath_filter: Optional[str] = Field(None, description="JSON path filter for rpc tool calls")
    auth: Optional[AuthenticationValues] = Field(None, description="Authentication credentials (Basic or Bearer Token or custom headers) if required")
    gateway_id: Optional[str] = Field(None, description="id of gateway for the tool")

    @field_validator("name")
    @classmethod
    def validate_name(cls, v: str) -> str:
        """Ensure tool names follow MCP naming conventions

        Args:
            v (str): Value to validate

        Returns:
            str: Value if validated as safe
        """
        return SecurityValidator.validate_tool_name(v)

    @field_validator("url")
    @classmethod
    def validate_url(cls, v: str) -> str:
        """Validate URL format and ensure safe display

        Args:
            v (str): Value to validate

        Returns:
            str: Value if validated as safe
        """
        return SecurityValidator.validate_url(v, "Tool URL")

    @field_validator("description")
    @classmethod
    def validate_description(cls, v: Optional[str]) -> Optional[str]:
        """Ensure descriptions display safely

        Args:
            v (str): Value to validate

        Returns:
            str: Value if validated as safe

        Raises:
            ValueError: When value is unsafe

        Examples:
            >>> from mcpgateway.schemas import ResourceCreate
            >>> ResourceCreate.validate_description('A safe description')
            'A safe description'
            >>> ResourceCreate.validate_description(None)  # Test None case

            >>> ResourceCreate.validate_description('x' * 5000)
            Traceback (most recent call last):
                ...
            ValueError: ...
        """
        if v is None:
            return v
        if len(v) > SecurityValidator.MAX_DESCRIPTION_LENGTH:
            raise ValueError(f"Description exceeds maximum length of {SecurityValidator.MAX_DESCRIPTION_LENGTH}")
        return SecurityValidator.sanitize_display_text(v, "Description")

    @field_validator("headers", "input_schema", "annotations")
    @classmethod
    def validate_json_fields(cls, v: Dict[str, Any]) -> Dict[str, Any]:
        """Validate JSON structure depth

        Args:
            v (dict): Value to validate

        Returns:
            dict: Value if validated as safe
        """
        SecurityValidator.validate_json_depth(v)
        return v

    @field_validator("request_type")
    @classmethod
    def validate_request_type(cls, v: str, values: Dict[str, Any]) -> str:
        """Validate request type based on integration type

        Args:
            v (str): Value to validate
            values (str): Values used for validation

        Returns:
            str: Value if validated as safe

        Raises:
            ValueError: When value is unsafe
        """

        integration_type = values.data.get("integration_type", "MCP")
        if integration_type == "MCP":
            allowed = ["SSE", "STREAMABLEHTTP", "STDIO"]
        else:  # REST
            allowed = ["GET", "POST", "PUT", "DELETE", "PATCH"]

        if v not in allowed:
            raise ValueError(f"Request type '{v}' not allowed for {integration_type} integration")
        return v

    @model_validator(mode="before")
    @classmethod
    def assemble_auth(cls, values: Dict[str, Any]) -> Dict[str, Any]:
        """
        Assemble authentication information from separate keys if provided.

        Looks for keys "auth_type", "auth_username", "auth_password", "auth_token", "auth_header_key" and "auth_header_value".
        Constructs the "auth" field as a dictionary suitable for BasicAuth or BearerTokenAuth or HeadersAuth.

        Args:
            values: Dict with authentication information

        Returns:
            Dict: Reformatedd values dict
        """
        logger.debug(
            "Assembling auth in ToolCreate with raw values",
            extra={
                "auth_type": values.get("auth_type"),
                "auth_username": values.get("auth_username"),
                "auth_password": values.get("auth_password"),
                "auth_token": values.get("auth_token"),
                "auth_header_key": values.get("auth_header_key"),
                "auth_header_value": values.get("auth_header_value"),
            },
        )

        auth_type = values.get("auth_type")
        if auth_type:
            if auth_type.lower() == "basic":
                creds = base64.b64encode(f"{values.get('auth_username', '')}:{values.get('auth_password', '')}".encode("utf-8")).decode()
                encoded_auth = encode_auth({"Authorization": f"Basic {creds}"})
                values["auth"] = {"auth_type": "basic", "auth_value": encoded_auth}
            elif auth_type.lower() == "bearer":
                encoded_auth = encode_auth({"Authorization": f"Bearer {values.get('auth_token', '')}"})
                values["auth"] = {"auth_type": "bearer", "auth_value": encoded_auth}
            elif auth_type.lower() == "authheaders":
                encoded_auth = encode_auth({values.get("auth_header_key", ""): values.get("auth_header_value", "")})
                values["auth"] = {"auth_type": "authheaders", "auth_value": encoded_auth}
        return values


class ToolRead(BaseModelWithConfigDict):
    """Schema for reading tool information.

    Includes all tool fields plus:
    - Database ID
    - Creation/update timestamps
    - enabled: If Tool is enabled or disabled.
    - reachable: If Tool is reachable or not.
    - Gateway ID for federation
    - Execution count indicating the number of times the tool has been executed.
    - Metrics: Aggregated metrics for the tool invocations.
    - Request type and authentication settings.
    """

    id: str
    original_name: str
    url: Optional[str]
    description: Optional[str]
    request_type: str
    integration_type: str
    headers: Optional[Dict[str, str]]
    input_schema: Dict[str, Any]
    annotations: Optional[Dict[str, Any]]
    jsonpath_filter: Optional[str]
    auth: Optional[AuthenticationValues]
    created_at: datetime
    updated_at: datetime
    enabled: bool
    reachable: bool
    gateway_id: Optional[str]
    execution_count: int
    metrics: ToolMetrics
    name: str
    gateway_slug: str
    original_name_slug: str


class ToolInvocation(BaseModelWithConfigDict):
    """Schema for tool invocation requests.

    This schema validates tool invocation requests to ensure they follow MCP
    (Model Context Protocol) naming conventions and prevent security vulnerabilities
    such as XSS attacks or deeply nested payloads that could cause DoS.

    Captures:
    - Tool name to invoke (validated for safety and MCP compliance)
    - Arguments matching tool's input schema (validated for depth limits)

    Validation Rules:
    - Tool names must start with a letter and contain only letters, numbers,
      underscores, and hyphens
    - Tool names cannot contain HTML special characters (<, >, ", ', /)
    - Arguments are validated to prevent excessively deep nesting (default max: 10 levels)

    Attributes:
        name (str): Name of the tool to invoke. Must follow MCP naming conventions.
        arguments (Dict[str, Any]): Arguments to pass to the tool. Must match the
                                   tool's input schema and not exceed depth limits.

    Examples:
        >>> from pydantic import ValidationError
        >>> # Valid tool invocation
        >>> tool_inv = ToolInvocation(name="get_weather", arguments={"city": "London"})
        >>> tool_inv.name
        'get_weather'
        >>> tool_inv.arguments
        {'city': 'London'}

        >>> # Valid tool name with underscores and numbers
        >>> tool_inv = ToolInvocation(name="tool_v2_beta", arguments={})
        >>> tool_inv.name
        'tool_v2_beta'

        >>> # Invalid: Tool name with special characters
        >>> try:
        ...     ToolInvocation(name="tool-name!", arguments={})
        ... except ValidationError as e:
        ...     print("Validation failed: Special characters not allowed")
        Validation failed: Special characters not allowed

        >>> # Invalid: XSS attempt in tool name
        >>> try:
        ...     ToolInvocation(name="<script>alert('XSS')</script>", arguments={})
        ... except ValidationError as e:
        ...     print("Validation failed: HTML tags not allowed")
        Validation failed: HTML tags not allowed

        >>> # Invalid: Tool name starting with number
        >>> try:
        ...     ToolInvocation(name="123_tool", arguments={})
        ... except ValidationError as e:
        ...     print("Validation failed: Must start with letter")
        Validation failed: Must start with letter

        >>> # Valid: Complex but not too deep arguments
        >>> args = {"level1": {"level2": {"level3": {"data": "value"}}}}
        >>> tool_inv = ToolInvocation(name="process_data", arguments=args)
        >>> tool_inv.arguments["level1"]["level2"]["level3"]["data"]
        'value'

        >>> # Invalid: Arguments too deeply nested (>10 levels)
        >>> deep_args = {"a": {"b": {"c": {"d": {"e": {"f": {"g": {"h": {"i": {"j": {"k": "too deep"}}}}}}}}}}}
        >>> try:
        ...     ToolInvocation(name="process_data", arguments=deep_args)
        ... except ValidationError as e:
        ...     print("Validation failed: Exceeds maximum depth")
        Validation failed: Exceeds maximum depth

        >>> # Edge case: Empty tool name
        >>> try:
        ...     ToolInvocation(name="", arguments={})
        ... except ValidationError as e:
        ...     print("Validation failed: Name cannot be empty")
        Validation failed: Name cannot be empty

        >>> # Valid: Tool name with hyphen (but not starting/ending)
        >>> tool_inv = ToolInvocation(name="get_user_info", arguments={"id": 123})
        >>> tool_inv.name
        'get_user_info'

        >>> # Arguments with various types
        >>> args = {
        ...     "string": "value",
        ...     "number": 42,
        ...     "boolean": True,
        ...     "array": [1, 2, 3],
        ...     "nested": {"key": "value"}
        ... }
        >>> tool_inv = ToolInvocation(name="complex_tool", arguments=args)
        >>> tool_inv.arguments["number"]
        42
    """

    name: str = Field(..., description="Name of tool to invoke")
    arguments: Dict[str, Any] = Field(default_factory=dict, description="Arguments matching tool's input schema")

    @field_validator("name")
    @classmethod
    def validate_name(cls, v: str) -> str:
        """Ensure tool names follow MCP naming conventions.

        Validates that the tool name:
        - Is not empty
        - Starts with a letter (not a number or special character)
        - Contains only letters, numbers, underscores, and hyphens
        - Does not contain HTML special characters that could cause XSS
        - Does not exceed maximum length (255 characters)

        Args:
            v (str): Tool name to validate

        Returns:
            str: The validated tool name if it passes all checks

        Raises:
            ValueError: If the tool name violates any validation rules
        """
        return SecurityValidator.validate_tool_name(v)

    @field_validator("arguments")
    @classmethod
    def validate_arguments(cls, v: Dict[str, Any]) -> Dict[str, Any]:
        """Validate arguments structure depth to prevent DoS attacks.

        Ensures that the arguments dictionary doesn't have excessive nesting
        that could cause performance issues or stack overflow. The default
        maximum depth is 10 levels.

        Args:
            v (dict): Arguments dictionary to validate

        Returns:
            dict: The validated arguments if within depth limits

        Raises:
            ValueError: If the arguments exceed the maximum allowed depth
        """
        SecurityValidator.validate_json_depth(v)
        return v


class ToolResult(BaseModelWithConfigDict):
    """Schema for tool invocation results.

    Supports:
    - Multiple content types (text/image)
    - Error reporting
    - Optional error messages
    """

    content: List[Union[TextContent, ImageContent]]
    is_error: bool = False
    error_message: Optional[str] = None


class ResourceCreate(BaseModel):
    """
    Schema for creating a new resource.

    Attributes:
        model_config (ConfigDict): Configuration for the model.
        uri (str): Unique URI for the resource.
        name (str): Human-readable name for the resource.
        description (Optional[str]): Optional description of the resource.
        mime_type (Optional[str]): Optional MIME type of the resource.
        template (Optional[str]): Optional URI template for parameterized resources.
        content (Union[str, bytes]): Content of the resource, which can be text or binary.
    """

    model_config = ConfigDict(str_strip_whitespace=True)

    uri: str = Field(..., description="Unique URI for the resource")
    name: str = Field(..., description="Human-readable resource name")
    description: Optional[str] = Field(None, description="Resource description")
    mime_type: Optional[str] = Field(None, description="Resource MIME type")
    template: Optional[str] = Field(None, description="URI template for parameterized resources")
    content: Union[str, bytes] = Field(..., description="Resource content (text or binary)")

    @field_validator("uri")
    @classmethod
    def validate_uri(cls, v: str) -> str:
        """Validate URI format

        Args:
            v (str): Value to validate

        Returns:
            str: Value if validated as safe
        """
        return SecurityValidator.validate_uri(v, "Resource URI")

    @field_validator("name")
    @classmethod
    def validate_name(cls, v: str) -> str:
        """Validate resource name

        Args:
            v (str): Value to validate

        Returns:
            str: Value if validated as safe
        """
        return SecurityValidator.validate_name(v, "Resource name")

    @field_validator("description")
    @classmethod
    def validate_description(cls, v: Optional[str]) -> Optional[str]:
        """Ensure descriptions display safely

        Args:
            v (str): Value to validate

        Returns:
            str: Value if validated as safe

        Raises:
            ValueError: When value is unsafe
        """
        if v is None:
            return v
        if len(v) > SecurityValidator.MAX_DESCRIPTION_LENGTH:
            raise ValueError(f"Description exceeds maximum length of {SecurityValidator.MAX_DESCRIPTION_LENGTH}")
        return SecurityValidator.sanitize_display_text(v, "Description")

    @field_validator("mime_type")
    @classmethod
    def validate_mime_type(cls, v: Optional[str]) -> Optional[str]:
        """Validate MIME type format

        Args:
            v (str): Value to validate

        Returns:
            str: Value if validated as safe
        """
        if v is None:
            return v
        return SecurityValidator.validate_mime_type(v)

    @field_validator("content")
    @classmethod
    def validate_content(cls, v: Optional[Union[str, bytes]]) -> Optional[Union[str, bytes]]:
        """Validate content size and safety

        Args:
            v (Union[str, bytes]): Value to validate

        Returns:
            Union[str, bytes]: Value if validated as safe

        Raises:
            ValueError: When value is unsafe
        """
        if v is None:
            return v

        if len(v) > SecurityValidator.MAX_CONTENT_LENGTH:
            raise ValueError(f"Content exceeds maximum length of {SecurityValidator.MAX_CONTENT_LENGTH}")

        if isinstance(v, bytes):
            try:
                v_str = v.decode("utf-8")

                if re.search(SecurityValidator.DANGEROUS_HTML_PATTERN, v_str if isinstance(v, bytes) else v, re.IGNORECASE):
                    raise ValueError("Content contains HTML tags that may cause display issues")
            except UnicodeDecodeError:
                raise ValueError("Content must be UTF-8 decodable")
        else:
            if re.search(SecurityValidator.DANGEROUS_HTML_PATTERN, v if isinstance(v, bytes) else v, re.IGNORECASE):
                raise ValueError("Content contains HTML tags that may cause display issues")

        return v


class ResourceUpdate(BaseModelWithConfigDict):
    """Schema for updating an existing resource.

    Similar to ResourceCreate but URI is not required and all fields are optional.
    """

    name: Optional[str] = Field(None, description="Human-readable resource name")
    description: Optional[str] = Field(None, description="Resource description")
    mime_type: Optional[str] = Field(None, description="Resource MIME type")
    template: Optional[str] = Field(None, description="URI template for parameterized resources")
    content: Optional[Union[str, bytes]] = Field(None, description="Resource content (text or binary)")

    @field_validator("name")
    @classmethod
    def validate_name(cls, v: str) -> str:
        """Validate resource name

        Args:
            v (str): Value to validate

        Returns:
            str: Value if validated as safe
        """
        return SecurityValidator.validate_name(v, "Resource name")

    @field_validator("description")
    @classmethod
    def validate_description(cls, v: Optional[str]) -> Optional[str]:
        """Ensure descriptions display safely

        Args:
            v (str): Value to validate

        Returns:
            str: Value if validated as safe

        Raises:
            ValueError: When value is unsafe
        """
        if v is None:
            return v
        if len(v) > SecurityValidator.MAX_DESCRIPTION_LENGTH:
            raise ValueError(f"Description exceeds maximum length of {SecurityValidator.MAX_DESCRIPTION_LENGTH}")
        return SecurityValidator.sanitize_display_text(v, "Description")

    @field_validator("mime_type")
    @classmethod
    def validate_mime_type(cls, v: Optional[str]) -> Optional[str]:
        """Validate MIME type format

        Args:
            v (str): Value to validate

        Returns:
            str: Value if validated as safe
        """
        if v is None:
            return v
        return SecurityValidator.validate_mime_type(v)

    @field_validator("content")
    @classmethod
    def validate_content(cls, v: Optional[Union[str, bytes]]) -> Optional[Union[str, bytes]]:
        """Validate content size and safety

        Args:
            v (Union[str, bytes]): Value to validate

        Returns:
            Union[str, bytes]: Value if validated as safe

        Raises:
            ValueError: When value is unsafe
        """
        if v is None:
            return v

        if len(v) > SecurityValidator.MAX_CONTENT_LENGTH:
            raise ValueError(f"Content exceeds maximum length of {SecurityValidator.MAX_CONTENT_LENGTH}")

        if isinstance(v, bytes):
            try:
                v_str = v.decode("utf-8")

                if re.search(SecurityValidator.DANGEROUS_HTML_PATTERN, v_str if isinstance(v, bytes) else v, re.IGNORECASE):
                    raise ValueError("Content contains HTML tags that may cause display issues")
            except UnicodeDecodeError:
                raise ValueError("Content must be UTF-8 decodable")
        else:
            if re.search(SecurityValidator.DANGEROUS_HTML_PATTERN, v if isinstance(v, bytes) else v, re.IGNORECASE):
                raise ValueError("Content contains HTML tags that may cause display issues")

        return v


class ResourceRead(BaseModelWithConfigDict):
    """Schema for reading resource information.

    Includes all resource fields plus:
    - Database ID
    - Content size
    - Creation/update timestamps
    - Active status
    - Metrics: Aggregated metrics for the resource invocations.
    """

    id: int
    uri: str
    name: str
    description: Optional[str]
    mime_type: Optional[str]
    size: Optional[int]
    created_at: datetime
    updated_at: datetime
    is_active: bool
    metrics: ResourceMetrics


class ResourceSubscription(BaseModelWithConfigDict):
    """Schema for resource subscriptions.

    This schema validates resource subscription requests to ensure URIs are safe
    and subscriber IDs follow proper formatting rules. It prevents various
    injection attacks and ensures data consistency.

    Tracks:
    - Resource URI being subscribed to (validated for safety)
    - Unique subscriber identifier (validated for proper format)

    Validation Rules:
    - URIs cannot contain HTML special characters (<, >, ", ', backslash)
    - URIs cannot contain directory traversal sequences (..)
    - URIs must contain only safe characters (alphanumeric, _, -, :, /, ?, =, &, %)
    - Subscriber IDs must contain only alphanumeric characters, underscores, hyphens, and dots
    - Both fields have maximum length limits (255 characters)

    Attributes:
        uri (str): URI of the resource to subscribe to. Must be a safe, valid URI.
        subscriber_id (str): Unique identifier for the subscriber. Must follow
                            identifier naming conventions.

    Examples:
        >>> from pydantic import ValidationError
        >>> # Valid subscription
        >>> sub = ResourceSubscription(uri="/api/v1/users/123", subscriber_id="client_001")
        >>> sub.uri
        '/api/v1/users/123'
        >>> sub.subscriber_id
        'client_001'

        >>> # Valid URI with query parameters
        >>> sub = ResourceSubscription(uri="/data?type=json&limit=10", subscriber_id="app.service.1")
        >>> sub.uri
        '/data?type=json&limit=10'

        >>> # Valid subscriber ID with dots (common for service names)
        >>> sub = ResourceSubscription(uri="/events", subscriber_id="com.example.service")
        >>> sub.subscriber_id
        'com.example.service'

        >>> # Invalid: XSS attempt in URI
        >>> try:
        ...     ResourceSubscription(uri="<script>alert('XSS')</script>", subscriber_id="sub1")
        ... except ValidationError as e:
        ...     print("Validation failed: HTML characters not allowed")
        Validation failed: HTML characters not allowed

        >>> # Invalid: Directory traversal in URI
        >>> try:
        ...     ResourceSubscription(uri="/api/../../../etc/passwd", subscriber_id="sub1")
        ... except ValidationError as e:
        ...     print("Validation failed: Directory traversal detected")
        Validation failed: Directory traversal detected

        >>> # Invalid: SQL injection attempt in URI
        >>> try:
        ...     ResourceSubscription(uri="/users'; DROP TABLE users;--", subscriber_id="sub1")
        ... except ValidationError as e:
        ...     print("Validation failed: Invalid characters in URI")
        Validation failed: Invalid characters in URI

        >>> # Invalid: Special characters in subscriber ID
        >>> try:
        ...     ResourceSubscription(uri="/api/data", subscriber_id="sub@123!")
        ... except ValidationError as e:
        ...     print("Validation failed: Invalid subscriber ID format")
        Validation failed: Invalid subscriber ID format

        >>> # Invalid: Empty URI
        >>> try:
        ...     ResourceSubscription(uri="", subscriber_id="sub1")
        ... except ValidationError as e:
        ...     print("Validation failed: URI cannot be empty")
        Validation failed: URI cannot be empty

        >>> # Invalid: Empty subscriber ID
        >>> try:
        ...     ResourceSubscription(uri="/api/data", subscriber_id="")
        ... except ValidationError as e:
        ...     print("Validation failed: Subscriber ID cannot be empty")
        Validation failed: Subscriber ID cannot be empty

        >>> # Valid: Complex but safe URI
        >>> sub = ResourceSubscription(
        ...     uri="/api/v2/resources/category:items/filter?status=active&limit=50",
        ...     subscriber_id="monitor-service-01"
        ... )
        >>> sub.uri
        '/api/v2/resources/category:items/filter?status=active&limit=50'

        >>> # Edge case: Maximum length validation (simulated)
        >>> long_uri = "/" + "a" * 254  # Just under limit
        >>> sub = ResourceSubscription(uri=long_uri, subscriber_id="sub1")
        >>> len(sub.uri)
        255

        >>> # Invalid: Quotes in URI (could break out of attributes)
        >>> try:
        ...     ResourceSubscription(uri='/api/data"onclick="alert(1)', subscriber_id="sub1")
        ... except ValidationError as e:
        ...     print("Validation failed: Quotes not allowed in URI")
        Validation failed: Quotes not allowed in URI
    """

    uri: str = Field(..., description="URI of resource to subscribe to")
    subscriber_id: str = Field(..., description="Unique subscriber identifier")

    @field_validator("uri")
    @classmethod
    def validate_uri(cls, v: str) -> str:
        """Validate URI format for safety and correctness.

        Ensures the URI:
        - Is not empty
        - Does not contain HTML special characters that could cause XSS
        - Does not contain directory traversal sequences (..)
        - Contains only allowed characters for URIs
        - Does not exceed maximum length (255 characters)

        This prevents various injection attacks including XSS, path traversal,
        and other URI-based vulnerabilities.

        Args:
            v (str): URI to validate

        Returns:
            str: The validated URI if it passes all security checks

        Raises:
            ValueError: If the URI contains dangerous patterns or invalid characters
        """
        return SecurityValidator.validate_uri(v, "Resource URI")

    @field_validator("subscriber_id")
    @classmethod
    def validate_subscriber_id(cls, v: str) -> str:
        """Validate subscriber ID format.

        Ensures the subscriber ID:
        - Is not empty
        - Contains only alphanumeric characters, underscores, hyphens, and dots
        - Does not contain HTML special characters
        - Follows standard identifier naming conventions
        - Does not exceed maximum length (255 characters)

        This ensures consistency and prevents injection attacks through
        subscriber identifiers.

        Args:
            v (str): Subscriber ID to validate

        Returns:
            str: The validated subscriber ID if it passes all checks

        Raises:
            ValueError: If the subscriber ID violates naming conventions
        """
        return SecurityValidator.validate_identifier(v, "Subscriber ID")


class ResourceNotification(BaseModelWithConfigDict):
    """Schema for resource update notifications.

    Contains:
    - Resource URI
    - Updated content
    - Update timestamp
    """

    uri: str
    content: ResourceContent
    timestamp: datetime = Field(default_factory=lambda: datetime.now(timezone.utc))

    @field_serializer("timestamp")
    def serialize_timestamp(self, dt: datetime) -> str:
        """Serialize the `timestamp` field as an ISO 8601 string with UTC timezone.

        Converts the given datetime to UTC and returns it in ISO 8601 format,
        replacing the "+00:00" suffix with "Z" to indicate UTC explicitly.

        Args:
            dt (datetime): The datetime object to serialize.

        Returns:
            str: ISO 8601 formatted string in UTC, ending with 'Z'.
        """
        return dt.astimezone(timezone.utc).isoformat().replace("+00:00", "Z")


# --- Prompt Schemas ---


class PromptArgument(BaseModelWithConfigDict):
    """Schema for prompt template arguments.

    Defines:
    - Argument name
    - Optional description
    - Required flag
    """

    name: str = Field(..., description="Argument name")
    description: Optional[str] = Field(None, description="Argument description")
    required: bool = Field(default=False, description="Whether argument is required")

    model_config: ConfigDict = ConfigDict(
        **{
            # start with every key from the base
            **BaseModelWithConfigDict.model_config,
            # override only json_schema_extra by merging the two dicts:
            "json_schema_extra": {
                **BaseModelWithConfigDict.model_config.get("json_schema_extra", {}),
                "example": {
                    "name": "language",
                    "description": "Programming language",
                    "required": True,
                },
            },
        }
    )


class PromptCreate(BaseModel):
    """
    Schema for creating a new prompt.

    Attributes:
        model_config (ConfigDict): Configuration for the model.
        name (str): Unique name for the prompt.
        description (Optional[str]): Optional description of the prompt.
        template (str): Template text for the prompt.
        arguments (List[PromptArgument]): List of arguments for the template.
    """

    model_config = ConfigDict(str_strip_whitespace=True)

    name: str = Field(..., description="Unique name for the prompt")
    description: Optional[str] = Field(None, description="Prompt description")
    template: str = Field(..., description="Prompt template text")
    arguments: List[PromptArgument] = Field(default_factory=list, description="List of arguments for the template")

    @field_validator("name")
    @classmethod
    def validate_name(cls, v: str) -> str:
        """Ensure prompt names display correctly in UI

        Args:
            v (str): Value to validate

        Returns:
            str: Value if validated as safe
        """
        return SecurityValidator.validate_name(v, "Prompt name")

    @field_validator("description")
    @classmethod
    def validate_description(cls, v: Optional[str]) -> Optional[str]:
        """Ensure descriptions display safely without breaking UI layout

        Args:
            v (str): Value to validate

        Returns:
            str: Value if validated as safe

        Raises:
            ValueError: When value is unsafe
        """
        if v is None:
            return v
        if len(v) > SecurityValidator.MAX_DESCRIPTION_LENGTH:
            raise ValueError(f"Description exceeds maximum length of {SecurityValidator.MAX_DESCRIPTION_LENGTH}")
        return SecurityValidator.sanitize_display_text(v, "Description")

    @field_validator("template")
    @classmethod
    def validate_template(cls, v: str) -> str:
        """Validate template content for safe display

        Args:
            v (str): Value to validate

        Returns:
            str: Value if validated as safe
        """
        return SecurityValidator.validate_template(v)

    @field_validator("arguments")
    @classmethod
    def validate_arguments(cls, v: Dict[str, Any]) -> Dict[str, Any]:
        """Ensure JSON structure is valid and within complexity limits

        Args:
            v (dict): Value to validate

        Returns:
            dict: Value if validated as safe
        """
        SecurityValidator.validate_json_depth(v)
        return v


class PromptExecuteArgs(BaseModel):
    """
    Schema for args executing a prompt

    Attributes:
        args (Dict[str, str]): Arguments for prompt execution.
    """

    model_config = ConfigDict(str_strip_whitespace=True)

    args: Dict[str, str] = Field(default_factory=dict, description="Arguments for prompt execution")

    @field_validator("args")
    @classmethod
    def validate_args(cls, v: dict) -> dict:
        """Ensure prompt arguments pass XSS validation

        Args:
            v (dict): Value to validate

        Returns:
            dict: Value if validated as safe
        """
        for val in v.values():
            SecurityValidator.validate_no_xss(val, "Prompt execution arguments")
        return v


class PromptUpdate(BaseModelWithConfigDict):
    """Schema for updating an existing prompt.

    Similar to PromptCreate but all fields are optional to allow partial updates.
    """

    name: Optional[str] = Field(None, description="Unique name for the prompt")
    description: Optional[str] = Field(None, description="Prompt description")
    template: Optional[str] = Field(None, description="Prompt template text")
    arguments: Optional[List[PromptArgument]] = Field(None, description="List of arguments for the template")

    @field_validator("name")
    @classmethod
    def validate_name(cls, v: str) -> str:
        """Ensure prompt names display correctly in UI

        Args:
            v (str): Value to validate

        Returns:
            str: Value if validated as safe
        """
        return SecurityValidator.validate_name(v, "Prompt name")

    @field_validator("description")
    @classmethod
    def validate_description(cls, v: Optional[str]) -> Optional[str]:
        """Ensure descriptions display safely without breaking UI layout

        Args:
            v (str): Value to validate

        Returns:
            str: Value if validated as safe

        Raises:
            ValueError: When value is unsafe
        """
        if v is None:
            return v
        if len(v) > SecurityValidator.MAX_DESCRIPTION_LENGTH:
            raise ValueError(f"Description exceeds maximum length of {SecurityValidator.MAX_DESCRIPTION_LENGTH}")
        return SecurityValidator.sanitize_display_text(v, "Description")

    @field_validator("template")
    @classmethod
    def validate_template(cls, v: str) -> str:
        """Validate template content for safe display

        Args:
            v (str): Value to validate

        Returns:
            str: Value if validated as safe
        """
        return SecurityValidator.validate_template(v)

    @field_validator("arguments")
    @classmethod
    def validate_arguments(cls, v: Dict[str, Any]) -> Dict[str, Any]:
        """Ensure JSON structure is valid and within complexity limits

        Args:
            v (dict): Value to validate

        Returns:
            dict: Value if validated as safe
        """
        SecurityValidator.validate_json_depth(v)
        return v


class PromptRead(BaseModelWithConfigDict):
    """Schema for reading prompt information.

    Includes all prompt fields plus:
    - Database ID
    - Creation/update timestamps
    - Active status
    - Metrics: Aggregated metrics for the prompt invocations.
    """

    id: int
    name: str
    description: Optional[str]
    template: str
    arguments: List[PromptArgument]
    created_at: datetime
    updated_at: datetime
    is_active: bool
    metrics: PromptMetrics


class PromptInvocation(BaseModelWithConfigDict):
    """Schema for prompt invocation requests.

    Contains:
    - Prompt name to use
    - Arguments for template rendering
    """

    name: str = Field(..., description="Name of prompt to use")
    arguments: Dict[str, str] = Field(default_factory=dict, description="Arguments for template rendering")


# --- Gateway Schemas ---


# --- Transport Type ---
class TransportType(str, Enum):
    """
    Enumeration of supported transport mechanisms for communication between components.

    Attributes:
        SSE (str): Server-Sent Events transport.
        HTTP (str): Standard HTTP-based transport.
        STDIO (str): Standard input/output transport.
        STREAMABLEHTTP (str): HTTP transport with streaming.
    """

    SSE = "SSE"
    HTTP = "HTTP"
    STDIO = "STDIO"
    STREAMABLEHTTP = "STREAMABLEHTTP"


class GatewayCreate(BaseModel):
    """
    Schema for creating a new gateway.

    Attributes:
        model_config (ConfigDict): Configuration for the model.
        name (str): Unique name for the gateway.
        url (Union[str, AnyHttpUrl]): Gateway endpoint URL.
        description (Optional[str]): Optional description of the gateway.
        transport (str): Transport used by the MCP server, default is "SSE".
        auth_type (Optional[str]): Type of authentication (basic, bearer, headers, or none).
        auth_username (Optional[str]): Username for basic authentication.
        auth_password (Optional[str]): Password for basic authentication.
        auth_token (Optional[str]): Token for bearer authentication.
        auth_header_key (Optional[str]): Key for custom headers authentication.
        auth_header_value (Optional[str]): Value for custom headers authentication.
        auth_value (Optional[str]): Alias for authentication value, used for better access post-validation.
    """

    model_config = ConfigDict(str_strip_whitespace=True)

    name: str = Field(..., description="Unique name for the gateway")
    url: Union[str, AnyHttpUrl] = Field(..., description="Gateway endpoint URL")
    description: Optional[str] = Field(None, description="Gateway description")
    transport: str = Field(default="SSE", description="Transport used by MCP server: SSE or STREAMABLEHTTP")

    # Authorizations
    auth_type: Optional[str] = Field(None, description="Type of authentication: basic, bearer, headers, or none")
    # Fields for various types of authentication
    auth_username: Optional[str] = Field(None, description="Username for basic authentication")
    auth_password: Optional[str] = Field(None, description="Password for basic authentication")
    auth_token: Optional[str] = Field(None, description="Token for bearer authentication")
    auth_header_key: Optional[str] = Field(None, description="Key for custom headers authentication")
    auth_header_value: Optional[str] = Field(None, description="Value for custom headers authentication")

    # Adding `auth_value` as an alias for better access post-validation
    auth_value: Optional[str] = Field(None, validate_default=True)

    @field_validator("name")
    @classmethod
    def validate_name(cls, v: str) -> str:
        """Validate gateway name

        Args:
            v (str): Value to validate

        Returns:
            str: Value if validated as safe
        """
        return SecurityValidator.validate_name(v, "Gateway name")

    @field_validator("url")
    @classmethod
    def validate_url(cls, v: str) -> str:
        """Validate gateway URL

        Args:
            v (str): Value to validate

        Returns:
            str: Value if validated as safe
        """
        return SecurityValidator.validate_url(v, "Gateway URL")

    @field_validator("description")
    @classmethod
    def validate_description(cls, v: Optional[str]) -> Optional[str]:
        """Ensure descriptions display safely

        Args:
            v (str): Value to validate

        Returns:
            str: Value if validated as safe

        Raises:
            ValueError: When value is unsafe
        """
        if v is None:
            return v
        if len(v) > SecurityValidator.MAX_DESCRIPTION_LENGTH:
            raise ValueError(f"Description exceeds maximum length of {SecurityValidator.MAX_DESCRIPTION_LENGTH}")
        return SecurityValidator.sanitize_display_text(v, "Description")

    @field_validator("auth_value", mode="before")
    @classmethod
    def create_auth_value(cls, v, info):
        """
        This validator will run before the model is fully instantiated (mode="before")
        It will process the auth fields based on auth_type and generate auth_value.

        Args:
            v: Input url
            info: ValidationInfo containing auth_type

        Returns:
            str: Auth value
        """
        data = info.data
        auth_type = data.get("auth_type")

        if (auth_type is None) or (auth_type == ""):
            return v  # If no auth_type is provided, no need to create auth_value

        # Process the auth fields and generate auth_value based on auth_type
        auth_value = cls._process_auth_fields(info)

        return auth_value

    @field_validator("transport")
    @classmethod
    def validate_transport(cls, v: str) -> str:
        """
        Validates that the given transport value is one of the supported TransportType values.

        Args:
            v (str): The transport value to validate.

        Returns:
            str: The validated transport value if it is valid.

        Raises:
            ValueError: If the provided value is not a valid transport type.

        Valid transport types are defined in the TransportType enum:
            - SSE
            - HTTP
            - STDIO
            - STREAMABLEHTTP
        """
        if v not in [t.value for t in TransportType]:
            raise ValueError(f"Invalid transport type: {v}. Must be one of: {', '.join([t.value for t in TransportType])}")
        return v

    @staticmethod
    def _process_auth_fields(info: ValidationInfo) -> Optional[Dict[str, Any]]:
        """
        Processes the input authentication fields and returns the correct auth_value.
        This method is called based on the selected auth_type.

        Args:
            info: ValidationInfo containing auth fields

        Returns:
            Dict with encoded auth

        Raises:
            ValueError: If auth_type is invalid
        """
        data = info.data
        auth_type = data.get("auth_type")

        if auth_type == "basic":
            # For basic authentication, both username and password must be present
            username = data.get("auth_username")
            password = data.get("auth_password")

            if not username or not password:
                raise ValueError("For 'basic' auth, both 'auth_username' and 'auth_password' must be provided.")

            creds = base64.b64encode(f"{username}:{password}".encode("utf-8")).decode()
            return encode_auth({"Authorization": f"Basic {creds}"})

        if auth_type == "bearer":
            # For bearer authentication, only token is required
            token = data.get("auth_token")

            if not token:
                raise ValueError("For 'bearer' auth, 'auth_token' must be provided.")

            return encode_auth({"Authorization": f"Bearer {token}"})

        if auth_type == "authheaders":
            # For headers authentication, both key and value must be present
            header_key = data.get("auth_header_key")
            header_value = data.get("auth_header_value")

            if not header_key or not header_value:
                raise ValueError("For 'headers' auth, both 'auth_header_key' and 'auth_header_value' must be provided.")

            return encode_auth({header_key: header_value})

        raise ValueError("Invalid 'auth_type'. Must be one of: basic, bearer, or headers.")


class GatewayUpdate(BaseModelWithConfigDict):
    """Schema for updating an existing federation gateway.

    Similar to GatewayCreate but all fields are optional to allow partial updates.
    """

    name: Optional[str] = Field(None, description="Unique name for the gateway")
    url: Optional[Union[str, AnyHttpUrl]] = Field(None, description="Gateway endpoint URL")
    description: Optional[str] = Field(None, description="Gateway description")
    transport: str = Field(default="SSE", description="Transport used by MCP server: SSE or STREAMABLEHTTP")

    name: Optional[str] = Field(None, description="Unique name for the prompt")
    # Authorizations
    auth_type: Optional[str] = Field(None, description="auth_type: basic, bearer, headers or None")
    auth_username: Optional[str] = Field(None, description="username for basic authentication")
    auth_password: Optional[str] = Field(None, description="password for basic authentication")
    auth_token: Optional[str] = Field(None, description="token for bearer authentication")
    auth_header_key: Optional[str] = Field(None, description="key for custom headers authentication")
    auth_header_value: Optional[str] = Field(None, description="vallue for custom headers authentication")

    # Adding `auth_value` as an alias for better access post-validation
    auth_value: Optional[str] = Field(None, validate_default=True)

    @field_validator("name", mode="before")
    @classmethod
    def validate_name(cls, v: str) -> str:
        """Validate gateway name

        Args:
            v (str): Value to validate

        Returns:
            str: Value if validated as safe
        """
        return SecurityValidator.validate_name(v, "Gateway name")

    @field_validator("url", mode="before")
    @classmethod
    def validate_url(cls, v: str) -> str:
        """Validate gateway URL

        Args:
            v (str): Value to validate

        Returns:
            str: Value if validated as safe
        """
        return SecurityValidator.validate_url(v, "Gateway URL")

    @field_validator("description", mode="before")
    @classmethod
    def validate_description(cls, v: Optional[str]) -> Optional[str]:
        """Ensure descriptions display safely

        Args:
            v (str): Value to validate

        Returns:
            str: Value if validated as safe

        Raises:
            ValueError: When value is unsafe
        """
        if v is None:
            return v
        if len(v) > SecurityValidator.MAX_DESCRIPTION_LENGTH:
            raise ValueError(f"Description exceeds maximum length of {SecurityValidator.MAX_DESCRIPTION_LENGTH}")
        return SecurityValidator.sanitize_display_text(v, "Description")

    @field_validator("auth_value", mode="before")
    @classmethod
    def create_auth_value(cls, v, info):
        """
        This validator will run before the model is fully instantiated (mode="before")
        It will process the auth fields based on auth_type and generate auth_value.

        Args:
            v: Input URL
            info: ValidationInfo containing auth_type

        Returns:
            str: Auth value or URL
        """
        data = info.data
        auth_type = data.get("auth_type")

        if (auth_type is None) or (auth_type == ""):
            return v  # If no auth_type is provided, no need to create auth_value

        # Process the auth fields and generate auth_value based on auth_type
        auth_value = cls._process_auth_fields(info)

        return auth_value

    @staticmethod
    def _process_auth_fields(values: Dict[str, Any]) -> Optional[Dict[str, Any]]:
        """
        Processes the input authentication fields and returns the correct auth_value.
        This method is called based on the selected auth_type.

        Args:
            values: Dict container auth information auth_type, auth_username, auth_password, auth_token, auth_header_key and auth_header_value

        Returns:
            dict: Encoded auth information

        Raises:
            ValueError: If auth type is invalid
        """
<<<<<<< HEAD
        values = values.data
        auth_type = values.get("auth_type")
=======
        auth_type = values.data.get("auth_type")
>>>>>>> ed6a0aff

        if auth_type == "basic":
            # For basic authentication, both username and password must be present
            username = values.data.get("auth_username")
            password = values.data.get("auth_password")
            if not username or not password:
                raise ValueError("For 'basic' auth, both 'auth_username' and 'auth_password' must be provided.")

            creds = base64.b64encode(f"{username}:{password}".encode("utf-8")).decode()
            return encode_auth({"Authorization": f"Basic {creds}"})

        if auth_type == "bearer":
            # For bearer authentication, only token is required
            token = values.data.get("auth_token")

            if not token:
                raise ValueError("For 'bearer' auth, 'auth_token' must be provided.")

            return encode_auth({"Authorization": f"Bearer {token}"})

        if auth_type == "authheaders":
            # For headers authentication, both key and value must be present
            header_key = values.data.get("auth_header_key")
            header_value = values.data.get("auth_header_value")

            if not header_key or not header_value:
                raise ValueError("For 'headers' auth, both 'auth_header_key' and 'auth_header_value' must be provided.")

            return encode_auth({header_key: header_value})

        raise ValueError("Invalid 'auth_type'. Must be one of: basic, bearer, or headers.")


class GatewayRead(BaseModelWithConfigDict):
    """Schema for reading gateway information.

    Includes all gateway fields plus:
    - Database ID
    - Capabilities dictionary
    - Creation/update timestamps
    - enabled status
    - reachable status
    - Last seen timestamp
    - Authentication type: basic, bearer, headers
    - Authentication value: username/password or token or custom headers

    Auto Populated fields:
    - Authentication username: for basic auth
    - Authentication password: for basic auth
    - Authentication token: for bearer auth
    - Authentication header key: for headers auth
    - Authentication header value: for headers auth
    """

    id: str = Field(None, description="Unique ID of the gateway")
    name: str = Field(..., description="Unique name for the gateway")
    url: str = Field(..., description="Gateway endpoint URL")
    description: Optional[str] = Field(None, description="Gateway description")
    transport: str = Field(default="SSE", description="Transport used by MCP server: SSE or STREAMABLEHTTP")
    capabilities: Dict[str, Any] = Field(default_factory=dict, description="Gateway capabilities")
    created_at: datetime = Field(default_factory=lambda: datetime.now(timezone.utc), description="Creation timestamp")
    updated_at: datetime = Field(default_factory=lambda: datetime.now(timezone.utc), description="Last update timestamp")
    enabled: bool = Field(default=True, description="Is the gateway enabled?")
    reachable: bool = Field(default=True, description="Is the gateway reachable/online?")

    last_seen: Optional[datetime] = Field(default_factory=lambda: datetime.now(timezone.utc), description="Last seen timestamp")

    # Authorizations
    auth_type: Optional[str] = Field(None, description="auth_type: basic, bearer, headers or None")
    auth_value: Optional[str] = Field(None, description="auth value: username/password or token or custom headers")

    # auth_value will populate the following fields
    auth_username: Optional[str] = Field(None, description="username for basic authentication")
    auth_password: Optional[str] = Field(None, description="password for basic authentication")
    auth_token: Optional[str] = Field(None, description="token for bearer authentication")
    auth_header_key: Optional[str] = Field(None, description="key for custom headers authentication")
    auth_header_value: Optional[str] = Field(None, description="vallue for custom headers authentication")

    slug: str = Field(None, description="Slug for gateway endpoint URL")

    # This will be the main method to automatically populate fields
    @model_validator(mode="after")
    @classmethod
    def _populate_auth(cls, values: Self) -> Dict[str, Any]:
        """Populate authentication fields based on auth_type and encoded auth_value.

        This post-validation method decodes the stored authentication value and
        populates the appropriate authentication fields (username/password, token,
        or custom headers) based on the authentication type. It ensures the
        authentication data is properly formatted and accessible through individual
        fields for display purposes.

        The method handles three authentication types:
        - basic: Extracts username and password from Authorization header
        - bearer: Extracts token from Bearer Authorization header
        - authheaders: Extracts custom header key/value pair

        Args:
            values: The validated model data containing auth_type and auth_value.
                Expected to have 'auth_type' and 'auth_value' fields.

        Returns:
            Dict[str, Any]: The updated values dict with populated auth fields:
                            - For basic: auth_username and auth_password
                            - For bearer: auth_token
                            - For authheaders: auth_header_key and auth_header_value

        Raises:
            ValueError: If the authentication data is malformed:
                    - Basic auth missing username or password
                    - Bearer auth missing or improperly formatted Authorization header
                    - Custom headers not exactly one key/value pair

        Examples:
            >>> # Basic auth example
            >>> string_bytes = "admin:secret".encode("utf-8")
            >>> encoded_auth = base64.urlsafe_b64encode(string_bytes).decode("utf-8")
            >>> values = GatewayRead.model_construct(
            ...     auth_type="basic",
            ...     auth_value=encode_auth({"Authorization": f"Basic {encoded_auth}"})
            ... )
            >>> values = GatewayRead._populate_auth(values)
            >>> values.auth_username
            'admin'
            >>> values.auth_password
            'secret'

            >>> # Bearer auth example
            >>> values = GatewayRead.model_construct(
            ...     auth_type="bearer",
            ...     auth_value=encode_auth({"Authorization": "Bearer mytoken123"})
            ... )
            >>> values = GatewayRead._populate_auth(values)
            >>> values.auth_token
            'mytoken123'

            >>> # Custom headers example
            >>> values = GatewayRead.model_construct(
            ...     auth_type='authheaders',
            ...     auth_value=encode_auth({"X-API-Key": "abc123"})
            ... )
            >>> values = GatewayRead._populate_auth(values)
            >>> values.auth_header_key
            'X-API-Key'
            >>> values.auth_header_value
            'abc123'
        """
        auth_type = values.auth_type
        auth_value_encoded = values.auth_value

        # Skip validation logic if masked value
        if auth_value_encoded == settings.masked_auth_value:
            return values

        auth_value = decode_auth(auth_value_encoded)
        if auth_type == "basic":
            auth = auth_value.get("Authorization")
            auth = auth.removeprefix("Basic ")
            u, p = base64.urlsafe_b64decode(auth).decode("utf-8").split(":")
            if not u or not p:
                raise ValueError("basic auth requires both username and password")
            values.auth_username, values.auth_password = u, p

        elif auth_type == "bearer":
            auth = auth_value.get("Authorization")
            if not (isinstance(auth, str) and auth.startswith("Bearer ")):
                raise ValueError("bearer auth requires an Authorization header of the form 'Bearer <token>'")
            values.auth_token = auth.removeprefix("Bearer ")

        elif auth_type == "authheaders":
            # must be exactly one header
            if len(auth_value) != 1:
                raise ValueError("authheaders requires exactly one key/value pair")
            k, v = next(iter(auth_value.items()))
            values.auth_header_key, values.auth_header_value = k, v

        return values

    def masked(self) -> "GatewayRead":
        """
        Return a masked version of the model instance with sensitive authentication fields hidden.

        This method creates a dictionary representation of the model data and replaces sensitive fields
        such as `auth_value`, `auth_password`, `auth_token`, and `auth_header_value` with a masked
        placeholder value defined in `settings.masked_auth_value`. Masking is only applied if the fields
        are present and not already masked.

        Args:
            None

        Returns:
            GatewayRead: A new instance of the GatewayRead model with sensitive authentication-related fields
            masked to prevent exposure of sensitive information.

        Notes:
            - The `auth_value` field is only masked if it exists and its value is different from the masking
            placeholder.
            - Other sensitive fields (`auth_password`, `auth_token`, `auth_header_value`) are masked if present.
            - Fields not related to authentication remain unchanged.
        """
        masked_data = self.model_dump()

        # Only mask if auth_value is present and not already masked
        if masked_data.get("auth_value") and masked_data["auth_value"] != settings.masked_auth_value:
            masked_data["auth_value"] = settings.masked_auth_value

        masked_data["auth_password"] = settings.masked_auth_value if masked_data.get("auth_password") else None
        masked_data["auth_token"] = settings.masked_auth_value if masked_data.get("auth_token") else None
        masked_data["auth_header_value"] = settings.masked_auth_value if masked_data.get("auth_header_value") else None

        return GatewayRead.model_validate(masked_data)


class FederatedTool(BaseModelWithConfigDict):
    """Schema for tools provided by federated gateways.

    Contains:
    - Tool definition
    - Source gateway information
    """

    tool: MCPTool
    gateway_id: str
    gateway_name: str
    gateway_url: str


class FederatedResource(BaseModelWithConfigDict):
    """Schema for resources from federated gateways.

    Contains:
    - Resource definition
    - Source gateway information
    """

    resource: MCPResource
    gateway_id: str
    gateway_name: str
    gateway_url: str


class FederatedPrompt(BaseModelWithConfigDict):
    """Schema for prompts from federated gateways.

    Contains:
    - Prompt definition
    - Source gateway information
    """

    prompt: MCPPrompt
    gateway_id: str
    gateway_name: str
    gateway_url: str


# --- RPC Schemas ---
class RPCRequest(BaseModel):
    """MCP-compliant RPC request validation"""

    jsonrpc: Literal["2.0"]
    method: str
    params: Optional[Dict[str, Any]] = None
    id: Optional[Union[int, str]] = None

    @field_validator("method")
    @classmethod
    def validate_method(cls, v: str) -> str:
        """Ensure method names follow MCP format

        Args:
            v (str): Value to validate

        Returns:
            str: Value if determined as safe

        Raises:
            ValueError: When value is not safe
        """
        if not re.match(r"^[a-zA-Z][a-zA-Z0-9_\.]*$", v):
            raise ValueError("Invalid method name format")
        if len(v) > 128:  # MCP method name limit
            raise ValueError("Method name too long")
        return v

    @field_validator("params")
    @classmethod
    def validate_params(cls, v: Optional[Union[Dict, List]]) -> Optional[Union[Dict, List]]:
        """Validate RPC parameters

        Args:
            v (Union[dict, list]): Value to validate

        Returns:
            Union[dict, list]: Value if determined as safe

        Raises:
            ValueError: When value is not safe
        """
        if v is None:
            return v

        # Check size limits (MCP recommends max 256KB for params)
        param_size = len(json.dumps(v))
        if param_size > settings.validation_max_rpc_param_size:
            raise ValueError(f"Parameters exceed maximum size of {settings.validation_max_rpc_param_size} bytes")

        # Check depth
        SecurityValidator.validate_json_depth(v)
        return v


class RPCResponse(BaseModelWithConfigDict):
    """Schema for JSON-RPC 2.0 responses.

    Contains:
    - Protocol version
    - Result or error
    - Request ID
    """

    jsonrpc: Literal["2.0"]
    result: Optional[Any] = None
    error: Optional[Dict[str, Any]] = None
    id: Optional[Union[int, str]] = None


# --- Event and Admin Schemas ---


class EventMessage(BaseModelWithConfigDict):
    """Schema for SSE event messages.

    Includes:
    - Event type
    - Event data payload
    - Event timestamp
    """

    type: str = Field(..., description="Event type (tool_added, resource_updated, etc)")
    data: Dict[str, Any] = Field(..., description="Event payload")
    timestamp: datetime = Field(default_factory=lambda: datetime.now(timezone.utc))

    @field_serializer("timestamp")
    def serialize_timestamp(self, dt: datetime) -> str:
        """
        Serialize the `timestamp` field as an ISO 8601 string with UTC timezone.

        Converts the given datetime to UTC and returns it in ISO 8601 format,
        replacing the "+00:00" suffix with "Z" to indicate UTC explicitly.

        Args:
            dt (datetime): The datetime object to serialize.

        Returns:
            str: ISO 8601 formatted string in UTC, ending with 'Z'.
        """
        return dt.astimezone(timezone.utc).isoformat().replace("+00:00", "Z")


class AdminToolCreate(BaseModelWithConfigDict):
    """Schema for creating tools via admin UI.

    Handles:
    - Basic tool information
    - JSON string inputs for headers/schema
    """

    name: str
    url: str
    description: Optional[str] = None
    integration_type: str = "MCP"
    headers: Optional[str] = None  # JSON string
    input_schema: Optional[str] = None  # JSON string

    @field_validator("headers", "input_schema")
    @classmethod
    def validate_json(cls, v: Optional[str]) -> Optional[Dict[str, Any]]:
        """
        Validate and parse JSON string inputs.

        Args:
            v: Input string

        Returns:
            dict: Output JSON version of v

        Raises:
            ValueError: When unable to convert to JSON
        """
        if not v:
            return None
        try:
            return json.loads(v)
        except json.JSONDecodeError:
            raise ValueError("Invalid JSON")


class AdminGatewayCreate(BaseModelWithConfigDict):
    """Schema for creating gateways via admin UI.

    Captures:
    - Gateway name
    - Endpoint URL
    - Optional description
    """

    name: str
    url: str
    description: Optional[str] = None


# --- New Schemas for Status Toggle Operations ---


class StatusToggleRequest(BaseModelWithConfigDict):
    """Request schema for toggling active status."""

    activate: bool = Field(..., description="Whether to activate (true) or deactivate (false) the item")


class StatusToggleResponse(BaseModelWithConfigDict):
    """Response schema for status toggle operations."""

    id: int
    name: str
    is_active: bool
    message: str = Field(..., description="Success message")


# --- Optional Filter Parameters for Listing Operations ---


class ListFilters(BaseModelWithConfigDict):
    """Filtering options for list operations."""

    include_inactive: bool = Field(False, description="Whether to include inactive items in the results")


# --- Server Schemas ---


class ServerCreate(BaseModel):
    """
    Schema for creating a new server.

    Attributes:
        model_config (ConfigDict): Configuration for the model, such as stripping whitespace from strings.
        name (str): The server's name.
        description (Optional[str]): Optional description of the server.
        icon (Optional[str]): Optional URL for the server's icon.
        associated_tools (Optional[List[str]]): Optional list of associated tool IDs.
        associated_resources (Optional[List[str]]): Optional list of associated resource IDs.
        associated_prompts (Optional[List[str]]): Optional list of associated prompt IDs.
    """

    model_config = ConfigDict(str_strip_whitespace=True)

    name: str = Field(..., description="The server's name")
    description: Optional[str] = Field(None, description="Server description")
    icon: Optional[str] = Field(None, description="URL for the server's icon")
    associated_tools: Optional[List[str]] = Field(None, description="Comma-separated tool IDs")
    associated_resources: Optional[List[str]] = Field(None, description="Comma-separated resource IDs")
    associated_prompts: Optional[List[str]] = Field(None, description="Comma-separated prompt IDs")

    @field_validator("name")
    @classmethod
    def validate_name(cls, v: str) -> str:
        """Validate server name

        Args:
            v (str): Value to validate

        Returns:
            str: Value if validated as safe
        """
        return SecurityValidator.validate_name(v, "Server name")

    @field_validator("description")
    @classmethod
    def validate_description(cls, v: Optional[str]) -> Optional[str]:
        """Ensure descriptions display safely

        Args:
            v (str): Value to validate

        Returns:
            str: Value if validated as safe

        Raises:
            ValueError: When value is not safe
        """
        if v is None:
            return v
        if len(v) > SecurityValidator.MAX_DESCRIPTION_LENGTH:
            raise ValueError(f"Description exceeds maximum length of {SecurityValidator.MAX_DESCRIPTION_LENGTH}")
        return SecurityValidator.sanitize_display_text(v, "Description")

    @field_validator("icon")
    @classmethod
    def validate_icon(cls, v: Optional[str]) -> Optional[str]:
        """Validate icon URL

        Args:
            v (str): Value to validate

        Returns:
            str: Value if validated as safe
        """
        if v is None or v == "":
            return v
        return SecurityValidator.validate_url(v, "Icon URL")

    @field_validator("associated_tools", "associated_resources", "associated_prompts", mode="before")
    @classmethod
    def split_comma_separated(cls, v):
        """
        Splits a comma-separated string into a list of strings if needed.

        Args:
            v: Input string

        Returns:
            list: Comma separated array of input string
        """
        if isinstance(v, str):
            return [item.strip() for item in v.split(",") if item.strip()]
        return v


class ServerUpdate(BaseModelWithConfigDict):
    """Schema for updating an existing server.

    All fields are optional to allow partial updates.
    """

    name: Optional[str] = Field(None, description="The server's name")
    description: Optional[str] = Field(None, description="Server description")
    icon: Optional[str] = Field(None, description="URL for the server's icon")
    associated_tools: Optional[List[str]] = Field(None, description="Comma-separated tool IDs")
    associated_resources: Optional[List[str]] = Field(None, description="Comma-separated resource IDs")
    associated_prompts: Optional[List[str]] = Field(None, description="Comma-separated prompt IDs")

    @field_validator("name")
    @classmethod
    def validate_name(cls, v: str) -> str:
        """Validate server name

        Args:
            v (str): Value to validate

        Returns:
            str: Value if validated as safe
        """
        return SecurityValidator.validate_name(v, "Server name")

    @field_validator("description")
    @classmethod
    def validate_description(cls, v: Optional[str]) -> Optional[str]:
        """Ensure descriptions display safely

        Args:
            v (str): Value to validate

        Returns:
            str: Value if validated as safe

        Raises:
            ValueError: When value is not safe
        """
        if v is None:
            return v
        if len(v) > SecurityValidator.MAX_DESCRIPTION_LENGTH:
            raise ValueError(f"Description exceeds maximum length of {SecurityValidator.MAX_DESCRIPTION_LENGTH}")
        return SecurityValidator.sanitize_display_text(v, "Description")

    @field_validator("icon")
    @classmethod
    def validate_icon(cls, v: Optional[str]) -> Optional[str]:
        """Validate icon URL

        Args:
            v (str): Value to validate

        Returns:
            str: Value if validated as safe
        """
        if v is None or v == "":
            return v
        return SecurityValidator.validate_url(v, "Icon URL")

    @field_validator("associated_tools", "associated_resources", "associated_prompts", mode="before")
    @classmethod
    def split_comma_separated(cls, v):
        """
        Splits a comma-separated string into a list of strings if needed.

        Args:
            v: Input string

        Returns:
            list: Comma separated array of input string
        """
        if isinstance(v, str):
            return [item.strip() for item in v.split(",") if item.strip()]
        return v


class ServerRead(BaseModelWithConfigDict):
    """Schema for reading server information.

    Includes all server fields plus:
    - Database ID
    - Associated tool, resource, and prompt IDs
    - Creation/update timestamps
    - Active status
    - Metrics: Aggregated metrics for the server invocations.
    """

    id: str
    name: str
    description: Optional[str]
    icon: Optional[str]
    created_at: datetime
    updated_at: datetime
    is_active: bool
    associated_tools: List[str] = []
    associated_resources: List[int] = []
    associated_prompts: List[int] = []
    metrics: ServerMetrics

    @model_validator(mode="before")
    @classmethod
    def populate_associated_ids(cls, values):
        """
        Pre-validation method that converts associated objects to their 'id'.

        This method checks 'associated_tools', 'associated_resources', and
        'associated_prompts' in the input and replaces each object with its `id`
        if present.

        Args:
            values (dict): The input values.

        Returns:
            dict: Updated values with object ids, or the original values if no
            changes are made.
        """
        # If values is not a dict (e.g. it's a Server instance), convert it
        if not isinstance(values, dict):
            try:
                values = vars(values)
            except Exception:
                return values
        if "associated_tools" in values and values["associated_tools"]:
            values["associated_tools"] = [tool.id if hasattr(tool, "id") else tool for tool in values["associated_tools"]]
        if "associated_resources" in values and values["associated_resources"]:
            values["associated_resources"] = [res.id if hasattr(res, "id") else res for res in values["associated_resources"]]
        if "associated_prompts" in values and values["associated_prompts"]:
            values["associated_prompts"] = [prompt.id if hasattr(prompt, "id") else prompt for prompt in values["associated_prompts"]]
        return values


class GatewayTestRequest(BaseModelWithConfigDict):
    """Schema for testing gateway connectivity.

    Includes the HTTP method, base URL, path, optional headers, and body.
    """

    method: str = Field(..., description="HTTP method to test (GET, POST, etc.)")
    base_url: AnyHttpUrl = Field(..., description="Base URL of the gateway to test")
    path: str = Field(..., description="Path to append to the base URL")
    headers: Optional[Dict[str, str]] = Field(None, description="Optional headers for the request")
    body: Optional[Union[str, Dict[str, Any]]] = Field(None, description="Optional body for the request, can be a string or JSON object")


class GatewayTestResponse(BaseModelWithConfigDict):
    """Schema for the response from a gateway test request.

    Contains:
    - HTTP status code
    - Latency in milliseconds
    - Optional response body, which can be a string or JSON object
    """

    status_code: int = Field(..., description="HTTP status code returned by the gateway")
    latency_ms: int = Field(..., description="Latency of the request in milliseconds")
    body: Optional[Union[str, Dict[str, Any]]] = Field(None, description="Response body, can be a string or JSON object")<|MERGE_RESOLUTION|>--- conflicted
+++ resolved
@@ -1882,12 +1882,8 @@
         Raises:
             ValueError: If auth type is invalid
         """
-<<<<<<< HEAD
-        values = values.data
-        auth_type = values.get("auth_type")
-=======
+
         auth_type = values.data.get("auth_type")
->>>>>>> ed6a0aff
 
         if auth_type == "basic":
             # For basic authentication, both username and password must be present
