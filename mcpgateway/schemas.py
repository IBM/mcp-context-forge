--- conflicted
+++ resolved
@@ -1665,15 +1665,8 @@
     Attributes:
         passthrough_headers (Optional[List[str]]): List of headers allowed to be passed through globally
     """
-<<<<<<< HEAD
-    passthrough_headers: Optional[List[str]] = Field(
-        default=None,
-        description="List of headers allowed to be passed through globally"
-    )
-=======
 
     passthrough_headers: Optional[List[str]] = Field(default=None, description="List of headers allowed to be passed through globally")
->>>>>>> c75de6e2
 
 
 class GlobalConfigRead(BaseModel):
@@ -1682,15 +1675,8 @@
     Attributes:
         passthrough_headers (Optional[List[str]]): List of headers allowed to be passed through globally
     """
-<<<<<<< HEAD
-    passthrough_headers: Optional[List[str]] = Field(
-        default=None,
-        description="List of headers allowed to be passed through globally"
-    )
-=======
 
     passthrough_headers: Optional[List[str]] = Field(default=None, description="List of headers allowed to be passed through globally")
->>>>>>> c75de6e2
 
 
 # --- Gateway Schemas ---
@@ -1739,14 +1725,7 @@
     url: Union[str, AnyHttpUrl] = Field(..., description="Gateway endpoint URL")
     description: Optional[str] = Field(None, description="Gateway description")
     transport: str = Field(default="SSE", description="Transport used by MCP server: SSE or STREAMABLEHTTP")
-<<<<<<< HEAD
-    passthrough_headers: Optional[List[str]] = Field(
-        default=None,
-        description="List of headers allowed to be passed through from client to target"
-    )
-=======
     passthrough_headers: Optional[List[str]] = Field(default=None, description="List of headers allowed to be passed through from client to target")
->>>>>>> c75de6e2
 
     # Authorizations
     auth_type: Optional[str] = Field(None, description="Type of authentication: basic, bearer, headers, or none")
@@ -1932,14 +1911,7 @@
     description: Optional[str] = Field(None, description="Gateway description")
     transport: str = Field(default="SSE", description="Transport used by MCP server: SSE or STREAMABLEHTTP")
 
-<<<<<<< HEAD
-    passthrough_headers: Optional[List[str]] = Field(
-        default=None,
-        description="List of headers allowed to be passed through from client to target"
-    )
-=======
     passthrough_headers: Optional[List[str]] = Field(default=None, description="List of headers allowed to be passed through from client to target")
->>>>>>> c75de6e2
     # Authorizations
     auth_type: Optional[str] = Field(None, description="auth_type: basic, bearer, headers or None")
     auth_username: Optional[str] = Field(None, description="username for basic authentication")
@@ -2122,14 +2094,7 @@
 
     last_seen: Optional[datetime] = Field(default_factory=lambda: datetime.now(timezone.utc), description="Last seen timestamp")
 
-<<<<<<< HEAD
-    passthrough_headers: Optional[List[str]] = Field(
-        default=None,
-        description="List of headers allowed to be passed through from client to target"
-    )
-=======
     passthrough_headers: Optional[List[str]] = Field(default=None, description="List of headers allowed to be passed through from client to target")
->>>>>>> c75de6e2
     # Authorizations
     auth_type: Optional[str] = Field(None, description="auth_type: basic, bearer, headers or None")
     auth_value: Optional[str] = Field(None, description="auth value: username/password or token or custom headers")
