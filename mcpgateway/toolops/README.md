 
### Starting MCP context forge from git repo 
* Install dependencies using `pip install .'[dev-all,toolops]'`
<<<<<<< HEAD
* `uvicorn mcpgateway.main:app --host 0.0.0.0 --port 4444 --workers 2 --env-file .env` will start Context forge UI and APIs at http://localhost:4444/docs and toolops API endpoints will be shown.
=======
* `uvicorn mcpgateway.main:app --host 0.0.0.0 --port 4444 --workers 4 --env-file .env` will start Context forge UI and APIs at http://localhost:4444/docs and toolops API endpoints will be shown. 

    `NOTE: please provide all configurations such as LLM provider , api keys etc., in .env file. And you need to set TOOLOPS_ENABLED=true for enabling toolops functionality`
>>>>>>> 0644a2c5

### Testing toolops requires MCP server running to set up MCP server using OAPI specification
* `pip install fastmcp` to install library dependency.
* `source mcpgateway/toolops/testing/mcp-server-setup/mcp_server_setup.sh` running this script will start `salesloft get all actions` MCP server at port 9009 , which can be used for testing.<|MERGE_RESOLUTION|>--- conflicted
+++ resolved
@@ -1,13 +1,9 @@
  
 ### Starting MCP context forge from git repo 
 * Install dependencies using `pip install .'[dev-all,toolops]'`
-<<<<<<< HEAD
-* `uvicorn mcpgateway.main:app --host 0.0.0.0 --port 4444 --workers 2 --env-file .env` will start Context forge UI and APIs at http://localhost:4444/docs and toolops API endpoints will be shown.
-=======
 * `uvicorn mcpgateway.main:app --host 0.0.0.0 --port 4444 --workers 4 --env-file .env` will start Context forge UI and APIs at http://localhost:4444/docs and toolops API endpoints will be shown. 
 
     `NOTE: please provide all configurations such as LLM provider , api keys etc., in .env file. And you need to set TOOLOPS_ENABLED=true for enabling toolops functionality`
->>>>>>> 0644a2c5
 
 ### Testing toolops requires MCP server running to set up MCP server using OAPI specification
 * `pip install fastmcp` to install library dependency.
