--- conflicted
+++ resolved
@@ -334,13 +334,9 @@
         except Exception as ex:
             raise ToolError(f"Failed to register tool: {str(ex)}")
 
-<<<<<<< HEAD
-    async def list_tools(self, db: Session, include_inactive: bool = False, cursor: Optional[str] = None, request_headers: Optional[Dict[str, str]] = None) -> List[ToolRead]:
-=======
     async def list_tools(
         self, db: Session, include_inactive: bool = False, cursor: Optional[str] = None, tags: Optional[List[str]] = None, _request_headers: Optional[Dict[str, str]] = None
     ) -> List[ToolRead]:
->>>>>>> c75de6e2
         """
         Retrieve a list of registered tools from the database.
 
@@ -350,14 +346,9 @@
                 Defaults to False.
             cursor (Optional[str], optional): An opaque cursor token for pagination. Currently,
                 this parameter is ignored. Defaults to None.
-<<<<<<< HEAD
-            request_headers (Optional[Dict[str, str]], optional): Headers from the request to pass through.
-                Defaults to None.
-=======
             tags (Optional[List[str]]): Filter tools by tags. If provided, only tools with at least one matching tag will be returned.
             _request_headers (Optional[Dict[str, str]], optional): Headers from the request to pass through.
                 Currently unused but kept for API consistency. Defaults to None.
->>>>>>> c75de6e2
 
         Returns:
             List[ToolRead]: A list of registered tools represented as ToolRead objects.
@@ -393,11 +384,7 @@
         tools = db.execute(query).scalars().all()
         return [self._convert_tool_to_read(t) for t in tools]
 
-<<<<<<< HEAD
-    async def list_server_tools(self, db: Session, server_id: str, include_inactive: bool = False, cursor: Optional[str] = None, request_headers: Optional[Dict[str, str]] = None) -> List[ToolRead]:
-=======
     async def list_server_tools(self, db: Session, server_id: str, include_inactive: bool = False, cursor: Optional[str] = None, _request_headers: Optional[Dict[str, str]] = None) -> List[ToolRead]:
->>>>>>> c75de6e2
         """
         Retrieve a list of registered tools from the database.
 
@@ -408,13 +395,8 @@
                 Defaults to False.
             cursor (Optional[str], optional): An opaque cursor token for pagination. Currently,
                 this parameter is ignored. Defaults to None.
-<<<<<<< HEAD
-            request_headers (Optional[Dict[str, str]], optional): Headers from the request to pass through.
-                Defaults to None.
-=======
             _request_headers (Optional[Dict[str, str]], optional): Headers from the request to pass through.
                 Currently unused but kept for API consistency. Defaults to None.
->>>>>>> c75de6e2
 
         Returns:
             List[ToolRead]: A list of registered tools represented as ToolRead objects.
@@ -630,13 +612,9 @@
                 credentials = decode_auth(tool.auth_value)
                 headers.update(credentials)
 
-<<<<<<< HEAD
-                headers = get_passthrough_headers(request_headers, headers, db)
-=======
                 # Only call get_passthrough_headers if we actually have request headers to pass through
                 if request_headers:
                     headers = get_passthrough_headers(request_headers, headers, db)
->>>>>>> c75de6e2
                 # Build the payload based on integration type
                 payload = arguments.copy()
 
@@ -684,12 +662,8 @@
 
                 # Get combined headers including gateway auth and passthrough
                 # base_headers = decode_auth(gateway.auth_value) if gateway and gateway.auth_value else {}
-<<<<<<< HEAD
-                headers = get_passthrough_headers(request_headers, headers, db, gateway)
-=======
                 if request_headers:
                     headers = get_passthrough_headers(request_headers, headers, db, gateway)
->>>>>>> c75de6e2
 
                 async def connect_to_sse_server(server_url: str) -> str:
                     """
