--- conflicted
+++ resolved
@@ -48,15 +48,7 @@
 from mcpgateway.db import server_tool_association
 from mcpgateway.db import Tool as DbTool
 from mcpgateway.db import ToolMetric
-<<<<<<< HEAD
-from mcpgateway.models import Gateway as PydanticGateway
-from mcpgateway.models import TextContent
-from mcpgateway.models import Tool as PydanticTool
-from mcpgateway.models import ToolResult
-from mcpgateway.plugins.framework import GlobalContext, HttpHeaderPayload, PluginError, PluginManager, PluginViolationError, ToolPostInvokePayload, ToolPreInvokePayload
-=======
 from mcpgateway.plugins.framework import GlobalContext, PluginError, PluginManager, PluginViolationError
->>>>>>> 941a8825
 from mcpgateway.plugins.framework.constants import GATEWAY_METADATA, TOOL_METADATA
 from mcpgateway.plugins.framework.hooks.http import HttpHeaderPayload
 from mcpgateway.plugins.framework.hooks.tools import ToolHookType, ToolPostInvokePayload, ToolPreInvokePayload
@@ -1204,12 +1196,8 @@
                 if self._plugin_manager:
                     tool_metadata = PydanticTool.model_validate(tool)
                     global_context.metadata[TOOL_METADATA] = tool_metadata
-<<<<<<< HEAD
-                    pre_result, context_table = await self._plugin_manager.tool_pre_invoke(
-=======
                     pre_result, context_table = await self._plugin_manager.invoke_hook(
                         ToolHookType.TOOL_PRE_INVOKE,
->>>>>>> 941a8825
                         payload=ToolPreInvokePayload(name=name, args=arguments, headers=HttpHeaderPayload(headers)),
                         global_context=global_context,
                         local_contexts=None,
@@ -1364,12 +1352,8 @@
                     if tool_gateway:
                         gateway_metadata = PydanticGateway.model_validate(tool_gateway)
                         global_context.metadata[GATEWAY_METADATA] = gateway_metadata
-<<<<<<< HEAD
-                    pre_result, context_table = await self._plugin_manager.tool_pre_invoke(
-=======
                     pre_result, context_table = await self._plugin_manager.invoke_hook(
                         ToolHookType.TOOL_PRE_INVOKE,
->>>>>>> 941a8825
                         payload=ToolPreInvokePayload(name=name, args=arguments, headers=HttpHeaderPayload(headers)),
                         global_context=global_context,
                         local_contexts=None,
