# -*- coding: utf-8 -*-
"""Gateway Service Implementation.

Copyright 2025
SPDX-License-Identifier: Apache-2.0
Authors: Mihai Criveti

This module implements gateway federation according to the MCP specification.
It handles:
- Gateway discovery and registration
- Request forwarding
- Capability aggregation
- Health monitoring
- Active/inactive gateway management
"""

# Standard
import asyncio
from datetime import datetime, timezone
import logging
import os
import tempfile
from typing import Any, AsyncGenerator, Dict, List, Optional, Set
import uuid

# Third-Party
from filelock import FileLock, Timeout
import httpx
from mcp import ClientSession
from mcp.client.sse import sse_client
from mcp.client.streamable_http import streamablehttp_client
from sqlalchemy import select
from sqlalchemy.orm import Session

<<<<<<< HEAD
=======
# First-Party
from mcpgateway.config import settings
from mcpgateway.db import Gateway as DbGateway
from mcpgateway.db import SessionLocal
from mcpgateway.db import Tool as DbTool
from mcpgateway.schemas import GatewayCreate, GatewayRead, GatewayUpdate, ToolCreate
from mcpgateway.services.tool_service import ToolService
from mcpgateway.utils.create_slug import slugify
from mcpgateway.utils.services_auth import decode_auth

>>>>>>> ef79e123
try:
    # Third-Party
    import redis

    REDIS_AVAILABLE = True
except ImportError:
    REDIS_AVAILABLE = False
    logging.info("Redis is not utilized in this environment.")

# First-Party
from mcpgateway.config import settings
from mcpgateway.db import Gateway as DbGateway
from mcpgateway.db import SessionLocal
from mcpgateway.db import Tool as DbTool
from mcpgateway.schemas import GatewayCreate, GatewayRead, GatewayUpdate, ToolCreate
from mcpgateway.services.tool_service import ToolService
from mcpgateway.utils.create_slug import slugify
from mcpgateway.utils.services_auth import decode_auth

# logging.getLogger("httpx").setLevel(logging.WARNING)  # Disables httpx logs for regular health checks
logger = logging.getLogger(__name__)


GW_FAILURE_THRESHOLD = settings.unhealthy_threshold
GW_HEALTH_CHECK_INTERVAL = settings.health_check_interval


class GatewayError(Exception):
    """Base class for gateway-related errors."""


class GatewayNotFoundError(GatewayError):
    """Raised when a requested gateway is not found."""


class GatewayNameConflictError(GatewayError):
    """Raised when a gateway name conflicts with existing (active or inactive) gateway."""

    def __init__(self, name: str, enabled: bool = True, gateway_id: Optional[int] = None):
        """Initialize the error with gateway information.

        Args:
            name: The conflicting gateway name
            enabled: Whether the existing gateway is enabled
            gateway_id: ID of the existing gateway if available
        """
        self.name = name
        self.enabled = enabled
        self.gateway_id = gateway_id
        message = f"Gateway already exists with name: {name}"
        if not enabled:
            message += f" (currently inactive, ID: {gateway_id})"
        super().__init__(message)


class GatewayConnectionError(GatewayError):
    """Raised when gateway connection fails."""


class GatewayService:
    """Service for managing federated gateways.

    Handles:
    - Gateway registration and health checks
    - Request forwarding
    - Capability negotiation
    - Federation events
    - Active/inactive status management
    """

    def __init__(self) -> None:
        """Initialize the gateway service."""
        self._event_subscribers: List[asyncio.Queue] = []
        self._http_client = httpx.AsyncClient(timeout=settings.federation_timeout, verify=not settings.skip_ssl_verify)
        self._health_check_interval = GW_HEALTH_CHECK_INTERVAL
        self._health_check_task: Optional[asyncio.Task] = None
        self._active_gateways: Set[str] = set()  # Track active gateway URLs
        self._stream_response = None
        self._pending_responses = {}
        self.tool_service = ToolService()
        self._gateway_failure_counts: dict[str, int] = {}

        # For health checks, we determine the leader instance.
        self.redis_url = settings.redis_url if settings.cache_type == "redis" else None

        if self.redis_url and REDIS_AVAILABLE:
            self._redis_client = redis.from_url(self.redis_url)
            self._instance_id = str(uuid.uuid4())  # Unique ID for this process
            self._leader_key = "gateway_service_leader"
            self._leader_ttl = 40  # seconds
        elif settings.cache_type != "none":
            # Fallback: File-based lock
            self._redis_client = None

            temp_dir = tempfile.gettempdir()
            user_path = os.path.normpath(settings.filelock_name)
            if os.path.isabs(user_path):
                user_path = os.path.relpath(user_path, start=os.path.splitdrive(user_path)[0] + os.sep)
            full_path = os.path.join(temp_dir, user_path)
            self._lock_path = full_path.replace("\\", "/")
            self._file_lock = FileLock(self._lock_path)
        else:
            self._redis_client = None

    async def initialize(self) -> None:
        """Initialize the service and start health check if this instance is the leader.

        Raises:
            ConnectionError: When redis ping fails
        """
        logger.info("Initializing gateway service")

        if self._redis_client:
            # Check if Redis is available
            pong = self._redis_client.ping()
            if not pong:
                raise ConnectionError("Redis ping failed.")

            is_leader = self._redis_client.set(self._leader_key, self._instance_id, ex=self._leader_ttl, nx=True)
            if is_leader:
                logger.info("Acquired Redis leadership. Starting health check task.")
                self._health_check_task = asyncio.create_task(self._run_health_checks())
        else:
            # Always create the health check task in filelock mode; leader check is handled inside.
            self._health_check_task = asyncio.create_task(self._run_health_checks())

    async def shutdown(self) -> None:
        """Shutdown the service."""
        if self._health_check_task:
            self._health_check_task.cancel()
            try:
                await self._health_check_task
            except asyncio.CancelledError:
                pass

        await self._http_client.aclose()
        self._event_subscribers.clear()
        self._active_gateways.clear()
        logger.info("Gateway service shutdown complete")

    async def register_gateway(self, db: Session, gateway: GatewayCreate) -> GatewayRead:
        """Register a new gateway.

        Args:
            db: Database session
            gateway: Gateway creation schema

        Returns:
            Created gateway information

        Raises:
            GatewayNameConflictError: If gateway name already exists
            []: When ExceptionGroup found
        """
        try:
            # Check for name conflicts (both active and inactive)
            existing_gateway = db.execute(select(DbGateway).where(DbGateway.name == gateway.name)).scalar_one_or_none()

            if existing_gateway:
                raise GatewayNameConflictError(
                    gateway.name,
                    enabled=existing_gateway.enabled,
                    gateway_id=existing_gateway.id,
                )

            auth_type = getattr(gateway, "auth_type", None)
            auth_value = getattr(gateway, "auth_value", {})

            capabilities, tools = await self._initialize_gateway(gateway.url, auth_value, gateway.transport)

            tools = [
                DbTool(
                    original_name=tool.name,
                    original_name_slug=slugify(tool.name),
                    url=gateway.url,
                    description=tool.description,
                    integration_type=tool.integration_type,
                    request_type=tool.request_type,
                    headers=tool.headers,
                    input_schema=tool.input_schema,
                    annotations=tool.annotations,
                    jsonpath_filter=tool.jsonpath_filter,
                    auth_type=auth_type,
                    auth_value=auth_value,
                )
                for tool in tools
            ]

            # Create DB model
            db_gateway = DbGateway(
                name=gateway.name,
                slug=slugify(gateway.name),
                url=gateway.url,
                description=gateway.description,
                transport=gateway.transport,
                capabilities=capabilities,
                last_seen=datetime.now(timezone.utc),
                auth_type=auth_type,
                auth_value=auth_value,
                tools=tools,
            )

            # Add to DB
            db.add(db_gateway)
            db.commit()
            db.refresh(db_gateway)

            # Update tracking
            self._active_gateways.add(db_gateway.url)

            # Notify subscribers
            await self._notify_gateway_added(db_gateway)

            return GatewayRead.model_validate(gateway)
        except* GatewayConnectionError as ge:
            logger.error(f"GatewayConnectionError in group: {ge.exceptions}")
            raise ge.exceptions[0]
        except* ValueError as ve:
            logger.error(f"ValueErrors in group: {ve.exceptions}")
            raise ve.exceptions[0]
        except* RuntimeError as re:
            logger.error(f"RuntimeErrors in group: {re.exceptions}")
            raise re.exceptions[0]
        except* BaseException as other:  # catches every other sub-exception
            logger.error(f"Other grouped errors: {other.exceptions}")
            raise other.exceptions[0]

    async def list_gateways(self, db: Session, include_inactive: bool = False) -> List[GatewayRead]:
        """List all registered gateways.

        Args:
            db: Database session
            include_inactive: Whether to include inactive gateways

        Returns:
            List of registered gateways
        """
        query = select(DbGateway)

        if not include_inactive:
            query = query.where(DbGateway.enabled)

        gateways = db.execute(query).scalars().all()
        return [GatewayRead.model_validate(g) for g in gateways]

    async def update_gateway(self, db: Session, gateway_id: str, gateway_update: GatewayUpdate) -> GatewayRead:
        """Update a gateway.

        Args:
            db: Database session
            gateway_id: Gateway ID to update
            gateway_update: Updated gateway data

        Returns:
            Updated gateway information

        Raises:
            GatewayNotFoundError: If gateway not found
            GatewayError: For other update errors
            GatewayNameConflictError: If gateway name conflict occurs
        """
        try:
            # Find gateway
            gateway = db.get(DbGateway, gateway_id)
            if not gateway:
                raise GatewayNotFoundError(f"Gateway not found: {gateway_id}")

            if not gateway.enabled:
                raise GatewayNotFoundError(f"Gateway '{gateway.name}' exists but is inactive")

            # Check for name conflicts if name is being changed
            if gateway_update.name is not None and gateway_update.name != gateway.name:
                existing_gateway = db.execute(select(DbGateway).where(DbGateway.name == gateway_update.name).where(DbGateway.id != gateway_id)).scalar_one_or_none()

                if existing_gateway:
                    raise GatewayNameConflictError(
                        gateway_update.name,
                        enabled=existing_gateway.enabled,
                        gateway_id=existing_gateway.id,
                    )

            # Update fields if provided
            if gateway_update.name is not None:
                gateway.name = gateway_update.name
                gateway.slug = slugify(gateway_update.name)
            if gateway_update.url is not None:
                gateway.url = gateway_update.url
            if gateway_update.description is not None:
                gateway.description = gateway_update.description
            if gateway_update.transport is not None:
                gateway.transport = gateway_update.transport

            if getattr(gateway, "auth_type", None) is not None:
                gateway.auth_type = gateway_update.auth_type

                # if auth_type is not None and only then check auth_value
                if getattr(gateway, "auth_value", {}) != {}:
                    gateway.auth_value = gateway_update.auth_value

            # Try to reinitialize connection if URL changed
            if gateway_update.url is not None:
                try:
                    capabilities, tools = await self._initialize_gateway(gateway.url, gateway.auth_value, gateway.transport)
                    new_tool_names = [tool.name for tool in tools]

                    for tool in tools:
                        existing_tool = db.execute(select(DbTool).where(DbTool.original_name == tool.name).where(DbTool.gateway_id == gateway_id)).scalar_one_or_none()
                        if not existing_tool:
                            gateway.tools.append(
                                DbTool(
                                    original_name=tool.name,
                                    original_name_slug=slugify(tool.name),
                                    url=gateway.url,
                                    description=tool.description,
                                    integration_type=tool.integration_type,
                                    request_type=tool.request_type,
                                    headers=tool.headers,
                                    input_schema=tool.input_schema,
                                    jsonpath_filter=tool.jsonpath_filter,
                                    auth_type=gateway.auth_type,
                                    auth_value=gateway.auth_value,
                                )
                            )

                    gateway.capabilities = capabilities
                    gateway.tools = [tool for tool in gateway.tools if tool.original_name in new_tool_names]  # keep only still-valid rows
                    gateway.last_seen = datetime.now(timezone.utc)

                    # Update tracking with new URL
                    self._active_gateways.discard(gateway.url)
                    self._active_gateways.add(gateway.url)
                except Exception as e:
                    logger.warning(f"Failed to initialize updated gateway: {e}")

            gateway.updated_at = datetime.now(timezone.utc)
            db.commit()
            db.refresh(gateway)

            # Notify subscribers
            await self._notify_gateway_updated(gateway)

            logger.info(f"Updated gateway: {gateway.name}")
            return GatewayRead.model_validate(gateway)

        except Exception as e:
            db.rollback()
            raise GatewayError(f"Failed to update gateway: {str(e)}")

    async def get_gateway(self, db: Session, gateway_id: str, include_inactive: bool = False) -> GatewayRead:
        """Get a specific gateway by ID.

        Args:
            db: Database session
            gateway_id: Gateway ID
            include_inactive: Whether to include inactive gateways

        Returns:
            Gateway information

        Raises:
            GatewayNotFoundError: If gateway not found
        """
        gateway = db.get(DbGateway, gateway_id)
        if not gateway:
            raise GatewayNotFoundError(f"Gateway not found: {gateway_id}")

        if not gateway.enabled and not include_inactive:
            raise GatewayNotFoundError(f"Gateway '{gateway.name}' exists but is inactive")

        return GatewayRead.model_validate(gateway)

    async def toggle_gateway_status(self, db: Session, gateway_id: str, activate: bool, reachable: bool = True, only_update_reachable: bool = False) -> GatewayRead:
        """Toggle gateway active status.

        Args:
            db: Database session
            gateway_id: Gateway ID to toggle
            activate: True to activate, False to deactivate
            reachable: True if the gateway is reachable, False otherwise
            only_update_reachable: If True, only updates reachable status without changing enabled status. Applicable for changing tool status. If the tool is manually deactivated, it will not be reactivated if reachable.

        Returns:
            Updated gateway information

        Raises:
            GatewayNotFoundError: If gateway not found
            GatewayError: For other errors
        """
        try:
            gateway = db.get(DbGateway, gateway_id)
            if not gateway:
                raise GatewayNotFoundError(f"Gateway not found: {gateway_id}")

            # Update status if it's different
            if (gateway.enabled != activate) or (gateway.reachable != reachable):
                gateway.enabled = activate
                gateway.reachable = reachable
                gateway.updated_at = datetime.now(timezone.utc)

                # Update tracking
                if activate and reachable:
                    self._active_gateways.add(gateway.url)
                    # Try to initialize if activating
                    try:
                        capabilities, tools = await self._initialize_gateway(gateway.url, gateway.auth_value, gateway.transport)
                        new_tool_names = [tool.name for tool in tools]

                        for tool in tools:
                            existing_tool = db.execute(select(DbTool).where(DbTool.original_name == tool.name).where(DbTool.gateway_id == gateway_id)).scalar_one_or_none()
                            if not existing_tool:
                                gateway.tools.append(
                                    DbTool(
                                        original_name=tool.name,
                                        original_name_slug=slugify(tool.name),
                                        url=gateway.url,
                                        description=tool.description,
                                        integration_type=tool.integration_type,
                                        request_type=tool.request_type,
                                        headers=tool.headers,
                                        input_schema=tool.input_schema,
                                        jsonpath_filter=tool.jsonpath_filter,
                                        auth_type=gateway.auth_type,
                                        auth_value=gateway.auth_value,
                                    )
                                )

                        gateway.capabilities = capabilities
                        gateway.tools = [tool for tool in gateway.tools if tool.original_name in new_tool_names]  # keep only still-valid rows
                        gateway.last_seen = datetime.now(timezone.utc)
                    except Exception as e:
                        logger.warning(f"Failed to initialize reactivated gateway: {e}")
                else:
                    self._active_gateways.discard(gateway.url)

                db.commit()
                db.refresh(gateway)

                tools = db.query(DbTool).filter(DbTool.gateway_id == gateway_id).all()

                if only_update_reachable:
                    for tool in tools:
                        await self.tool_service.toggle_tool_status(db, tool.id, tool.enabled, reachable)
                else:
                    for tool in tools:
                        await self.tool_service.toggle_tool_status(db, tool.id, activate, reachable)

                # Notify subscribers
                if activate:
                    await self._notify_gateway_activated(gateway)
                else:
                    await self._notify_gateway_deactivated(gateway)

                logger.info(f"Gateway status: {gateway.name} - {'enabled' if activate else 'disabled'} and {'accessible' if reachable else 'inaccessible'}")

            return GatewayRead.model_validate(gateway)

        except Exception as e:
            db.rollback()
            raise GatewayError(f"Failed to toggle gateway status: {str(e)}")

    async def _notify_gateway_updated(self, gateway: DbGateway) -> None:
        """
        Notify subscribers of gateway update.

        Args:
            gateway: Gateway to update
        """
        event = {
            "type": "gateway_updated",
            "data": {
                "id": gateway.id,
                "name": gateway.name,
                "url": gateway.url,
                "description": gateway.description,
                "enabled": gateway.enabled,
            },
            "timestamp": datetime.now(timezone.utc).isoformat(),
        }
        await self._publish_event(event)

    async def delete_gateway(self, db: Session, gateway_id: str) -> None:
        """Permanently delete a gateway.

        Args:
            db: Database session
            gateway_id: Gateway ID to delete

        Raises:
            GatewayNotFoundError: If gateway not found
            GatewayError: For other deletion errors
        """
        try:
            # Find gateway
            gateway = db.get(DbGateway, gateway_id)
            if not gateway:
                raise GatewayNotFoundError(f"Gateway not found: {gateway_id}")

            # Store gateway info for notification before deletion
            gateway_info = {"id": gateway.id, "name": gateway.name, "url": gateway.url}

            # Hard delete gateway
            db.delete(gateway)
            db.commit()

            # Update tracking
            self._active_gateways.discard(gateway.url)

            # Notify subscribers
            await self._notify_gateway_deleted(gateway_info)

            logger.info(f"Permanently deleted gateway: {gateway.name}")

        except Exception as e:
            db.rollback()
            raise GatewayError(f"Failed to delete gateway: {str(e)}")

    async def forward_request(self, gateway: DbGateway, method: str, params: Optional[Dict[str, Any]] = None) -> Any:
        """Forward a request to a gateway.

        Args:
            gateway: Gateway to forward to
            method: RPC method name
            params: Optional method parameters

        Returns:
            Gateway response

        Raises:
            GatewayConnectionError: If forwarding fails
            GatewayError: If gateway gave an error
        """
        if not gateway.enabled:
            raise GatewayConnectionError(f"Cannot forward request to inactive gateway: {gateway.name}")

        try:
            # Build RPC request
            request = {"jsonrpc": "2.0", "id": 1, "method": method}
            if params:
                request["params"] = params

            # Directly use the persistent HTTP client (no async with)
            response = await self._http_client.post(f"{gateway.url}/rpc", json=request, headers=self._get_auth_headers())
            response.raise_for_status()
            result = response.json()

            # Update last seen timestamp
            gateway.last_seen = datetime.now(timezone.utc)

            if "error" in result:
                raise GatewayError(f"Gateway error: {result['error'].get('message')}")
            return result.get("result")

        except Exception as e:
            raise GatewayConnectionError(f"Failed to forward request to {gateway.name}: {str(e)}")

    async def _handle_gateway_failure(self, gateway: str) -> None:
        """
        Tracks and handles gateway failures during health checks.
        If the failure count exceeds the threshold, the gateway is deactivated.

        Args:
            gateway (str): The gateway object that failed its health check.

        Returns:
            None
        """
        if GW_FAILURE_THRESHOLD == -1:
            return  # Gateway failure action disabled

        if not gateway.enabled:
            return  # No action needed for inactive gateways

        if not gateway.reachable:
            return  # No action needed for unreachable gateways

        count = self._gateway_failure_counts.get(gateway.id, 0) + 1
        self._gateway_failure_counts[gateway.id] = count

        logger.warning(f"Gateway {gateway.name} failed health check {count} time(s).")

        if count >= GW_FAILURE_THRESHOLD:
            logger.error(f"Gateway {gateway.name} failed {GW_FAILURE_THRESHOLD} times. Deactivating...")
            with SessionLocal() as db:
                await self.toggle_gateway_status(db, gateway.id, activate=True, reachable=False, only_update_reachable=True)
                self._gateway_failure_counts[gateway.id] = 0  # Reset after deactivation

    async def check_health_of_gateways(self, gateways: List[DbGateway]) -> bool:
        """Health check for a list of gateways.

        Deactivates gateway if gateway is not healthy.

        Args:
            gateways (List[DbGateway]): List of gateways to check if healthy

        Returns:
            bool: True if all  active gateways are healthy
        """
        # Reuse a single HTTP client for all requests
        async with httpx.AsyncClient() as client:
            for gateway in gateways:
                logger.debug(f"Checking health of gateway: {gateway.name} ({gateway.url})")
                try:
                    # Ensure auth_value is a dict
                    auth_data = gateway.auth_value or {}
                    headers = decode_auth(auth_data)

                    # Perform the GET and raise on 4xx/5xx
                    if (gateway.transport).lower() == "sse":
                        timeout = httpx.Timeout(settings.health_check_timeout)
                        async with client.stream("GET", gateway.url, headers=headers, timeout=timeout) as response:
                            # This will raise immediately if status is 4xx/5xx
                            response.raise_for_status()
                    elif (gateway.transport).lower() == "streamablehttp":
                        async with streamablehttp_client(url=gateway.url, headers=headers, timeout=settings.health_check_timeout) as (read_stream, write_stream, _get_session_id):
                            async with ClientSession(read_stream, write_stream) as session:
                                # Initialize the session
                                response = await session.initialize()

                    # Reactivate gateway if it was previously inactive and health check passed now
                    if gateway.enabled and not gateway.reachable:
                        with SessionLocal() as db:
                            logger.info(f"Reactivating gateway: {gateway.name}, as it is healthy now")
                            await self.toggle_gateway_status(db, gateway.id, activate=True, reachable=True, only_update_reachable=True)

                    # Mark successful check
                    gateway.last_seen = datetime.now(timezone.utc)

                except Exception:
                    await self._handle_gateway_failure(gateway)

        # All gateways passed
        return True

    async def aggregate_capabilities(self, db: Session) -> Dict[str, Any]:
        """Aggregate capabilities from all gateways.

        Args:
            db: Database session

        Returns:
            Combined capabilities
        """
        capabilities = {
            "prompts": {"listChanged": True},
            "resources": {"subscribe": True, "listChanged": True},
            "tools": {"listChanged": True},
            "logging": {},
        }

        # Get all active gateways
        gateways = db.execute(select(DbGateway).where(DbGateway.enabled)).scalars().all()

        # Combine capabilities
        for gateway in gateways:
            if gateway.capabilities:
                for key, value in gateway.capabilities.items():
                    if key not in capabilities:
                        capabilities[key] = value
                    elif isinstance(value, dict):
                        capabilities[key].update(value)

        return capabilities

    async def subscribe_events(self) -> AsyncGenerator[Dict[str, Any], None]:
        """Subscribe to gateway events.

        Yields:
            Gateway event messages
        """
        queue: asyncio.Queue = asyncio.Queue()
        self._event_subscribers.append(queue)
        try:
            while True:
                event = await queue.get()
                yield event
        finally:
            self._event_subscribers.remove(queue)

    async def _initialize_gateway(self, url: str, authentication: Optional[Dict[str, str]] = None, transport: str = "SSE") -> Any:
        """Initialize connection to a gateway and retrieve its capabilities.

        Args:
            url: Gateway URL
            authentication: Optional authentication headers
            transport: Transport type ("SSE" or "StreamableHTTP")

        Returns:
            Capabilities dictionary as provided by the gateway.

        Raises:
            GatewayConnectionError: If initialization fails.
        """
        try:
            if authentication is None:
                authentication = {}

            async def connect_to_sse_server(server_url: str, authentication: Optional[Dict[str, str]] = None):
                """
                Connect to an MCP server running with SSE transport

                Args:
                    server_url: URL to connect to the server
                    authentication: Authentication headers for connection to URL

                Returns:
                    list, list: List of capabilities and tools
                """
                if authentication is None:
                    authentication = {}
                # Store the context managers so they stay alive
                decoded_auth = decode_auth(authentication)

                # Use async with for both sse_client and ClientSession
                async with sse_client(url=server_url, headers=decoded_auth) as streams:
                    async with ClientSession(*streams) as session:
                        # Initialize the session
                        response = await session.initialize()
                        capabilities = response.capabilities.model_dump(by_alias=True, exclude_none=True)

                        response = await session.list_tools()
                        tools = response.tools
                        tools = [tool.model_dump(by_alias=True, exclude_none=True) for tool in tools]
                        tools = [ToolCreate.model_validate(tool) for tool in tools]

                return capabilities, tools

            async def connect_to_streamablehttp_server(server_url: str, authentication: Optional[Dict[str, str]] = None):
                """
                Connect to an MCP server running with Streamable HTTP transport

                Args:
                    server_url: URL to connect to the server
                    authentication: Authentication headers for connection to URL

                Returns:
                    list, list: List of capabilities and tools
                """
                if authentication is None:
                    authentication = {}
                # Store the context managers so they stay alive
                decoded_auth = decode_auth(authentication)

                # Use async with for both streamablehttp_client and ClientSession
                async with streamablehttp_client(url=server_url, headers=decoded_auth) as (read_stream, write_stream, _get_session_id):
                    async with ClientSession(read_stream, write_stream) as session:
                        # Initialize the session
                        response = await session.initialize()
                        # if get_session_id:
                        #     session_id = get_session_id()
                        #     if session_id:
                        #         print(f"Session ID: {session_id}")
                        capabilities = response.capabilities.model_dump(by_alias=True, exclude_none=True)
                        response = await session.list_tools()
                        tools = response.tools
                        tools = [tool.model_dump(by_alias=True, exclude_none=True) for tool in tools]
                        tools = [ToolCreate.model_validate(tool) for tool in tools]
                        for tool in tools:
                            tool.request_type = "STREAMABLEHTTP"

                return capabilities, tools

            capabilities = {}
            tools = []
            if transport.lower() == "sse":
                capabilities, tools = await connect_to_sse_server(url, authentication)
            elif transport.lower() == "streamablehttp":
                capabilities, tools = await connect_to_streamablehttp_server(url, authentication)

            return capabilities, tools
        except Exception as e:
            raise GatewayConnectionError(f"Failed to initialize gateway at {url}: {str(e)}")

    def _get_gateways(self, include_inactive: bool = True) -> list[DbGateway]:
        """Sync function for database operations (runs in thread).

        Args:
            include_inactive: Whether to include inactive gateways

        Returns:
            List[DbGateway]: List of active gateways
        """
        with SessionLocal() as db:
            if include_inactive:
                return db.execute(select(DbGateway)).scalars().all()
            # Only return active gateways
            return db.execute(select(DbGateway).where(DbGateway.enabled)).scalars().all()

    async def _run_health_checks(self) -> None:
        """Run health checks periodically,
        Uses Redis or FileLock - for multiple workers.
        Uses simple health check for single worker mode."""

        while True:
            try:
                if self._redis_client and settings.cache_type == "redis":
                    # Redis-based leader check
                    current_leader = self._redis_client.get(self._leader_key)
                    if current_leader != self._instance_id.encode():
                        return
                    self._redis_client.expire(self._leader_key, self._leader_ttl)

                    # Run health checks
                    gateways = await asyncio.to_thread(self._get_gateways)
                    if gateways:
                        await self.check_health_of_gateways(gateways)

                    await asyncio.sleep(self._health_check_interval)

                elif settings.cache_type == "none":
                    try:
                        # For single worker mode, run health checks directly
                        gateways = await asyncio.to_thread(self._get_gateways)
                        if gateways:
                            await self.check_health_of_gateways(gateways)
                    except Exception as e:
                        logger.error(f"Health check run failed: {str(e)}")

                    await asyncio.sleep(self._health_check_interval)

                else:
                    # FileLock-based leader fallback
                    try:
                        self._file_lock.acquire(timeout=0)
                        logger.info("File lock acquired. Running health checks.")

                        while True:
                            gateways = await asyncio.to_thread(self._get_gateways)
                            if gateways:
                                await self.check_health_of_gateways(gateways)
                            await asyncio.sleep(self._health_check_interval)

                    except Timeout:
                        logger.debug("File lock already held. Retrying later.")
                        await asyncio.sleep(self._health_check_interval)

                    except Exception as e:
                        logger.error(f"FileLock health check failed: {str(e)}")

                    finally:
                        if self._file_lock.is_locked:
                            try:
                                self._file_lock.release()
                                logger.info("Released file lock.")
                            except Exception as e:
                                logger.warning(f"Failed to release file lock: {str(e)}")

            except Exception as e:
                logger.error(f"Unexpected error in health check loop: {str(e)}")
                await asyncio.sleep(self._health_check_interval)

    def _get_auth_headers(self) -> Dict[str, str]:
        """
        Get headers for gateway authentication.

        Returns:
            dict: Authorization header dict
        """
        api_key = f"{settings.basic_auth_user}:{settings.basic_auth_password}"
        return {"Authorization": f"Basic {api_key}", "X-API-Key": api_key, "Content-Type": "application/json"}

    async def _notify_gateway_added(self, gateway: DbGateway) -> None:
        """
        Notify subscribers of gateway addition.

        Args:
            gateway: Gateway to add
        """
        event = {
            "type": "gateway_added",
            "data": {
                "id": gateway.id,
                "name": gateway.name,
                "url": gateway.url,
                "description": gateway.description,
                "enabled": gateway.enabled,
            },
            "timestamp": datetime.now(timezone.utc).isoformat(),
        }
        await self._publish_event(event)

    async def _notify_gateway_activated(self, gateway: DbGateway) -> None:
        """
        Notify subscribers of gateway activation.

        Args:
            gateway: Gateway to activate
        """
        event = {
            "type": "gateway_activated",
            "data": {
                "id": gateway.id,
                "name": gateway.name,
                "url": gateway.url,
                "enabled": gateway.enabled,
            },
            "timestamp": datetime.now(timezone.utc).isoformat(),
        }
        await self._publish_event(event)

    async def _notify_gateway_deactivated(self, gateway: DbGateway) -> None:
        """
        Notify subscribers of gateway deactivation.

        Args:
            gateway: Gateway database object
        """
        event = {
            "type": "gateway_deactivated",
            "data": {
                "id": gateway.id,
                "name": gateway.name,
                "url": gateway.url,
                "enabled": gateway.enabled,
            },
            "timestamp": datetime.now(timezone.utc).isoformat(),
        }
        await self._publish_event(event)

    async def _notify_gateway_deleted(self, gateway_info: Dict[str, Any]) -> None:
        """
        Notify subscribers of gateway deletion.

        Args:
            gateway_info: Dict containing information about gateway to delete
        """
        event = {
            "type": "gateway_deleted",
            "data": gateway_info,
            "timestamp": datetime.now(timezone.utc).isoformat(),
        }
        await self._publish_event(event)

    async def _notify_gateway_removed(self, gateway: DbGateway) -> None:
        """
        Notify subscribers of gateway removal (deactivation).

        Args:
            gateway: Gateway to remove
        """
        event = {
            "type": "gateway_removed",
            "data": {"id": gateway.id, "name": gateway.name, "enabled": gateway.enabled},
            "timestamp": datetime.now(timezone.utc).isoformat(),
        }
        await self._publish_event(event)

    async def _publish_event(self, event: Dict[str, Any]) -> None:
        """
        Publish event to all subscribers.

        Args:
            event: event dictionary
        """
        for queue in self._event_subscribers:
            await queue.put(event)<|MERGE_RESOLUTION|>--- conflicted
+++ resolved
@@ -32,19 +32,6 @@
 from sqlalchemy import select
 from sqlalchemy.orm import Session
 
-<<<<<<< HEAD
-=======
-# First-Party
-from mcpgateway.config import settings
-from mcpgateway.db import Gateway as DbGateway
-from mcpgateway.db import SessionLocal
-from mcpgateway.db import Tool as DbTool
-from mcpgateway.schemas import GatewayCreate, GatewayRead, GatewayUpdate, ToolCreate
-from mcpgateway.services.tool_service import ToolService
-from mcpgateway.utils.create_slug import slugify
-from mcpgateway.utils.services_auth import decode_auth
-
->>>>>>> ef79e123
 try:
     # Third-Party
     import redis
