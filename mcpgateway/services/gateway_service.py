--- conflicted
+++ resolved
@@ -622,7 +622,7 @@
                 await self._notify_gateway_updated(gateway)
 
                 logger.info(f"Updated gateway: {gateway.name}")
-<<<<<<< HEAD
+
                 return GatewayRead.model_validate(gateway)
         except GatewayNameConflictError as ge:
             logger.error(f"GatewayNameConflictError in group: {ge}")
@@ -630,10 +630,6 @@
         except IntegrityError as ie:
             logger.error(f"IntegrityErrors in group: {ie}")
             raise ie
-=======
-                return GatewayRead.model_validate(gateway).masked()
-
->>>>>>> 27fbed45
         except Exception as e:
             db.rollback()
             raise GatewayError(f"Failed to update gateway: {str(e)}")
