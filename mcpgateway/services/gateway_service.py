--- conflicted
+++ resolved
@@ -72,7 +72,6 @@
 from mcpgateway.db import Gateway as DbGateway
 from mcpgateway.db import Prompt as DbPrompt
 from mcpgateway.db import Resource as DbResource
-from mcpgateway.db import ServerMetric
 from mcpgateway.db import SessionLocal
 from mcpgateway.db import Tool as DbTool
 from mcpgateway.observability import create_span
@@ -83,6 +82,7 @@
 from mcpgateway.services.oauth_manager import OAuthManager
 from mcpgateway.services.tool_service import ToolService
 from mcpgateway.utils.create_slug import slugify
+from mcpgateway.utils.display_name import generate_display_name
 from mcpgateway.utils.retry_manager import ResilientHttpClient
 from mcpgateway.utils.services_auth import decode_auth, encode_auth
 from mcpgateway.utils.sqlalchemy_modifier import json_contains_expr
@@ -478,6 +478,7 @@
                     original_name=tool.name,
                     custom_name=tool.name,
                     custom_name_slug=slugify(tool.name),
+                    display_name=generate_display_name(tool.name),
                     url=normalized_url,
                     description=tool.description,
                     integration_type="MCP",  # Gateway-discovered tools are MCP type
@@ -607,7 +608,7 @@
         except BaseException as other:  # catches every other sub-exception  # pragma: no mutate
             logger.error(f"Other error: {other}")
             raise other
-
+            
     async def fetch_tools_after_oauth(self, db: Session, gateway_id: str) -> Dict[str, Any]:
         """Fetch tools from MCP server after OAuth completion for Authorization Code flow.
 
@@ -665,29 +666,11 @@
                         continue
 
                     try:
-<<<<<<< HEAD
-                        db_tool = DbTool(
-                            original_name=tool.name,
-                            custom_name=tool.name,
-                            custom_name_slug=slugify(tool.name),
-                            url=gateway.url.rstrip("/"),
-                            description=tool.description,
-                            integration_type="MCP",  # Gateway-discovered tools are MCP type
-                            request_type=tool.request_type,
-                            headers=tool.headers,
-                            input_schema=tool.input_schema,
-                            annotations=tool.annotations,
-                            jsonpath_filter=tool.jsonpath_filter,
-                            auth_type=gateway.auth_type,
-                            auth_value=gateway.auth_value,
-                            gateway=gateway,  # attach relationship to avoid NoneType during flush
-=======
                         db_tool = self._create_db_tool(
                             tool=tool,
                             gateway=gateway,
                             created_by="system",
                             created_via="oauth",
->>>>>>> c33ba490
                         )
                         # Attach relationship to avoid NoneType during flush
                         db_tool.gateway = gateway
@@ -988,26 +971,11 @@
                             # If the tool doesn't exist, create a new one
                             else:
                                 gateway.tools.append(
-<<<<<<< HEAD
-                                    DbTool(
-                                        custom_name=tool.custom_name,
-                                        custom_name_slug=slugify(tool.custom_name),
-                                        url=gateway.url,
-                                        description=tool.description,
-                                        integration_type="MCP",  # Gateway-discovered tools are MCP type
-                                        request_type=tool.request_type,
-                                        headers=tool.headers,
-                                        input_schema=tool.input_schema,
-                                        jsonpath_filter=tool.jsonpath_filter,
-                                        auth_type=gateway.auth_type,
-                                        auth_value=gateway.auth_value,
-=======
                                     self._create_db_tool(
                                         tool=tool,
                                         gateway=gateway,
                                         created_by="system",
                                         created_via="update",
->>>>>>> c33ba490
                                     )
                                 )
 
@@ -1185,26 +1153,11 @@
                             existing_tool = db.execute(select(DbTool).where(DbTool.original_name == tool.name).where(DbTool.gateway_id == gateway_id)).scalar_one_or_none()
                             if not existing_tool:
                                 gateway.tools.append(
-<<<<<<< HEAD
-                                    DbTool(
-                                        custom_name=tool.custom_name,
-                                        custom_name_slug=slugify(tool.custom_name),
-                                        url=gateway.url,
-                                        description=tool.description,
-                                        integration_type="MCP",  # Gateway-discovered tools are MCP type
-                                        request_type=tool.request_type,
-                                        headers=tool.headers,
-                                        input_schema=tool.input_schema,
-                                        jsonpath_filter=tool.jsonpath_filter,
-                                        auth_type=gateway.auth_type,
-                                        auth_value=gateway.auth_value,
-=======
                                     self._create_db_tool(
                                         tool=tool,
                                         gateway=gateway,
                                         created_by="system",
                                         created_via="rediscovery",
->>>>>>> c33ba490
                                     )
                                 )
 
@@ -1785,6 +1738,32 @@
             logger.debug(f"Gateway initialization failed for {url}: {str(e)}", exc_info=True)
             raise GatewayConnectionError(f"Failed to initialize gateway at {url}")
 
+    async def _record_server_metric(self, db: Session, server: DbGateway, start_time: float, success: bool, error_message: Optional[str]) -> None:
+        """
+        Records a metric for a server interaction.
+
+        This function calculates the response time using the provided start time and records
+        the metric details (including whether the interaction was successful and any error message)
+        into the database. The metric is then committed to the database.
+
+        Args:
+            db (Session): The SQLAlchemy database session.
+            server (DbGateway): The server/gateway that was accessed.
+            start_time (float): The monotonic start time of the interaction.
+            success (bool): True if the interaction succeeded; otherwise, False.
+            error_message (Optional[str]): The error message if the interaction failed, otherwise None.
+        """
+        end_time = time.monotonic()
+        response_time = end_time - start_time
+        metric = ServerMetric(
+            server_id=server.id,
+            response_time=response_time,
+            is_success=success,
+            error_message=error_message,
+        )
+        db.add(metric)
+        db.commit()
+        
     def _get_gateways(self, include_inactive: bool = True) -> list[DbGateway]:
         """Sync function for database operations (runs in thread).
 
@@ -2252,30 +2231,4 @@
                     except Exception as e:
                         logger.warning(f"Failed to fetch prompts: {e}")
 
-                return capabilities, tools, resources, prompts
-
-    async def _record_server_metric(self, db: Session, server: DbGateway, start_time: float, success: bool, error_message: Optional[str]) -> None:
-        """
-        Records a metric for a server interaction.
-
-        This function calculates the response time using the provided start time and records
-        the metric details (including whether the interaction was successful and any error message)
-        into the database. The metric is then committed to the database.
-
-        Args:
-            db (Session): The SQLAlchemy database session.
-            server (DbGateway): The server/gateway that was accessed.
-            start_time (float): The monotonic start time of the interaction.
-            success (bool): True if the interaction succeeded; otherwise, False.
-            error_message (Optional[str]): The error message if the interaction failed, otherwise None.
-        """
-        end_time = time.monotonic()
-        response_time = end_time - start_time
-        metric = ServerMetric(
-            server_id=server.id,
-            response_time=response_time,
-            is_success=success,
-            error_message=error_message,
-        )
-        db.add(metric)
-        db.commit()+                return capabilities, tools, resources, prompts