--- conflicted
+++ resolved
@@ -22,6 +22,12 @@
 import re
 from typing import Any, AsyncGenerator, Dict, List, Optional, Union
 from urllib.parse import urlparse
+
+# Third-Party
+import parse
+from sqlalchemy import delete, func, not_, select
+from sqlalchemy.exc import IntegrityError
+from sqlalchemy.orm import Session
 
 # Third-Party
 import parse
@@ -42,10 +48,6 @@
     ResourceSubscription,
     ResourceUpdate,
 )
-<<<<<<< HEAD
-from mcpgateway.types import ResourceContent, ResourceTemplate, TextContent
-=======
->>>>>>> ef79e123
 
 logger = logging.getLogger(__name__)
 
