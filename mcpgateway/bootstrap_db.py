--- conflicted
+++ resolved
@@ -25,19 +25,11 @@
 import logging
 
 # Third-Party
-<<<<<<< HEAD
-from sqlalchemy import create_engine, inspect
-
-# First-Party
-from alembic import command
-from alembic.config import Config
-=======
 from alembic import command
 from alembic.config import Config
 from sqlalchemy import create_engine, inspect
 
 # First-Party
->>>>>>> ce30cba3
 from mcpgateway.config import settings
 from mcpgateway.db import Base
 
