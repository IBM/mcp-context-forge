# OPA Plugin for MCP Gateway

> Author: Shriti Priya
> Version: 0.1.0

An OPA plugin that enforces rego policies on requests and allows/denies requests as per policies.

The OPA plugin is composed of two components:
1. OPA server
2. The pre hooks on tools that talks to OPA server running as background service within the same container. Whenever a tool is invoked, if OPA Plugin is in action, a policy will be applied on the tool call to allow/deny it.

### OPA Server
To define a policy file you need to go into opaserver/rego and create a sample policy file for you.
Example -`example.rego` is present.
Once you have this file created in this location, when building the server, the opa binaries will be downloaded and a container will be build.
In the `run_server.sh` file, the opa server will run as a background service in the container with the rego policy file.

### OPA Plugin
The OPA plugin runs as an external plugin with pre/post tool invocations. So everytime, a tool invocation is made, and if OPAPluginFilter has been defined in config.yaml file, the tool invocation will pass through this OPA Plugin.


## Installation

1. In the folder `external/opa`, copy .env.example .env
2. Add the plugin configuration to `plugins/external/opa/resources/plugins/config.yaml`:

```yaml
plugins:
  - name: "OPAPluginFilter"
    kind: "opapluginfilter.plugin.OPAPluginFilter"
    description: "An OPA plugin that enforces rego policies on requests and allows/denies requests as per policies"
    version: "0.1.0"
    author: "Shriti Priya"
    hooks: ["tool_pre_invoke"]
    tags: ["plugin"]
    mode: "enforce"  # enforce | permissive | disabled
    priority: 10
    applied_to:
      tools:
        - tool_name: "fast-time-git-status"
          context:
            - "global.opa_policy_context.git_context"
          extensions:
            policy: "example"
            policy_endpoint: "allow"
<<<<<<< HEAD
            # policy_input_data_map:
=======
            # policy_input_data_map: 
>>>>>>> defedbcf
            #  "context.git_context": "git_context"
            #  "payload.args.repo_path": "repo_path"
    conditions:
      # Apply to specific tools/servers
      - server_ids: []  # Apply to all servers
        tenant_ids: []  # Apply to all tenants
    config:
      # Plugin config dict passed to the plugin constructor
      opa_base_url: "http://127.0.0.1:8181/v1/data/"
```
The `applied_to` key in config.yaml, has been used to selectively apply policies and provide context for a specific tool.
Here, using this, you can provide the `name` of the tool you want to apply policy on, you can also provide
context to the tool with the prefix `global` if it needs to check the context in global context provided.
The key `opa_policy_context` is used to get context for policies and you can have multiple contexts within this key using `git_context` key.

Under `extensions`, you can specify which policy to run and what endpoint to call for that policy. Optionally, an input data map can be specified to transform the input passed to the OPA policy. This works by mapping (transforming) the original input data onto a new representation. In the example above, the original input data `"input":{{"payload": {..., "args": {"repo_path": ..., ...}, "context": "git_context": {...}}, ...}}` is mapped to `"input":{"repo_path": ..., "git_context": {...}}`. Observe that the policy (rego file) must accept the input schema.

In the `config` key in `config.yaml` for the OPA plugin, the following attribute must be set to configure the OPA server endpoint:
`opa_base_url` : It is the base url on which opa server is running.

3. Now suppose you have a sample policy in `example.rego` file that allows a tool invocation only when "IBM" key word is present in the repo_path. Add the sample policy file or policy rego file that you defined, in `plugins/external/opa/opaserver/rego`.

3. Once you have your plugin defined in `config.yaml` and policy added in the rego file, run the following commands to build your OPA Plugin external MCP server using:
* `make build`:  This will build a docker image named `opapluginfilter`

```bash
Verification point:
docker images mcpgateway/opapluginfilter:latest
REPOSITORY                   TAG       IMAGE ID       CREATED        SIZE
mcpgateway/opapluginfilter   latest    a94428dd9c64   1 second ago   810MB
```

* `make start`: This will start the OPA Plugin server
```bash
Verification point:
✅ Container started
🔍 Health check status:
starting
```

## Testing with gateway

1. Add server fast-time that exposes git tools in the mcp gateway
```bash
curl -s -X POST -H "Authorization: Bearer $MCPGATEWAY_BEARER_TOKEN" \
     -H "Content-Type: application/json" \
     -d '{"name":"fast-time","url":"http://localhost:9000/sse"}' \
     http://localhost:4444/gateways
```

2. This adds server to the gateway and exposes all the tools for git. You would see `fast-time-git-status` as the tool appearing in the tools tab of mcp gateway.

3. The next step is to enable the opa plugin which you can do by adding `PLUGINS_ENABLED=true` and the following blob in `plugins/config.yaml` file. This will indicate that OPA Plugin is running as an external MCP server.

  ```yaml
  - name: "OPAPluginFilter"
    kind: "external"
    priority: 10 # adjust the priority
    mcp:
      proto: STREAMABLEHTTP
      url: http://127.0.0.1:8000/mcp
  ```

2. To test this plugin with the above tool `fast-time-git-status` you can either invoke it through the UI
```bash
# 1️⃣  Add fast-time server to mcpgateway
curl -s -X POST -H "Authorization: Bearer $MCPGATEWAY_BEARER_TOKEN" \
     -H "Content-Type: application/json" \
     -d '{"name":"fast-time","url":"http://localhost:9000/sse"}' \
     http://localhost:4444/gateways

# 2️⃣  Check if policies are in action.
# Deny case
curl -X POST -H "Content-Type: application/json" \
     -H "Authorization: Bearer $MCPGATEWAY_BEARER_TOKEN" \
     -d '{"jsonrpc":"2.0","id":1,"method":"fast-time-git-status","params":{"repo_path":"path/BIM"}}' \
     http://localhost:4444/rpc

>>>
`{"detail":"policy_deny"}`

# 3️⃣ Check if policies are in action
# Allow case
curl -X POST -H "Content-Type: application/json" \
     -H "Authorization: Bearer $MCPGATEWAY_BEARER_TOKEN" \
     -d '{"jsonrpc":"2.0","id":1,"method":"fast-time-git-status","params":{"repo_path":"path/IBM"}}' \
     http://localhost:4444/rpc

>>>
`{"jsonrpc":"2.0","result":{"content":[{"type":"text","text":"/Users/shritipriya/Documents/2025/271-PR/mcp-context-forge/path/IBM"}],"is_error":false},"id":1}`
```

## License

Apache-2.0

## Support

For issues or questions, please open an issue in the MCP Gateway repository.<|MERGE_RESOLUTION|>--- conflicted
+++ resolved
@@ -43,11 +43,7 @@
           extensions:
             policy: "example"
             policy_endpoint: "allow"
-<<<<<<< HEAD
-            # policy_input_data_map:
-=======
             # policy_input_data_map: 
->>>>>>> defedbcf
             #  "context.git_context": "git_context"
             #  "payload.args.repo_path": "repo_path"
     conditions:
