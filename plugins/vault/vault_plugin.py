# -*- coding: utf-8 -*-
"""Location: ./plugins/vault/vault_plugin.py
Copyright 2025
SPDX-License-Identifier: Apache-2.0
Authors: Mihai Criveti

Vault Plugin.

Generates bearer tokens from vault-saved tokens based on OAUTH2 config protecting a tool.

Hook: tool_pre_invoke
"""

# Standard
from enum import Enum
import json
from urllib.parse import urlparse

# Third-Party
from pydantic import BaseModel

# First-Party
from mcpgateway.db import get_db
from mcpgateway.plugins.framework import (
<<<<<<< HEAD
=======
    HttpHeaderPayload,
    Plugin,
>>>>>>> a3b5ccc9
    PluginConfig,
    PluginContext,
    Plugin,
    HttpHeaderPayload,
    ToolPreInvokePayload,
    ToolPreInvokeResult,
)
from mcpgateway.services.gateway_service import GatewayService
from mcpgateway.services.logging_service import LoggingService

# Initialize logging service first
logging_service = LoggingService()
logger = logging_service.get_logger(__name__)


class VaultHandling(Enum):
    """Vault token handling modes.

    Attributes:
        RAW: Use raw token from vault.
    """

    RAW = "raw"


class SystemHandling(Enum):
    """System identification handling modes.

    Attributes:
        TAG: Identify system from gateway tags.
        OAUTH2_CONFIG: Identify system from OAuth2 config.
    """

    TAG = "tag"
    OAUTH2_CONFIG = "oauth2_config"


class VaultConfig(BaseModel):
    """Configuration for vault plugin.

    Attributes:
        system_tag_prefix: Prefix for system tags.
        vault_header_name: HTTP header name for vault tokens.
        vault_handling: Vault token handling mode.
        system_handling: System identification mode.
    """

    system_tag_prefix: str = "system"
    vault_header_name: str = "X-Vault-Tokens"
    vault_handling: VaultHandling = VaultHandling.RAW
    system_handling: SystemHandling = SystemHandling.TAG


class Vault(Plugin):
    """Vault plugin that based on OAUTH2 config that protects a tool will generate bearer token based on a vault saved token"""

    def __init__(self, config: PluginConfig):
        """Initialize the vault plugin.

        Args:
            config: Plugin configuration.
        """
        super().__init__(config)
        # load config with pydantic model for convenience
        try:
            self._sconfig = VaultConfig.model_validate(self._config.config or {})
        except Exception:
            self._sconfig = VaultConfig()

    async def tool_pre_invoke(self, payload: ToolPreInvokePayload, context: PluginContext) -> ToolPreInvokeResult:
        """Generate bearer tokens from vault-saved tokens before tool invocation.

        Args:
            payload: The tool payload containing arguments.
            context: Plugin execution context.

        Returns:
            Result with potentially modified headers containing bearer token.
        """
        logger.debug(f"Processing tool pre-invoke for tool {payload}  with context {context}")
        logger.debug(f"Gateway metadata {context.global_context.metadata['gateway']}")

        gateway_metadata = context.global_context.metadata["gateway"]

        system_key: str | None = None
        if self._sconfig.system_handling == SystemHandling.TAG:
            system_tag = next((tag for tag in gateway_metadata.tags if tag.startswith(self._sconfig.system_tag_prefix)), None)
            match_exp = self._sconfig.system_tag_prefix + ":"
            if system_tag and system_tag.startswith(match_exp):
                system_key = system_tag.split(match_exp)[1]
                logger.info(f"Using vault system from GW tags: {system_key}")

        elif self._sconfig.system_handling == SystemHandling.OAUTH2_CONFIG:
            gen = get_db()
            db = next(gen)
            try:
                gateway_service = GatewayService()
                gw_id = context.global_context.server_id
                if gw_id:
                    gateway = await gateway_service.get_gateway(db, gw_id)
                    logger.info(f"Gateway used {gateway.oauth_config}")
                    if gateway.oauth_config and "token_url" in gateway.oauth_config:
                        token_url = gateway.oauth_config["token_url"]
                        parsed_url = urlparse(token_url)
                        system_key = parsed_url.hostname
                        logger.info(f"Using vault system from oauth_config: {system_key}")
            finally:
                gen.close()

        if not system_key:
            logger.warning("System cannot be determined from gateway metadata.")
            return ToolPreInvokeResult()

        modified = False
        headers: dict[str, str] = payload.headers.model_dump() if payload.headers else {}

        # Check if vault header exists
        if self._sconfig.vault_header_name not in headers:
            logger.debug(f"Vault header '{self._sconfig.vault_header_name}' not found in headers")
            return ToolPreInvokeResult()

        try:
            vault_tokens: dict[str, str] = json.loads(headers[self._sconfig.vault_header_name])
        except (json.JSONDecodeError, TypeError) as e:
            logger.error(f"Failed to parse vault tokens from header: {e}")
            return ToolPreInvokeResult()

        vault_handling = self._sconfig.vault_handling

        if system_key in vault_tokens:
            if vault_handling == VaultHandling.RAW:
                logger.info(f"Set Bearer token for system tag: {system_key}")
                bearer_token: str = str(vault_tokens[system_key])
                headers["Authorization"] = f"Bearer {bearer_token}"
                del headers[self._sconfig.vault_header_name]
                modified = True

            payload.headers = HttpHeaderPayload(root=headers)

        if modified:
            logger.info(f"Modified tool '{payload.name}' to add auth header")
            return ToolPreInvokeResult(modified_payload=payload)

        return ToolPreInvokeResult()

    async def shutdown(self) -> None:
        """Shutdown the plugin gracefully.

        Returns:
            None.
        """
        return None<|MERGE_RESOLUTION|>--- conflicted
+++ resolved
@@ -22,15 +22,10 @@
 # First-Party
 from mcpgateway.db import get_db
 from mcpgateway.plugins.framework import (
-<<<<<<< HEAD
-=======
     HttpHeaderPayload,
     Plugin,
->>>>>>> a3b5ccc9
     PluginConfig,
     PluginContext,
-    Plugin,
-    HttpHeaderPayload,
     ToolPreInvokePayload,
     ToolPreInvokeResult,
 )
