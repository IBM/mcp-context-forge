# ContextForge Plugin Framework

The ContextForge Plugin Framework provides a powerful, production-ready system for AI safety middleware, content security, policy enforcement, and operational excellence. Plugins run as middleware components that can intercept and transform requests and responses at various points in the gateway lifecycle.

## Quick Start

### Enable Plugins

1. Set environment variables in `.env`:
```bash
PLUGINS_ENABLED=true
PLUGIN_CONFIG_FILE=plugins/config.yaml
PLUGINS_CLI_COMPLETION=false
PLUGINS_CLI_MARKUP_MODE=rich
```

2. Configure plugins in `plugins/config.yaml` (see [Configuration](#configuration) section)

3. Restart the gateway: `make dev`

## Plugin Architecture

The framework supports two types of plugins:

### 1. Self-Contained Plugins
- Written in Python and run directly in the gateway process
- Sub-millisecond latency (<1ms)
- Perfect for high-frequency operations like PII filtering and regex transformations
- Examples: `pii_filter`, `regex_filter`, `deny_filter`, `resource_filter`

### 2. External Service Plugins
- Call external AI safety services via HTTP/MCP
- Support microservice integrations with authentication
- 10-100ms latency depending on service
- Examples: LlamaGuard, OpenAI Moderation, custom safety services

## Available Hooks

Plugins can implement hooks at these lifecycle points:

### HTTP Authentication & Middleware Hooks

| Hook | Description | Payload Type | Use Cases |
|------|-------------|--------------|-----------|
| `http_pre_request` | Before any authentication (middleware) | `HttpPreRequestPayload` | Header transformation (X-API-Key → Bearer), correlation IDs |
| `http_auth_resolve_user` | Custom user authentication (auth layer) | `HttpAuthResolveUserPayload` | LDAP, mTLS, token auth, external auth services |
| `http_auth_check_permission` | Custom permission checking (RBAC layer) | `HttpAuthCheckPermissionPayload` | Bypass RBAC, time-based access, IP restrictions |
| `http_post_request` | After request completion (middleware) | `HttpPostRequestPayload` | Audit logging, metrics, response headers |

**See**: [HTTP Authentication Hooks Guide](../docs/docs/using/plugins/http-auth-hooks.md) for detailed examples and flow diagrams.

### MCP Protocol Hooks

| Hook | Description | Payload Type | Use Cases |
|------|-------------|--------------|-----------|
| `prompt_pre_fetch` | Before prompt template retrieval | `PromptPrehookPayload` | Input validation, access control |
| `prompt_post_fetch` | After prompt template retrieval | `PromptPosthookPayload` | Content filtering, transformation |
| `tool_pre_invoke` | Before tool execution | `ToolPreInvokePayload` | Parameter validation, safety checks |
| `tool_post_invoke` | After tool execution | `ToolPostInvokePayload` | Result filtering, audit logging |
| `resource_pre_fetch` | Before resource retrieval | `ResourcePreFetchPayload` | Protocol/domain validation |
| `resource_post_fetch` | After resource retrieval | `ResourcePostFetchPayload` | Content scanning, size limits |
| `agent_pre_invoke` | Before agent invocation | `AgentPreInvokePayload` | Message filtering, access control |
| `agent_post_invoke` | After agent response | `AgentPostInvokePayload` | Response filtering, audit logging |
<<<<<<< HEAD
=======

### Future Hooks (Planned)
>>>>>>> a3b5ccc9

- `server_pre_register` / `server_post_register` - Virtual server verification
- `federation_pre_sync` / `federation_post_sync` - Gateway federation

## Configuration

### Main Configuration File (`plugins/config.yaml`)

```yaml
plugins:
  - name: "PIIFilterPlugin"
    kind: "plugins.pii_filter.pii_filter.PIIFilterPlugin"
    description: "Detects and masks Personally Identifiable Information"
    version: "0.1.0"
    author: "Your Name"
    hooks: ["prompt_pre_fetch", "tool_pre_invoke"]
    tags: ["security", "pii", "compliance"]
    mode: "enforce"  # enforce | permissive | disabled
    priority: 50     # Lower number = higher priority (runs first)
    conditions:
      - prompts: []     # Empty = apply to all prompts
        server_ids: []  # Apply to specific servers
        tenant_ids: []  # Apply to specific tenants
    config:
      detect_ssn: true
      detect_email: true
      default_mask_strategy: "partial"

# Global settings
plugin_settings:
  parallel_execution_within_band: true
  plugin_timeout: 30
  fail_on_plugin_error: false
  plugin_health_check_interval: 60
```

### Plugin Modes

- **`enforce`**: Blocks violations and prevents request processing
- **`permissive`**: Logs violations but allows request to continue
- **`disabled`**: Plugin is not executed (useful for temporary disabling)

### Plugin Priority

Lower priority numbers run first (higher priority). Recommended ranges:
- **1-50**: Critical security plugins (PII, access control)
- **51-100**: Content filtering and validation
- **101-200**: Transformations and enhancements
- **201+**: Logging and monitoring

## Built-in Plugins

### PII Filter Plugin
Detects and masks Personally Identifiable Information (PII):

```yaml
- name: "PIIFilterPlugin"
  kind: "plugins.pii_filter.pii_filter.PIIFilterPlugin"
  config:
    detect_ssn: true
    detect_credit_card: true
    detect_email: true
    detect_phone: true
    detect_aws_keys: true
    default_mask_strategy: "partial"  # redact | partial | hash | tokenize
    block_on_detection: false
    whitelist_patterns:
      - "test@example.com"
```

### Regex Filter Plugin
Find and replace text patterns:

```yaml
- name: "ReplaceBadWordsPlugin"
  kind: "plugins.regex_filter.search_replace.SearchReplacePlugin"
  config:
    words:
      - search: "inappropriate_word"
        replace: "[FILTERED]"
```

### Deny List Plugin
Block requests containing specific terms:

```yaml
- name: "DenyListPlugin"
  kind: "plugins.deny_filter.deny.DenyListPlugin"
  config:
    words:
      - "blocked_term"
      - "another_blocked_term"
```

### Resource Filter Plugin
Validate and filter resource requests:

```yaml
- name: "ResourceFilterExample"
  kind: "plugins.resource_filter.resource_filter.ResourceFilterPlugin"
  config:
    max_content_size: 1048576  # 1MB
    allowed_protocols: ["http", "https"]
    blocked_domains: ["malicious.example.com"]
    content_filters:
      - pattern: "password\\s*[:=]\\s*\\S+"
        replacement: "password: [REDACTED]"
```

## Writing Custom Plugins

### Understanding the Plugin Base Class

The `Plugin` class is an abstract base class (ABC) that provides the foundation for all plugins. You **must** subclass it and implement at least one hook method to create a functional plugin.

```python
from abc import ABC
from mcpgateway.plugins.framework import Plugin

class MyPlugin(Plugin):
    """Your plugin must inherit from Plugin."""
    # Implement hook methods (see patterns below)
```

### Three Hook Registration Patterns

The plugin framework supports three flexible patterns for registering hook methods:
<<<<<<< HEAD

#### Pattern 1: Convention-Based (Recommended for Standard Hooks)

=======

#### Pattern 1: Convention-Based (Recommended for Standard Hooks)

>>>>>>> a3b5ccc9
The simplest approach - just name your method to match the hook type:

```python
from mcpgateway.plugins.framework import (
    Plugin,
    PluginContext,
    ToolPreInvokePayload,
    ToolPreInvokeResult,
)

class MyPlugin(Plugin):
    """Convention-based hook - method name matches hook type."""

    async def tool_pre_invoke(
        self,
        payload: ToolPreInvokePayload,
        context: PluginContext
    ) -> ToolPreInvokeResult:
        """This hook is automatically discovered by its name."""

        # Your logic here
        modified_args = {**payload.args, "processed": True}

        modified_payload = ToolPreInvokePayload(
            name=payload.name,
            args=modified_args,
            headers=payload.headers
        )

        return ToolPreInvokeResult(
            modified_payload=modified_payload,
            metadata={"processed_by": self.name}
        )
```

**When to use:** Default choice for implementing standard framework hooks.

#### Pattern 2: Decorator-Based (Custom Method Names)

Use the `@hook` decorator to register a hook with a custom method name:

```python
from mcpgateway.plugins.framework import Plugin, PluginContext
from mcpgateway.plugins.framework.decorator import hook
from mcpgateway.plugins.framework import (
    ToolHookType,
    ToolPostInvokePayload,
    ToolPostInvokeResult,
)

class MyPlugin(Plugin):
    """Decorator-based hook with custom method name."""

    @hook(ToolHookType.TOOL_POST_INVOKE)
    async def my_custom_handler_name(
        self,
        payload: ToolPostInvokePayload,
        context: PluginContext
    ) -> ToolPostInvokeResult:
        """Method name doesn't match hook type, but @hook decorator registers it."""

        # Your logic here
        return ToolPostInvokeResult(continue_processing=True)
```

**When to use:** When you want descriptive method names that better match your plugin's purpose.
<<<<<<< HEAD

#### Pattern 3: Custom Hooks (Advanced)

Register completely new hook types with custom payload and result types:

```python
from mcpgateway.plugins.framework import Plugin, PluginContext, PluginPayload, PluginResult
from mcpgateway.plugins.framework.decorator import hook

# Define custom payload type
class EmailPayload(PluginPayload):
    recipient: str
    subject: str
    body: str

# Define custom result type
class EmailResult(PluginResult[EmailPayload]):
    pass

=======

#### Pattern 3: Custom Hooks (Advanced)

Register completely new hook types with custom payload and result types:

```python
from mcpgateway.plugins.framework import Plugin, PluginContext, PluginPayload, PluginResult
from mcpgateway.plugins.framework.decorator import hook

# Define custom payload type
class EmailPayload(PluginPayload):
    recipient: str
    subject: str
    body: str

# Define custom result type
class EmailResult(PluginResult[EmailPayload]):
    pass

>>>>>>> a3b5ccc9
class MyPlugin(Plugin):
    """Custom hook with new hook type."""

    @hook("email_pre_send", EmailPayload, EmailResult)
    async def validate_email(
        self,
        payload: EmailPayload,
        context: PluginContext
    ) -> EmailResult:
        """Completely new hook type: 'email_pre_send'"""

        # Validate email address
        if "@" not in payload.recipient:
            # Fix invalid email
            modified_payload = EmailPayload(
                recipient=f"{payload.recipient}@example.com",
                subject=payload.subject,
                body=payload.body
            )
            return EmailResult(
                modified_payload=modified_payload,
                metadata={"fixed_email": True}
            )

        return EmailResult(continue_processing=True)
```

**When to use:** When extending the framework with domain-specific hook points not covered by standard hooks.

### Hook Method Signature Requirements

All hook methods must follow these rules:

1. **Must be async**: All hooks are asynchronous
2. **Three parameters**: `self`, `payload`, `context`
3. **Type hints required** (for validation): Payload and result types must be properly typed
4. **Return appropriate result type**: Each hook returns a `PluginResult` typed with the hook's payload type

```python
async def hook_name(
    self,
    payload: PayloadType,           # Specific to the hook (e.g., ToolPreInvokePayload)
    context: PluginContext          # Always PluginContext
) -> PluginResult[PayloadType]:     # PluginResult generic, parameterized by the payload type
    """Hook implementation."""
    pass
```

**Understanding Result Types:**

Each hook has a corresponding result type that is actually a type alias for `PluginResult[PayloadType]`:

```python
# These are type aliases defined in the framework
ToolPreInvokeResult = PluginResult[ToolPreInvokePayload]
ToolPostInvokeResult = PluginResult[ToolPostInvokePayload]
PromptPrehookResult = PluginResult[PromptPrehookPayload]
# ... and so on for each hook type
```

This means when you return a result, you're returning a `PluginResult` instance that knows about the specific payload type:

```python
# All of these are valid ways to construct results:
return ToolPreInvokeResult(continue_processing=True)
return ToolPreInvokeResult(modified_payload=new_payload)
return ToolPreInvokeResult(
    modified_payload=new_payload,
    metadata={"processed": True}
)
```

### Complete Plugin Example

Here's a complete plugin showing all patterns:

```python
# plugins/my_plugin/my_plugin.py
from mcpgateway.plugins.framework import (
    Plugin,
    PluginContext,
    PluginPayload,
    PluginResult,
    ToolPreInvokePayload,
    ToolPreInvokeResult,
    ToolPostInvokePayload,
    ToolPostInvokeResult,
    ToolHookType,
)
from mcpgateway.plugins.framework.decorator import hook

class MyPlugin(Plugin):
    """Example plugin demonstrating all three patterns."""

    # Pattern 1: Convention-based
    async def tool_pre_invoke(
        self,
        payload: ToolPreInvokePayload,
        context: PluginContext
    ) -> ToolPreInvokeResult:
        """Pre-process tool invocation - found by naming convention."""

        # Access plugin configuration
        threshold = self.config.config.get("threshold", 0.5)

        # Modify payload
        modified_args = {**payload.args, "plugin_processed": True}
        modified_payload = ToolPreInvokePayload(
            name=payload.name,
            args=modified_args,
            headers=payload.headers
        )

        return ToolPreInvokeResult(
            modified_payload=modified_payload,
            metadata={"threshold": threshold}
        )

    # Pattern 2: Decorator with custom name
    @hook(ToolHookType.TOOL_POST_INVOKE)
    async def process_tool_result(
        self,
        payload: ToolPostInvokePayload,
        context: PluginContext
    ) -> ToolPostInvokeResult:
        """Post-process tool result - found via decorator."""

        # Transform result
        if isinstance(payload.result, dict):
            modified_result = {
                **payload.result,
                "processed_by": self.name
            }
            modified_payload = ToolPostInvokePayload(
                name=payload.name,
                result=modified_result
            )
            return ToolPostInvokeResult(modified_payload=modified_payload)

        return ToolPostInvokeResult(continue_processing=True)
```

### Plugin Structure

Create a new directory under `plugins/`:

```
plugins/my_plugin/
├── __init__.py
├── plugin-manifest.yaml
├── my_plugin.py
└── README.md
```

### Plugin Manifest (`plugin-manifest.yaml`)

```yaml
description: "My custom plugin"
author: "Your Name"
version: "1.0.0"
available_hooks:
  - "tool_pre_invoke"
  - "tool_post_invoke"
default_configs:
  threshold: 0.8
  enable_logging: true
```

### Register Your Plugin

Add to `plugins/config.yaml`:

```yaml
plugins:
  - name: "MyCustomPlugin"
    kind: "plugins.my_plugin.my_plugin.MyPlugin"
    description: "My custom plugin description"
    version: "1.0.0"
    author: "Your Name"
    hooks: ["tool_pre_invoke", "tool_post_invoke"]
    mode: "enforce"
    priority: 100
    config:
      threshold: 0.8
      enable_logging: true
```

## Plugin Development Best Practices

### Hook Results and Control Flow

Each hook returns a result object that controls execution flow:

```python
# Allow processing to continue
return ToolPreInvokeResult(continue_processing=True)

# Modify the payload
return ToolPreInvokeResult(
    modified_payload=modified_payload,
    metadata={"processed": True}
)

# Block execution with a violation
from mcpgateway.plugins.framework import PluginViolation

return ToolPreInvokeResult(
    continue_processing=False,
    violation=PluginViolation(
        code="POLICY_VIOLATION",
        reason="Request blocked by security policy",
        description="Detected prohibited content"
    )
)
```

### Error Handling

Errors inside a plugin should be raised as exceptions. The plugin manager will catch the error, and its behavior depends on both the gateway's and plugin's configuration as follows:

1. If `plugin_settings.fail_on_plugin_error` in the plugin `config.yaml` is set to `true`, the exception is bubbled up as a PluginError and the error is passed to the client of ContextForge regardless of the plugin mode.
2. If `plugin_settings.fail_on_plugin_error` is set to false, the error is handled based off of the plugin mode in the plugin's config as follows:
   * If `mode` is `enforce`, both violations and errors are bubbled up as exceptions and the execution is blocked.
   * If `mode` is `enforce_ignore_error`, violations are bubbled up as exceptions and execution is blocked, but errors are logged and execution continues.
   * If `mode` is `permissive`, execution is allowed to proceed whether there are errors or violations. Both are logged.
<<<<<<< HEAD

### Accessing Plugin Context

=======

### Accessing Plugin Context

>>>>>>> a3b5ccc9
The `context` parameter provides access to request-scoped and global state:

```python
async def tool_pre_invoke(
    self,
    payload: ToolPreInvokePayload,
    context: PluginContext
) -> ToolPreInvokeResult:
    # Access request ID
    request_id = context.global_context.request_id

    # Access user information
    user = context.global_context.user
    tenant_id = context.global_context.tenant_id

    # Store plugin-specific state (persists across pre/post hooks)
    context.state["invocation_count"] = context.state.get("invocation_count", 0) + 1

    # Add metadata
    context.metadata["processing_time"] = 0.123

    return ToolPreInvokeResult(continue_processing=True)
```

### Logging and Monitoring

```python
def __init__(self, config: PluginConfig):
    super().__init__(config)
    self.logger.info(f"Initialized {self.name} v{self.version}")

async def tool_pre_invoke(self, payload: ToolPreInvokePayload, context: PluginContext) -> ToolPreInvokeResult:
    self.logger.debug(f"Processing tool: {payload.name}")
    # ... plugin logic
    self.metrics.increment("requests_processed")
```

### Configuration Validation

```python
def __init__(self, config: PluginConfig):
    super().__init__(config)
    self._validate_config()

def _validate_config(self) -> None:
    """Validate plugin configuration."""
    required_keys = ["threshold", "api_key"]
    for key in required_keys:
        if key not in self.config.config:
            raise ValueError(f"Missing required config key: {key}")

    threshold = self.config.config.get("threshold")
    if not 0 <= threshold <= 1:
        raise ValueError("threshold must be between 0 and 1")
```

## Performance Considerations

### Latency Guidelines
- **Self-contained plugins**: <1ms target
- **External service plugins**: <100ms target
- Use async/await for I/O operations
- Implement timeouts for external calls

### Resource Management
```python
class MyPlugin(Plugin):
    def __init__(self, config: PluginConfig):
        super().__init__(config)
        self._session = None

    async def initialize(self):
        """Called when plugin is loaded."""
        self._session = aiohttp.ClientSession()

    async def shutdown(self):
        """Called when plugin manager shuts down."""
        if self._session:
            await self._session.close()
```

## Testing Plugins

### Unit Testing

```python
import pytest
from mcpgateway.plugins.framework import (
    PluginConfig,
    PluginContext,
    GlobalContext,
    ToolPreInvokePayload,
)
from plugins.my_plugin.my_plugin import MyPlugin

@pytest.fixture
def plugin():
    config = PluginConfig(
        name="test_plugin",
        description="Test",
        version="1.0",
        author="Test",
        kind="plugins.my_plugin.my_plugin.MyPlugin",
        hooks=["tool_pre_invoke"],
        config={"threshold": 0.8}
    )
    return MyPlugin(config)

@pytest.mark.asyncio
async def test_tool_pre_invoke(plugin):
    payload = ToolPreInvokePayload(
        name="test_tool",
        args={"arg1": "value1"}
    )
    context = PluginContext(
        global_context=GlobalContext(request_id="test-123")
    )

    result = await plugin.tool_pre_invoke(payload, context)

    assert result.continue_processing is True
    assert result.modified_payload.args["plugin_processed"] is True
```

### Integration Testing

```bash
# Test with live gateway
make dev
curl -X POST http://localhost:4444/tools/invoke \
  -H "Content-Type: application/json" \
  -d '{"name": "test_tool", "arguments": {}}'
```

## Troubleshooting

### Common Issues

1. **Plugin not loading**: Check `plugin_dirs` in config and Python import paths
2. **Configuration errors**: Validate YAML syntax and required fields
3. **Performance issues**: Profile plugin execution time and optimize bottlenecks
4. **Hook not triggering**: Verify hook name matches available hooks in manifest
5. **Method signature errors**: Ensure hooks have correct parameters (self, payload, context) and are async

### Debug Mode

```bash
LOG_LEVEL=DEBUG make serve # port 4444
# Or with reloading dev server:
LOG_LEVEL=DEBUG make dev # port 8000
```

### Testing Hook Discovery

To verify your hooks are properly registered:

```python
from mcpgateway.plugins.framework import PluginManager

manager = PluginManager("path/to/config.yaml")
await manager.initialize()

# Check loaded plugins
for plugin_config in manager.config.plugins:
    print(f"Plugin: {plugin_config.name}")
    print(f"  Hooks: {plugin_config.hooks}")
```

## Documentation Links

- **Plugin Usage Guide**: https://ibm.github.io/mcp-context-forge/using/plugins/
- **Plugin Lifecycle**: https://ibm.github.io/mcp-context-forge/using/plugins/lifecycle/
- **API Reference**: Generated from code docstrings
- **Examples**: See `plugins/` directory for complete implementations
- **Hook Patterns Test**: `tests/unit/mcpgateway/plugins/framework/hooks/test_hook_patterns.py`

## Performance Metrics

The framework supports high-performance operations:
- **1,000+ requests/second** with 5 active plugins
- **Sub-millisecond latency** for self-contained plugins
- **Parallel execution** within priority bands
- **Resource isolation** and timeout protection

## Security Features

- Input validation and sanitization
- Timeout protection for external calls
- Resource limits and quota enforcement
- Error isolation between plugins
- Comprehensive audit logging
- Plugin configuration validation
- Hook signature validation at plugin load time<|MERGE_RESOLUTION|>--- conflicted
+++ resolved
@@ -61,11 +61,8 @@
 | `resource_post_fetch` | After resource retrieval | `ResourcePostFetchPayload` | Content scanning, size limits |
 | `agent_pre_invoke` | Before agent invocation | `AgentPreInvokePayload` | Message filtering, access control |
 | `agent_post_invoke` | After agent response | `AgentPostInvokePayload` | Response filtering, audit logging |
-<<<<<<< HEAD
-=======
 
 ### Future Hooks (Planned)
->>>>>>> a3b5ccc9
 
 - `server_pre_register` / `server_post_register` - Virtual server verification
 - `federation_pre_sync` / `federation_post_sync` - Gateway federation
@@ -193,15 +190,9 @@
 ### Three Hook Registration Patterns
 
 The plugin framework supports three flexible patterns for registering hook methods:
-<<<<<<< HEAD
 
 #### Pattern 1: Convention-Based (Recommended for Standard Hooks)
 
-=======
-
-#### Pattern 1: Convention-Based (Recommended for Standard Hooks)
-
->>>>>>> a3b5ccc9
 The simplest approach - just name your method to match the hook type:
 
 ```python
@@ -268,7 +259,6 @@
 ```
 
 **When to use:** When you want descriptive method names that better match your plugin's purpose.
-<<<<<<< HEAD
 
 #### Pattern 3: Custom Hooks (Advanced)
 
@@ -288,27 +278,6 @@
 class EmailResult(PluginResult[EmailPayload]):
     pass
 
-=======
-
-#### Pattern 3: Custom Hooks (Advanced)
-
-Register completely new hook types with custom payload and result types:
-
-```python
-from mcpgateway.plugins.framework import Plugin, PluginContext, PluginPayload, PluginResult
-from mcpgateway.plugins.framework.decorator import hook
-
-# Define custom payload type
-class EmailPayload(PluginPayload):
-    recipient: str
-    subject: str
-    body: str
-
-# Define custom result type
-class EmailResult(PluginResult[EmailPayload]):
-    pass
-
->>>>>>> a3b5ccc9
 class MyPlugin(Plugin):
     """Custom hook with new hook type."""
 
@@ -534,15 +503,9 @@
    * If `mode` is `enforce`, both violations and errors are bubbled up as exceptions and the execution is blocked.
    * If `mode` is `enforce_ignore_error`, violations are bubbled up as exceptions and execution is blocked, but errors are logged and execution continues.
    * If `mode` is `permissive`, execution is allowed to proceed whether there are errors or violations. Both are logged.
-<<<<<<< HEAD
 
 ### Accessing Plugin Context
 
-=======
-
-### Accessing Plugin Context
-
->>>>>>> a3b5ccc9
 The `context` parameter provides access to request-scoped and global state:
 
 ```python
